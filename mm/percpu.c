/*
 * linux/mm/percpu.c - percpu memory allocator
 *
 * Copyright (C) 2009		SUSE Linux Products GmbH
 * Copyright (C) 2009		Tejun Heo <tj@kernel.org>
 *
 * This file is released under the GPLv2.
 *
 * This is percpu allocator which can handle both static and dynamic
 * areas.  Percpu areas are allocated in chunks in vmalloc area.  Each
 * chunk is consisted of boot-time determined number of units and the
 * first chunk is used for static percpu variables in the kernel image
 * (special boot time alloc/init handling necessary as these areas
 * need to be brought up before allocation services are running).
 * Unit grows as necessary and all units grow or shrink in unison.
 * When a chunk is filled up, another chunk is allocated.  ie. in
 * vmalloc area
 *
 *  c0                           c1                         c2
 *  -------------------          -------------------        ------------
 * | u0 | u1 | u2 | u3 |        | u0 | u1 | u2 | u3 |      | u0 | u1 | u
 *  -------------------  ......  -------------------  ....  ------------
 *
 * Allocation is done in offset-size areas of single unit space.  Ie,
 * an area of 512 bytes at 6k in c1 occupies 512 bytes at 6k of c1:u0,
 * c1:u1, c1:u2 and c1:u3.  On UMA, units corresponds directly to
 * cpus.  On NUMA, the mapping can be non-linear and even sparse.
 * Percpu access can be done by configuring percpu base registers
 * according to cpu to unit mapping and pcpu_unit_size.
 *
 * There are usually many small percpu allocations many of them being
 * as small as 4 bytes.  The allocator organizes chunks into lists
 * according to free size and tries to allocate from the fullest one.
 * Each chunk keeps the maximum contiguous area size hint which is
 * guaranteed to be eqaul to or larger than the maximum contiguous
 * area in the chunk.  This helps the allocator not to iterate the
 * chunk maps unnecessarily.
 *
 * Allocation state in each chunk is kept using an array of integers
 * on chunk->map.  A positive value in the map represents a free
 * region and negative allocated.  Allocation inside a chunk is done
 * by scanning this map sequentially and serving the first matching
 * entry.  This is mostly copied from the percpu_modalloc() allocator.
 * Chunks can be determined from the address using the index field
 * in the page struct. The index field contains a pointer to the chunk.
 *
 * To use this allocator, arch code should do the followings.
 *
 * - drop CONFIG_HAVE_LEGACY_PER_CPU_AREA
 *
 * - define __addr_to_pcpu_ptr() and __pcpu_ptr_to_addr() to translate
 *   regular address to percpu pointer and back if they need to be
 *   different from the default
 *
 * - use pcpu_setup_first_chunk() during percpu area initialization to
 *   setup the first chunk containing the kernel static percpu area
 */

#include <linux/bitmap.h>
#include <linux/bootmem.h>
#include <linux/err.h>
#include <linux/list.h>
#include <linux/log2.h>
#include <linux/mm.h>
#include <linux/module.h>
#include <linux/mutex.h>
#include <linux/percpu.h>
#include <linux/pfn.h>
#include <linux/slab.h>
#include <linux/spinlock.h>
#include <linux/vmalloc.h>
#include <linux/workqueue.h>

#include <asm/cacheflush.h>
#include <asm/sections.h>
#include <asm/tlbflush.h>

#define PCPU_SLOT_BASE_SHIFT		5	/* 1-31 shares the same slot */
#define PCPU_DFL_MAP_ALLOC		16	/* start a map with 16 ents */

/* default addr <-> pcpu_ptr mapping, override in asm/percpu.h if necessary */
#ifndef __addr_to_pcpu_ptr
#define __addr_to_pcpu_ptr(addr)					\
	(void *)((unsigned long)(addr) - (unsigned long)pcpu_base_addr	\
		 + (unsigned long)__per_cpu_start)
#endif
#ifndef __pcpu_ptr_to_addr
#define __pcpu_ptr_to_addr(ptr)						\
	(void *)((unsigned long)(ptr) + (unsigned long)pcpu_base_addr	\
		 - (unsigned long)__per_cpu_start)
#endif

struct pcpu_chunk {
	struct list_head	list;		/* linked to pcpu_slot lists */
	int			free_size;	/* free bytes in the chunk */
	int			contig_hint;	/* max contiguous size hint */
	void			*base_addr;	/* base address of this chunk */
	int			map_used;	/* # of map entries used */
	int			map_alloc;	/* # of map entries allocated */
	int			*map;		/* allocation map */
	struct vm_struct	**vms;		/* mapped vmalloc regions */
	bool			immutable;	/* no [de]population allowed */
	unsigned long		populated[];	/* populated bitmap */
};

static int pcpu_unit_pages __read_mostly;
static int pcpu_unit_size __read_mostly;
static int pcpu_nr_units __read_mostly;
static int pcpu_atom_size __read_mostly;
static int pcpu_nr_slots __read_mostly;
static size_t pcpu_chunk_struct_size __read_mostly;

/* cpus with the lowest and highest unit numbers */
static unsigned int pcpu_first_unit_cpu __read_mostly;
static unsigned int pcpu_last_unit_cpu __read_mostly;

/* the address of the first chunk which starts with the kernel static area */
void *pcpu_base_addr __read_mostly;
EXPORT_SYMBOL_GPL(pcpu_base_addr);

static const int *pcpu_unit_map __read_mostly;		/* cpu -> unit */
const unsigned long *pcpu_unit_offsets __read_mostly;	/* cpu -> unit offset */

/* group information, used for vm allocation */
static int pcpu_nr_groups __read_mostly;
static const unsigned long *pcpu_group_offsets __read_mostly;
static const size_t *pcpu_group_sizes __read_mostly;

/*
 * The first chunk which always exists.  Note that unlike other
 * chunks, this one can be allocated and mapped in several different
 * ways and thus often doesn't live in the vmalloc area.
 */
static struct pcpu_chunk *pcpu_first_chunk;

/*
 * Optional reserved chunk.  This chunk reserves part of the first
 * chunk and serves it for reserved allocations.  The amount of
 * reserved offset is in pcpu_reserved_chunk_limit.  When reserved
 * area doesn't exist, the following variables contain NULL and 0
 * respectively.
 */
static struct pcpu_chunk *pcpu_reserved_chunk;
static int pcpu_reserved_chunk_limit;

/*
 * Synchronization rules.
 *
 * There are two locks - pcpu_alloc_mutex and pcpu_lock.  The former
 * protects allocation/reclaim paths, chunks, populated bitmap and
 * vmalloc mapping.  The latter is a spinlock and protects the index
 * data structures - chunk slots, chunks and area maps in chunks.
 *
 * During allocation, pcpu_alloc_mutex is kept locked all the time and
 * pcpu_lock is grabbed and released as necessary.  All actual memory
 * allocations are done using GFP_KERNEL with pcpu_lock released.
 *
 * Free path accesses and alters only the index data structures, so it
 * can be safely called from atomic context.  When memory needs to be
 * returned to the system, free path schedules reclaim_work which
 * grabs both pcpu_alloc_mutex and pcpu_lock, unlinks chunks to be
 * reclaimed, release both locks and frees the chunks.  Note that it's
 * necessary to grab both locks to remove a chunk from circulation as
 * allocation path might be referencing the chunk with only
 * pcpu_alloc_mutex locked.
 */
static DEFINE_MUTEX(pcpu_alloc_mutex);	/* protects whole alloc and reclaim */
static DEFINE_SPINLOCK(pcpu_lock);	/* protects index data structures */

static struct list_head *pcpu_slot __read_mostly; /* chunk list slots */

/* reclaim work to release fully free chunks, scheduled from free path */
static void pcpu_reclaim(struct work_struct *work);
static DECLARE_WORK(pcpu_reclaim_work, pcpu_reclaim);

static int __pcpu_size_to_slot(int size)
{
	int highbit = fls(size);	/* size is in bytes */
	return max(highbit - PCPU_SLOT_BASE_SHIFT + 2, 1);
}

static int pcpu_size_to_slot(int size)
{
	if (size == pcpu_unit_size)
		return pcpu_nr_slots - 1;
	return __pcpu_size_to_slot(size);
}

static int pcpu_chunk_slot(const struct pcpu_chunk *chunk)
{
	if (chunk->free_size < sizeof(int) || chunk->contig_hint < sizeof(int))
		return 0;

	return pcpu_size_to_slot(chunk->free_size);
}

static int pcpu_page_idx(unsigned int cpu, int page_idx)
{
	return pcpu_unit_map[cpu] * pcpu_unit_pages + page_idx;
}

static unsigned long pcpu_chunk_addr(struct pcpu_chunk *chunk,
				     unsigned int cpu, int page_idx)
{
	return (unsigned long)chunk->base_addr + pcpu_unit_offsets[cpu] +
		(page_idx << PAGE_SHIFT);
}

static struct page *pcpu_chunk_page(struct pcpu_chunk *chunk,
				    unsigned int cpu, int page_idx)
{
	/* must not be used on pre-mapped chunk */
	WARN_ON(chunk->immutable);

	return vmalloc_to_page((void *)pcpu_chunk_addr(chunk, cpu, page_idx));
}

/* set the pointer to a chunk in a page struct */
static void pcpu_set_page_chunk(struct page *page, struct pcpu_chunk *pcpu)
{
	page->index = (unsigned long)pcpu;
}

/* obtain pointer to a chunk from a page struct */
static struct pcpu_chunk *pcpu_get_page_chunk(struct page *page)
{
	return (struct pcpu_chunk *)page->index;
}

static void pcpu_next_unpop(struct pcpu_chunk *chunk, int *rs, int *re, int end)
{
	*rs = find_next_zero_bit(chunk->populated, end, *rs);
	*re = find_next_bit(chunk->populated, end, *rs + 1);
}

static void pcpu_next_pop(struct pcpu_chunk *chunk, int *rs, int *re, int end)
{
	*rs = find_next_bit(chunk->populated, end, *rs);
	*re = find_next_zero_bit(chunk->populated, end, *rs + 1);
}

/*
 * (Un)populated page region iterators.  Iterate over (un)populated
 * page regions betwen @start and @end in @chunk.  @rs and @re should
 * be integer variables and will be set to start and end page index of
 * the current region.
 */
#define pcpu_for_each_unpop_region(chunk, rs, re, start, end)		    \
	for ((rs) = (start), pcpu_next_unpop((chunk), &(rs), &(re), (end)); \
	     (rs) < (re);						    \
	     (rs) = (re) + 1, pcpu_next_unpop((chunk), &(rs), &(re), (end)))

#define pcpu_for_each_pop_region(chunk, rs, re, start, end)		    \
	for ((rs) = (start), pcpu_next_pop((chunk), &(rs), &(re), (end));   \
	     (rs) < (re);						    \
	     (rs) = (re) + 1, pcpu_next_pop((chunk), &(rs), &(re), (end)))

/**
 * pcpu_mem_alloc - allocate memory
 * @size: bytes to allocate
 *
 * Allocate @size bytes.  If @size is smaller than PAGE_SIZE,
 * kzalloc() is used; otherwise, vmalloc() is used.  The returned
 * memory is always zeroed.
 *
 * CONTEXT:
 * Does GFP_KERNEL allocation.
 *
 * RETURNS:
 * Pointer to the allocated area on success, NULL on failure.
 */
static void *pcpu_mem_alloc(size_t size)
{
	if (size <= PAGE_SIZE)
		return kzalloc(size, GFP_KERNEL);
	else {
		void *ptr = vmalloc(size);
		if (ptr)
			memset(ptr, 0, size);
		return ptr;
	}
}

/**
 * pcpu_mem_free - free memory
 * @ptr: memory to free
 * @size: size of the area
 *
 * Free @ptr.  @ptr should have been allocated using pcpu_mem_alloc().
 */
static void pcpu_mem_free(void *ptr, size_t size)
{
	if (size <= PAGE_SIZE)
		kfree(ptr);
	else
		vfree(ptr);
}

/**
 * pcpu_chunk_relocate - put chunk in the appropriate chunk slot
 * @chunk: chunk of interest
 * @oslot: the previous slot it was on
 *
 * This function is called after an allocation or free changed @chunk.
 * New slot according to the changed state is determined and @chunk is
 * moved to the slot.  Note that the reserved chunk is never put on
 * chunk slots.
 *
 * CONTEXT:
 * pcpu_lock.
 */
static void pcpu_chunk_relocate(struct pcpu_chunk *chunk, int oslot)
{
	int nslot = pcpu_chunk_slot(chunk);

	if (chunk != pcpu_reserved_chunk && oslot != nslot) {
		if (oslot < nslot)
			list_move(&chunk->list, &pcpu_slot[nslot]);
		else
			list_move_tail(&chunk->list, &pcpu_slot[nslot]);
	}
}

/**
 * pcpu_chunk_addr_search - determine chunk containing specified address
 * @addr: address for which the chunk needs to be determined.
 *
 * RETURNS:
 * The address of the found chunk.
 */
static struct pcpu_chunk *pcpu_chunk_addr_search(void *addr)
{
	void *first_start = pcpu_first_chunk->base_addr;

	/* is it in the first chunk? */
	if (addr >= first_start && addr < first_start + pcpu_unit_size) {
		/* is it in the reserved area? */
		if (addr < first_start + pcpu_reserved_chunk_limit)
			return pcpu_reserved_chunk;
		return pcpu_first_chunk;
	}

	/*
	 * The address is relative to unit0 which might be unused and
	 * thus unmapped.  Offset the address to the unit space of the
	 * current processor before looking it up in the vmalloc
	 * space.  Note that any possible cpu id can be used here, so
	 * there's no need to worry about preemption or cpu hotplug.
	 */
	addr += pcpu_unit_offsets[raw_smp_processor_id()];
	return pcpu_get_page_chunk(vmalloc_to_page(addr));
}

/**
 * pcpu_extend_area_map - extend area map for allocation
 * @chunk: target chunk
 *
 * Extend area map of @chunk so that it can accomodate an allocation.
 * A single allocation can split an area into three areas, so this
 * function makes sure that @chunk->map has at least two extra slots.
 *
 * CONTEXT:
 * pcpu_alloc_mutex, pcpu_lock.  pcpu_lock is released and reacquired
 * if area map is extended.
 *
 * RETURNS:
 * 0 if noop, 1 if successfully extended, -errno on failure.
 */
static int pcpu_extend_area_map(struct pcpu_chunk *chunk)
{
	int new_alloc;
	int *new;
	size_t size;

	/* has enough? */
	if (chunk->map_alloc >= chunk->map_used + 2)
		return 0;

	spin_unlock_irq(&pcpu_lock);

	new_alloc = PCPU_DFL_MAP_ALLOC;
	while (new_alloc < chunk->map_used + 2)
		new_alloc *= 2;

	new = pcpu_mem_alloc(new_alloc * sizeof(new[0]));
	if (!new) {
		spin_lock_irq(&pcpu_lock);
		return -ENOMEM;
	}

	/*
	 * Acquire pcpu_lock and switch to new area map.  Only free
	 * could have happened inbetween, so map_used couldn't have
	 * grown.
	 */
	spin_lock_irq(&pcpu_lock);
	BUG_ON(new_alloc < chunk->map_used + 2);

	size = chunk->map_alloc * sizeof(chunk->map[0]);
	memcpy(new, chunk->map, size);

	/*
	 * map_alloc < PCPU_DFL_MAP_ALLOC indicates that the chunk is
	 * one of the first chunks and still using static map.
	 */
	if (chunk->map_alloc >= PCPU_DFL_MAP_ALLOC)
		pcpu_mem_free(chunk->map, size);

	chunk->map_alloc = new_alloc;
	chunk->map = new;
	return 0;
}

/**
 * pcpu_split_block - split a map block
 * @chunk: chunk of interest
 * @i: index of map block to split
 * @head: head size in bytes (can be 0)
 * @tail: tail size in bytes (can be 0)
 *
 * Split the @i'th map block into two or three blocks.  If @head is
 * non-zero, @head bytes block is inserted before block @i moving it
 * to @i+1 and reducing its size by @head bytes.
 *
 * If @tail is non-zero, the target block, which can be @i or @i+1
 * depending on @head, is reduced by @tail bytes and @tail byte block
 * is inserted after the target block.
 *
 * @chunk->map must have enough free slots to accomodate the split.
 *
 * CONTEXT:
 * pcpu_lock.
 */
static void pcpu_split_block(struct pcpu_chunk *chunk, int i,
			     int head, int tail)
{
	int nr_extra = !!head + !!tail;

	BUG_ON(chunk->map_alloc < chunk->map_used + nr_extra);

	/* insert new subblocks */
	memmove(&chunk->map[i + nr_extra], &chunk->map[i],
		sizeof(chunk->map[0]) * (chunk->map_used - i));
	chunk->map_used += nr_extra;

	if (head) {
		chunk->map[i + 1] = chunk->map[i] - head;
		chunk->map[i++] = head;
	}
	if (tail) {
		chunk->map[i++] -= tail;
		chunk->map[i] = tail;
	}
}

/**
 * pcpu_alloc_area - allocate area from a pcpu_chunk
 * @chunk: chunk of interest
 * @size: wanted size in bytes
 * @align: wanted align
 *
 * Try to allocate @size bytes area aligned at @align from @chunk.
 * Note that this function only allocates the offset.  It doesn't
 * populate or map the area.
 *
 * @chunk->map must have at least two free slots.
 *
 * CONTEXT:
 * pcpu_lock.
 *
 * RETURNS:
 * Allocated offset in @chunk on success, -1 if no matching area is
 * found.
 */
static int pcpu_alloc_area(struct pcpu_chunk *chunk, int size, int align)
{
	int oslot = pcpu_chunk_slot(chunk);
	int max_contig = 0;
	int i, off;

	for (i = 0, off = 0; i < chunk->map_used; off += abs(chunk->map[i++])) {
		bool is_last = i + 1 == chunk->map_used;
		int head, tail;

		/* extra for alignment requirement */
		head = ALIGN(off, align) - off;
		BUG_ON(i == 0 && head != 0);

		if (chunk->map[i] < 0)
			continue;
		if (chunk->map[i] < head + size) {
			max_contig = max(chunk->map[i], max_contig);
			continue;
		}

		/*
		 * If head is small or the previous block is free,
		 * merge'em.  Note that 'small' is defined as smaller
		 * than sizeof(int), which is very small but isn't too
		 * uncommon for percpu allocations.
		 */
		if (head && (head < sizeof(int) || chunk->map[i - 1] > 0)) {
			if (chunk->map[i - 1] > 0)
				chunk->map[i - 1] += head;
			else {
				chunk->map[i - 1] -= head;
				chunk->free_size -= head;
			}
			chunk->map[i] -= head;
			off += head;
			head = 0;
		}

		/* if tail is small, just keep it around */
		tail = chunk->map[i] - head - size;
		if (tail < sizeof(int))
			tail = 0;

		/* split if warranted */
		if (head || tail) {
			pcpu_split_block(chunk, i, head, tail);
			if (head) {
				i++;
				off += head;
				max_contig = max(chunk->map[i - 1], max_contig);
			}
			if (tail)
				max_contig = max(chunk->map[i + 1], max_contig);
		}

		/* update hint and mark allocated */
		if (is_last)
			chunk->contig_hint = max_contig; /* fully scanned */
		else
			chunk->contig_hint = max(chunk->contig_hint,
						 max_contig);

		chunk->free_size -= chunk->map[i];
		chunk->map[i] = -chunk->map[i];

		pcpu_chunk_relocate(chunk, oslot);
		return off;
	}

	chunk->contig_hint = max_contig;	/* fully scanned */
	pcpu_chunk_relocate(chunk, oslot);

	/* tell the upper layer that this chunk has no matching area */
	return -1;
}

/**
 * pcpu_free_area - free area to a pcpu_chunk
 * @chunk: chunk of interest
 * @freeme: offset of area to free
 *
 * Free area starting from @freeme to @chunk.  Note that this function
 * only modifies the allocation map.  It doesn't depopulate or unmap
 * the area.
 *
 * CONTEXT:
 * pcpu_lock.
 */
static void pcpu_free_area(struct pcpu_chunk *chunk, int freeme)
{
	int oslot = pcpu_chunk_slot(chunk);
	int i, off;

	for (i = 0, off = 0; i < chunk->map_used; off += abs(chunk->map[i++]))
		if (off == freeme)
			break;
	BUG_ON(off != freeme);
	BUG_ON(chunk->map[i] > 0);

	chunk->map[i] = -chunk->map[i];
	chunk->free_size += chunk->map[i];

	/* merge with previous? */
	if (i > 0 && chunk->map[i - 1] >= 0) {
		chunk->map[i - 1] += chunk->map[i];
		chunk->map_used--;
		memmove(&chunk->map[i], &chunk->map[i + 1],
			(chunk->map_used - i) * sizeof(chunk->map[0]));
		i--;
	}
	/* merge with next? */
	if (i + 1 < chunk->map_used && chunk->map[i + 1] >= 0) {
		chunk->map[i] += chunk->map[i + 1];
		chunk->map_used--;
		memmove(&chunk->map[i + 1], &chunk->map[i + 2],
			(chunk->map_used - (i + 1)) * sizeof(chunk->map[0]));
	}

	chunk->contig_hint = max(chunk->map[i], chunk->contig_hint);
	pcpu_chunk_relocate(chunk, oslot);
}

/**
 * pcpu_get_pages_and_bitmap - get temp pages array and bitmap
 * @chunk: chunk of interest
 * @bitmapp: output parameter for bitmap
 * @may_alloc: may allocate the array
 *
 * Returns pointer to array of pointers to struct page and bitmap,
 * both of which can be indexed with pcpu_page_idx().  The returned
 * array is cleared to zero and *@bitmapp is copied from
 * @chunk->populated.  Note that there is only one array and bitmap
 * and access exclusion is the caller's responsibility.
 *
 * CONTEXT:
 * pcpu_alloc_mutex and does GFP_KERNEL allocation if @may_alloc.
 * Otherwise, don't care.
 *
 * RETURNS:
 * Pointer to temp pages array on success, NULL on failure.
 */
static struct page **pcpu_get_pages_and_bitmap(struct pcpu_chunk *chunk,
					       unsigned long **bitmapp,
					       bool may_alloc)
{
	static struct page **pages;
	static unsigned long *bitmap;
	size_t pages_size = pcpu_nr_units * pcpu_unit_pages * sizeof(pages[0]);
	size_t bitmap_size = BITS_TO_LONGS(pcpu_unit_pages) *
			     sizeof(unsigned long);

	if (!pages || !bitmap) {
		if (may_alloc && !pages)
			pages = pcpu_mem_alloc(pages_size);
		if (may_alloc && !bitmap)
			bitmap = pcpu_mem_alloc(bitmap_size);
		if (!pages || !bitmap)
			return NULL;
	}

	memset(pages, 0, pages_size);
	bitmap_copy(bitmap, chunk->populated, pcpu_unit_pages);

	*bitmapp = bitmap;
	return pages;
}

/**
 * pcpu_free_pages - free pages which were allocated for @chunk
 * @chunk: chunk pages were allocated for
 * @pages: array of pages to be freed, indexed by pcpu_page_idx()
 * @populated: populated bitmap
 * @page_start: page index of the first page to be freed
 * @page_end: page index of the last page to be freed + 1
 *
 * Free pages [@page_start and @page_end) in @pages for all units.
 * The pages were allocated for @chunk.
 */
static void pcpu_free_pages(struct pcpu_chunk *chunk,
			    struct page **pages, unsigned long *populated,
			    int page_start, int page_end)
{
	unsigned int cpu;
	int i;

	for_each_possible_cpu(cpu) {
		for (i = page_start; i < page_end; i++) {
			struct page *page = pages[pcpu_page_idx(cpu, i)];

			if (page)
				__free_page(page);
		}
	}
}

/**
 * pcpu_alloc_pages - allocates pages for @chunk
 * @chunk: target chunk
 * @pages: array to put the allocated pages into, indexed by pcpu_page_idx()
 * @populated: populated bitmap
 * @page_start: page index of the first page to be allocated
 * @page_end: page index of the last page to be allocated + 1
 *
 * Allocate pages [@page_start,@page_end) into @pages for all units.
 * The allocation is for @chunk.  Percpu core doesn't care about the
 * content of @pages and will pass it verbatim to pcpu_map_pages().
 */
static int pcpu_alloc_pages(struct pcpu_chunk *chunk,
			    struct page **pages, unsigned long *populated,
			    int page_start, int page_end)
{
	const gfp_t gfp = GFP_KERNEL | __GFP_HIGHMEM | __GFP_COLD;
	unsigned int cpu;
	int i;

	for_each_possible_cpu(cpu) {
		for (i = page_start; i < page_end; i++) {
			struct page **pagep = &pages[pcpu_page_idx(cpu, i)];

			*pagep = alloc_pages_node(cpu_to_node(cpu), gfp, 0);
			if (!*pagep) {
				pcpu_free_pages(chunk, pages, populated,
						page_start, page_end);
				return -ENOMEM;
			}
		}
	}
	return 0;
}

/**
 * pcpu_pre_unmap_flush - flush cache prior to unmapping
 * @chunk: chunk the regions to be flushed belongs to
 * @page_start: page index of the first page to be flushed
 * @page_end: page index of the last page to be flushed + 1
 *
 * Pages in [@page_start,@page_end) of @chunk are about to be
 * unmapped.  Flush cache.  As each flushing trial can be very
 * expensive, issue flush on the whole region at once rather than
 * doing it for each cpu.  This could be an overkill but is more
 * scalable.
 */
static void pcpu_pre_unmap_flush(struct pcpu_chunk *chunk,
				 int page_start, int page_end)
{
	flush_cache_vunmap(
		pcpu_chunk_addr(chunk, pcpu_first_unit_cpu, page_start),
		pcpu_chunk_addr(chunk, pcpu_last_unit_cpu, page_end));
}
<<<<<<< HEAD

static void __pcpu_unmap_pages(unsigned long addr, int nr_pages)
{
	unmap_kernel_range_noflush(addr, nr_pages << PAGE_SHIFT);
}

=======

static void __pcpu_unmap_pages(unsigned long addr, int nr_pages)
{
	unmap_kernel_range_noflush(addr, nr_pages << PAGE_SHIFT);
}

>>>>>>> ad1cd745
/**
 * pcpu_unmap_pages - unmap pages out of a pcpu_chunk
 * @chunk: chunk of interest
 * @pages: pages array which can be used to pass information to free
 * @populated: populated bitmap
 * @page_start: page index of the first page to unmap
 * @page_end: page index of the last page to unmap + 1
 *
 * For each cpu, unmap pages [@page_start,@page_end) out of @chunk.
 * Corresponding elements in @pages were cleared by the caller and can
 * be used to carry information to pcpu_free_pages() which will be
 * called after all unmaps are finished.  The caller should call
 * proper pre/post flush functions.
 */
static void pcpu_unmap_pages(struct pcpu_chunk *chunk,
			     struct page **pages, unsigned long *populated,
			     int page_start, int page_end)
{
	unsigned int cpu;
	int i;

	for_each_possible_cpu(cpu) {
		for (i = page_start; i < page_end; i++) {
			struct page *page;

			page = pcpu_chunk_page(chunk, cpu, i);
			WARN_ON(!page);
			pages[pcpu_page_idx(cpu, i)] = page;
		}
		__pcpu_unmap_pages(pcpu_chunk_addr(chunk, cpu, page_start),
				   page_end - page_start);
	}

	for (i = page_start; i < page_end; i++)
		__clear_bit(i, populated);
<<<<<<< HEAD
}

/**
 * pcpu_post_unmap_tlb_flush - flush TLB after unmapping
 * @chunk: pcpu_chunk the regions to be flushed belong to
 * @page_start: page index of the first page to be flushed
 * @page_end: page index of the last page to be flushed + 1
 *
 * Pages [@page_start,@page_end) of @chunk have been unmapped.  Flush
 * TLB for the regions.  This can be skipped if the area is to be
 * returned to vmalloc as vmalloc will handle TLB flushing lazily.
 *
 * As with pcpu_pre_unmap_flush(), TLB flushing also is done at once
 * for the whole region.
 */
static void pcpu_post_unmap_tlb_flush(struct pcpu_chunk *chunk,
				      int page_start, int page_end)
{
	flush_tlb_kernel_range(
		pcpu_chunk_addr(chunk, pcpu_first_unit_cpu, page_start),
		pcpu_chunk_addr(chunk, pcpu_last_unit_cpu, page_end));
}

static int __pcpu_map_pages(unsigned long addr, struct page **pages,
			    int nr_pages)
{
	return map_kernel_range_noflush(addr, nr_pages << PAGE_SHIFT,
					PAGE_KERNEL, pages);
}

/**
=======
}

/**
 * pcpu_post_unmap_tlb_flush - flush TLB after unmapping
 * @chunk: pcpu_chunk the regions to be flushed belong to
 * @page_start: page index of the first page to be flushed
 * @page_end: page index of the last page to be flushed + 1
 *
 * Pages [@page_start,@page_end) of @chunk have been unmapped.  Flush
 * TLB for the regions.  This can be skipped if the area is to be
 * returned to vmalloc as vmalloc will handle TLB flushing lazily.
 *
 * As with pcpu_pre_unmap_flush(), TLB flushing also is done at once
 * for the whole region.
 */
static void pcpu_post_unmap_tlb_flush(struct pcpu_chunk *chunk,
				      int page_start, int page_end)
{
	flush_tlb_kernel_range(
		pcpu_chunk_addr(chunk, pcpu_first_unit_cpu, page_start),
		pcpu_chunk_addr(chunk, pcpu_last_unit_cpu, page_end));
}

static int __pcpu_map_pages(unsigned long addr, struct page **pages,
			    int nr_pages)
{
	return map_kernel_range_noflush(addr, nr_pages << PAGE_SHIFT,
					PAGE_KERNEL, pages);
}

/**
>>>>>>> ad1cd745
 * pcpu_map_pages - map pages into a pcpu_chunk
 * @chunk: chunk of interest
 * @pages: pages array containing pages to be mapped
 * @populated: populated bitmap
 * @page_start: page index of the first page to map
 * @page_end: page index of the last page to map + 1
 *
 * For each cpu, map pages [@page_start,@page_end) into @chunk.  The
 * caller is responsible for calling pcpu_post_map_flush() after all
 * mappings are complete.
 *
 * This function is responsible for setting corresponding bits in
 * @chunk->populated bitmap and whatever is necessary for reverse
 * lookup (addr -> chunk).
 */
static int pcpu_map_pages(struct pcpu_chunk *chunk,
			  struct page **pages, unsigned long *populated,
			  int page_start, int page_end)
{
	unsigned int cpu, tcpu;
	int i, err;

	for_each_possible_cpu(cpu) {
		err = __pcpu_map_pages(pcpu_chunk_addr(chunk, cpu, page_start),
				       &pages[pcpu_page_idx(cpu, page_start)],
				       page_end - page_start);
		if (err < 0)
			goto err;
	}

	/* mapping successful, link chunk and mark populated */
	for (i = page_start; i < page_end; i++) {
		for_each_possible_cpu(cpu)
			pcpu_set_page_chunk(pages[pcpu_page_idx(cpu, i)],
					    chunk);
		__set_bit(i, populated);
	}

	return 0;

err:
	for_each_possible_cpu(tcpu) {
		if (tcpu == cpu)
			break;
		__pcpu_unmap_pages(pcpu_chunk_addr(chunk, tcpu, page_start),
				   page_end - page_start);
	}
	return err;
}

/**
 * pcpu_post_map_flush - flush cache after mapping
 * @chunk: pcpu_chunk the regions to be flushed belong to
 * @page_start: page index of the first page to be flushed
 * @page_end: page index of the last page to be flushed + 1
 *
 * Pages [@page_start,@page_end) of @chunk have been mapped.  Flush
 * cache.
 *
 * As with pcpu_pre_unmap_flush(), TLB flushing also is done at once
 * for the whole region.
 */
static void pcpu_post_map_flush(struct pcpu_chunk *chunk,
				int page_start, int page_end)
{
	flush_cache_vmap(
		pcpu_chunk_addr(chunk, pcpu_first_unit_cpu, page_start),
		pcpu_chunk_addr(chunk, pcpu_last_unit_cpu, page_end));
}

/**
 * pcpu_depopulate_chunk - depopulate and unmap an area of a pcpu_chunk
 * @chunk: chunk to depopulate
 * @off: offset to the area to depopulate
 * @size: size of the area to depopulate in bytes
 * @flush: whether to flush cache and tlb or not
 *
 * For each cpu, depopulate and unmap pages [@page_start,@page_end)
 * from @chunk.  If @flush is true, vcache is flushed before unmapping
 * and tlb after.
 *
 * CONTEXT:
 * pcpu_alloc_mutex.
 */
static void pcpu_depopulate_chunk(struct pcpu_chunk *chunk, int off, int size)
{
	int page_start = PFN_DOWN(off);
	int page_end = PFN_UP(off + size);
	struct page **pages;
	unsigned long *populated;
	int rs, re;

	/* quick path, check whether it's empty already */
	pcpu_for_each_unpop_region(chunk, rs, re, page_start, page_end) {
		if (rs == page_start && re == page_end)
			return;
		break;
	}

	/* immutable chunks can't be depopulated */
	WARN_ON(chunk->immutable);

	/*
	 * If control reaches here, there must have been at least one
	 * successful population attempt so the temp pages array must
	 * be available now.
	 */
	pages = pcpu_get_pages_and_bitmap(chunk, &populated, false);
	BUG_ON(!pages);

	/* unmap and free */
	pcpu_pre_unmap_flush(chunk, page_start, page_end);

	pcpu_for_each_pop_region(chunk, rs, re, page_start, page_end)
		pcpu_unmap_pages(chunk, pages, populated, rs, re);

	/* no need to flush tlb, vmalloc will handle it lazily */

	pcpu_for_each_pop_region(chunk, rs, re, page_start, page_end)
		pcpu_free_pages(chunk, pages, populated, rs, re);

	/* commit new bitmap */
	bitmap_copy(chunk->populated, populated, pcpu_unit_pages);
}

/**
 * pcpu_populate_chunk - populate and map an area of a pcpu_chunk
 * @chunk: chunk of interest
 * @off: offset to the area to populate
 * @size: size of the area to populate in bytes
 *
 * For each cpu, populate and map pages [@page_start,@page_end) into
 * @chunk.  The area is cleared on return.
 *
 * CONTEXT:
 * pcpu_alloc_mutex, does GFP_KERNEL allocation.
 */
static int pcpu_populate_chunk(struct pcpu_chunk *chunk, int off, int size)
{
	int page_start = PFN_DOWN(off);
	int page_end = PFN_UP(off + size);
	int free_end = page_start, unmap_end = page_start;
	struct page **pages;
	unsigned long *populated;
	unsigned int cpu;
	int rs, re, rc;

	/* quick path, check whether all pages are already there */
	pcpu_for_each_pop_region(chunk, rs, re, page_start, page_end) {
		if (rs == page_start && re == page_end)
			goto clear;
		break;
	}

	/* need to allocate and map pages, this chunk can't be immutable */
	WARN_ON(chunk->immutable);

	pages = pcpu_get_pages_and_bitmap(chunk, &populated, true);
	if (!pages)
		return -ENOMEM;

	/* alloc and map */
	pcpu_for_each_unpop_region(chunk, rs, re, page_start, page_end) {
		rc = pcpu_alloc_pages(chunk, pages, populated, rs, re);
		if (rc)
			goto err_free;
		free_end = re;
	}

	pcpu_for_each_unpop_region(chunk, rs, re, page_start, page_end) {
		rc = pcpu_map_pages(chunk, pages, populated, rs, re);
		if (rc)
			goto err_unmap;
		unmap_end = re;
	}
	pcpu_post_map_flush(chunk, page_start, page_end);

	/* commit new bitmap */
	bitmap_copy(chunk->populated, populated, pcpu_unit_pages);
clear:
	for_each_possible_cpu(cpu)
		memset((void *)pcpu_chunk_addr(chunk, cpu, 0) + off, 0, size);
	return 0;

err_unmap:
	pcpu_pre_unmap_flush(chunk, page_start, unmap_end);
	pcpu_for_each_unpop_region(chunk, rs, re, page_start, unmap_end)
		pcpu_unmap_pages(chunk, pages, populated, rs, re);
	pcpu_post_unmap_tlb_flush(chunk, page_start, unmap_end);
err_free:
	pcpu_for_each_unpop_region(chunk, rs, re, page_start, free_end)
		pcpu_free_pages(chunk, pages, populated, rs, re);
	return rc;
}

static void free_pcpu_chunk(struct pcpu_chunk *chunk)
{
	if (!chunk)
		return;
	if (chunk->vms)
		pcpu_free_vm_areas(chunk->vms, pcpu_nr_groups);
	pcpu_mem_free(chunk->map, chunk->map_alloc * sizeof(chunk->map[0]));
	kfree(chunk);
}

static struct pcpu_chunk *alloc_pcpu_chunk(void)
{
	struct pcpu_chunk *chunk;

	chunk = kzalloc(pcpu_chunk_struct_size, GFP_KERNEL);
	if (!chunk)
		return NULL;

	chunk->map = pcpu_mem_alloc(PCPU_DFL_MAP_ALLOC * sizeof(chunk->map[0]));
	chunk->map_alloc = PCPU_DFL_MAP_ALLOC;
	chunk->map[chunk->map_used++] = pcpu_unit_size;

	chunk->vms = pcpu_get_vm_areas(pcpu_group_offsets, pcpu_group_sizes,
				       pcpu_nr_groups, pcpu_atom_size,
				       GFP_KERNEL);
	if (!chunk->vms) {
		free_pcpu_chunk(chunk);
		return NULL;
	}

	INIT_LIST_HEAD(&chunk->list);
	chunk->free_size = pcpu_unit_size;
	chunk->contig_hint = pcpu_unit_size;
	chunk->base_addr = chunk->vms[0]->addr - pcpu_group_offsets[0];

	return chunk;
}

/**
 * pcpu_alloc - the percpu allocator
 * @size: size of area to allocate in bytes
 * @align: alignment of area (max PAGE_SIZE)
 * @reserved: allocate from the reserved chunk if available
 *
 * Allocate percpu area of @size bytes aligned at @align.
 *
 * CONTEXT:
 * Does GFP_KERNEL allocation.
 *
 * RETURNS:
 * Percpu pointer to the allocated area on success, NULL on failure.
 */
static void *pcpu_alloc(size_t size, size_t align, bool reserved)
{
	static int warn_limit = 10;
	struct pcpu_chunk *chunk;
	const char *err;
	int slot, off;

	if (unlikely(!size || size > PCPU_MIN_UNIT_SIZE || align > PAGE_SIZE)) {
		WARN(true, "illegal size (%zu) or align (%zu) for "
		     "percpu allocation\n", size, align);
		return NULL;
	}

	mutex_lock(&pcpu_alloc_mutex);
	spin_lock_irq(&pcpu_lock);

	/* serve reserved allocations from the reserved chunk if available */
	if (reserved && pcpu_reserved_chunk) {
		chunk = pcpu_reserved_chunk;
		if (size > chunk->contig_hint ||
		    pcpu_extend_area_map(chunk) < 0) {
			err = "failed to extend area map of reserved chunk";
			goto fail_unlock;
		}
		off = pcpu_alloc_area(chunk, size, align);
		if (off >= 0)
			goto area_found;
		err = "alloc from reserved chunk failed";
		goto fail_unlock;
	}

restart:
	/* search through normal chunks */
	for (slot = pcpu_size_to_slot(size); slot < pcpu_nr_slots; slot++) {
		list_for_each_entry(chunk, &pcpu_slot[slot], list) {
			if (size > chunk->contig_hint)
				continue;

			switch (pcpu_extend_area_map(chunk)) {
			case 0:
				break;
			case 1:
				goto restart;	/* pcpu_lock dropped, restart */
			default:
				err = "failed to extend area map";
				goto fail_unlock;
			}

			off = pcpu_alloc_area(chunk, size, align);
			if (off >= 0)
				goto area_found;
		}
	}

	/* hmmm... no space left, create a new chunk */
	spin_unlock_irq(&pcpu_lock);

	chunk = alloc_pcpu_chunk();
	if (!chunk) {
		err = "failed to allocate new chunk";
		goto fail_unlock_mutex;
	}

	spin_lock_irq(&pcpu_lock);
	pcpu_chunk_relocate(chunk, -1);
	goto restart;

area_found:
	spin_unlock_irq(&pcpu_lock);

	/* populate, map and clear the area */
	if (pcpu_populate_chunk(chunk, off, size)) {
		spin_lock_irq(&pcpu_lock);
		pcpu_free_area(chunk, off);
		err = "failed to populate";
		goto fail_unlock;
	}

	mutex_unlock(&pcpu_alloc_mutex);

	/* return address relative to base address */
	return __addr_to_pcpu_ptr(chunk->base_addr + off);

fail_unlock:
	spin_unlock_irq(&pcpu_lock);
fail_unlock_mutex:
	mutex_unlock(&pcpu_alloc_mutex);
	if (warn_limit) {
		pr_warning("PERCPU: allocation failed, size=%zu align=%zu, "
			   "%s\n", size, align, err);
		dump_stack();
		if (!--warn_limit)
			pr_info("PERCPU: limit reached, disable warning\n");
	}
	return NULL;
}

/**
 * __alloc_percpu - allocate dynamic percpu area
 * @size: size of area to allocate in bytes
 * @align: alignment of area (max PAGE_SIZE)
 *
 * Allocate percpu area of @size bytes aligned at @align.  Might
 * sleep.  Might trigger writeouts.
 *
 * CONTEXT:
 * Does GFP_KERNEL allocation.
 *
 * RETURNS:
 * Percpu pointer to the allocated area on success, NULL on failure.
 */
void *__alloc_percpu(size_t size, size_t align)
{
	return pcpu_alloc(size, align, false);
}
EXPORT_SYMBOL_GPL(__alloc_percpu);

/**
 * __alloc_reserved_percpu - allocate reserved percpu area
 * @size: size of area to allocate in bytes
 * @align: alignment of area (max PAGE_SIZE)
 *
 * Allocate percpu area of @size bytes aligned at @align from reserved
 * percpu area if arch has set it up; otherwise, allocation is served
 * from the same dynamic area.  Might sleep.  Might trigger writeouts.
 *
 * CONTEXT:
 * Does GFP_KERNEL allocation.
 *
 * RETURNS:
 * Percpu pointer to the allocated area on success, NULL on failure.
 */
void *__alloc_reserved_percpu(size_t size, size_t align)
{
	return pcpu_alloc(size, align, true);
}

/**
 * pcpu_reclaim - reclaim fully free chunks, workqueue function
 * @work: unused
 *
 * Reclaim all fully free chunks except for the first one.
 *
 * CONTEXT:
 * workqueue context.
 */
static void pcpu_reclaim(struct work_struct *work)
{
	LIST_HEAD(todo);
	struct list_head *head = &pcpu_slot[pcpu_nr_slots - 1];
	struct pcpu_chunk *chunk, *next;

	mutex_lock(&pcpu_alloc_mutex);
	spin_lock_irq(&pcpu_lock);

	list_for_each_entry_safe(chunk, next, head, list) {
		WARN_ON(chunk->immutable);

		/* spare the first one */
		if (chunk == list_first_entry(head, struct pcpu_chunk, list))
			continue;

		list_move(&chunk->list, &todo);
	}

	spin_unlock_irq(&pcpu_lock);

	list_for_each_entry_safe(chunk, next, &todo, list) {
		pcpu_depopulate_chunk(chunk, 0, pcpu_unit_size);
		free_pcpu_chunk(chunk);
	}

	mutex_unlock(&pcpu_alloc_mutex);
}

/**
 * free_percpu - free percpu area
 * @ptr: pointer to area to free
 *
 * Free percpu area @ptr.
 *
 * CONTEXT:
 * Can be called from atomic context.
 */
void free_percpu(void *ptr)
{
	void *addr = __pcpu_ptr_to_addr(ptr);
	struct pcpu_chunk *chunk;
	unsigned long flags;
	int off;

	if (!ptr)
		return;

	spin_lock_irqsave(&pcpu_lock, flags);

	chunk = pcpu_chunk_addr_search(addr);
	off = addr - chunk->base_addr;

	pcpu_free_area(chunk, off);

	/* if there are more than one fully free chunks, wake up grim reaper */
	if (chunk->free_size == pcpu_unit_size) {
		struct pcpu_chunk *pos;

		list_for_each_entry(pos, &pcpu_slot[pcpu_nr_slots - 1], list)
			if (pos != chunk) {
				schedule_work(&pcpu_reclaim_work);
				break;
			}
	}

	spin_unlock_irqrestore(&pcpu_lock, flags);
}
EXPORT_SYMBOL_GPL(free_percpu);

static inline size_t pcpu_calc_fc_sizes(size_t static_size,
					size_t reserved_size,
					ssize_t *dyn_sizep)
{
	size_t size_sum;

	size_sum = PFN_ALIGN(static_size + reserved_size +
			     (*dyn_sizep >= 0 ? *dyn_sizep : 0));
	if (*dyn_sizep != 0)
		*dyn_sizep = size_sum - static_size - reserved_size;

	return size_sum;
}

/**
 * pcpu_alloc_alloc_info - allocate percpu allocation info
 * @nr_groups: the number of groups
 * @nr_units: the number of units
 *
 * Allocate ai which is large enough for @nr_groups groups containing
 * @nr_units units.  The returned ai's groups[0].cpu_map points to the
 * cpu_map array which is long enough for @nr_units and filled with
 * NR_CPUS.  It's the caller's responsibility to initialize cpu_map
 * pointer of other groups.
 *
 * RETURNS:
 * Pointer to the allocated pcpu_alloc_info on success, NULL on
 * failure.
 */
struct pcpu_alloc_info * __init pcpu_alloc_alloc_info(int nr_groups,
						      int nr_units)
{
	struct pcpu_alloc_info *ai;
	size_t base_size, ai_size;
	void *ptr;
	int unit;

	base_size = ALIGN(sizeof(*ai) + nr_groups * sizeof(ai->groups[0]),
			  __alignof__(ai->groups[0].cpu_map[0]));
	ai_size = base_size + nr_units * sizeof(ai->groups[0].cpu_map[0]);

	ptr = alloc_bootmem_nopanic(PFN_ALIGN(ai_size));
	if (!ptr)
		return NULL;
	ai = ptr;
	ptr += base_size;

	ai->groups[0].cpu_map = ptr;

	for (unit = 0; unit < nr_units; unit++)
		ai->groups[0].cpu_map[unit] = NR_CPUS;

	ai->nr_groups = nr_groups;
	ai->__ai_size = PFN_ALIGN(ai_size);

	return ai;
}

/**
 * pcpu_free_alloc_info - free percpu allocation info
 * @ai: pcpu_alloc_info to free
 *
 * Free @ai which was allocated by pcpu_alloc_alloc_info().
 */
void __init pcpu_free_alloc_info(struct pcpu_alloc_info *ai)
{
	free_bootmem(__pa(ai), ai->__ai_size);
}

/**
 * pcpu_build_alloc_info - build alloc_info considering distances between CPUs
 * @reserved_size: the size of reserved percpu area in bytes
 * @dyn_size: free size for dynamic allocation in bytes, -1 for auto
 * @atom_size: allocation atom size
 * @cpu_distance_fn: callback to determine distance between cpus, optional
 *
 * This function determines grouping of units, their mappings to cpus
 * and other parameters considering needed percpu size, allocation
 * atom size and distances between CPUs.
 *
 * Groups are always mutliples of atom size and CPUs which are of
 * LOCAL_DISTANCE both ways are grouped together and share space for
 * units in the same group.  The returned configuration is guaranteed
 * to have CPUs on different nodes on different groups and >=75% usage
 * of allocated virtual address space.
 *
 * RETURNS:
 * On success, pointer to the new allocation_info is returned.  On
 * failure, ERR_PTR value is returned.
 */
struct pcpu_alloc_info * __init pcpu_build_alloc_info(
				size_t reserved_size, ssize_t dyn_size,
				size_t atom_size,
				pcpu_fc_cpu_distance_fn_t cpu_distance_fn)
{
	static int group_map[NR_CPUS] __initdata;
	static int group_cnt[NR_CPUS] __initdata;
	const size_t static_size = __per_cpu_end - __per_cpu_start;
	int group_cnt_max = 0, nr_groups = 1, nr_units = 0;
	size_t size_sum, min_unit_size, alloc_size;
	int upa, max_upa, uninitialized_var(best_upa);	/* units_per_alloc */
	int last_allocs, group, unit;
	unsigned int cpu, tcpu;
	struct pcpu_alloc_info *ai;
	unsigned int *cpu_map;

<<<<<<< HEAD
=======
	/* this function may be called multiple times */
	memset(group_map, 0, sizeof(group_map));
	memset(group_cnt, 0, sizeof(group_map));

>>>>>>> ad1cd745
	/*
	 * Determine min_unit_size, alloc_size and max_upa such that
	 * alloc_size is multiple of atom_size and is the smallest
	 * which can accomodate 4k aligned segments which are equal to
	 * or larger than min_unit_size.
	 */
	size_sum = pcpu_calc_fc_sizes(static_size, reserved_size, &dyn_size);
	min_unit_size = max_t(size_t, size_sum, PCPU_MIN_UNIT_SIZE);

	alloc_size = roundup(min_unit_size, atom_size);
	upa = alloc_size / min_unit_size;
	while (alloc_size % upa || ((alloc_size / upa) & ~PAGE_MASK))
		upa--;
	max_upa = upa;

	/* group cpus according to their proximity */
	for_each_possible_cpu(cpu) {
		group = 0;
	next_group:
		for_each_possible_cpu(tcpu) {
			if (cpu == tcpu)
				break;
			if (group_map[tcpu] == group && cpu_distance_fn &&
			    (cpu_distance_fn(cpu, tcpu) > LOCAL_DISTANCE ||
			     cpu_distance_fn(tcpu, cpu) > LOCAL_DISTANCE)) {
				group++;
				nr_groups = max(nr_groups, group + 1);
				goto next_group;
			}
		}
		group_map[cpu] = group;
		group_cnt[group]++;
		group_cnt_max = max(group_cnt_max, group_cnt[group]);
	}

	/*
	 * Expand unit size until address space usage goes over 75%
	 * and then as much as possible without using more address
	 * space.
	 */
	last_allocs = INT_MAX;
	for (upa = max_upa; upa; upa--) {
		int allocs = 0, wasted = 0;

		if (alloc_size % upa || ((alloc_size / upa) & ~PAGE_MASK))
			continue;

		for (group = 0; group < nr_groups; group++) {
			int this_allocs = DIV_ROUND_UP(group_cnt[group], upa);
			allocs += this_allocs;
			wasted += this_allocs * upa - group_cnt[group];
		}

		/*
		 * Don't accept if wastage is over 25%.  The
		 * greater-than comparison ensures upa==1 always
		 * passes the following check.
		 */
		if (wasted > num_possible_cpus() / 3)
			continue;

		/* and then don't consume more memory */
		if (allocs > last_allocs)
			break;
		last_allocs = allocs;
		best_upa = upa;
	}
	upa = best_upa;

	/* allocate and fill alloc_info */
	for (group = 0; group < nr_groups; group++)
		nr_units += roundup(group_cnt[group], upa);

	ai = pcpu_alloc_alloc_info(nr_groups, nr_units);
	if (!ai)
		return ERR_PTR(-ENOMEM);
	cpu_map = ai->groups[0].cpu_map;

	for (group = 0; group < nr_groups; group++) {
		ai->groups[group].cpu_map = cpu_map;
		cpu_map += roundup(group_cnt[group], upa);
	}

	ai->static_size = static_size;
	ai->reserved_size = reserved_size;
	ai->dyn_size = dyn_size;
	ai->unit_size = alloc_size / upa;
	ai->atom_size = atom_size;
	ai->alloc_size = alloc_size;

	for (group = 0, unit = 0; group_cnt[group]; group++) {
		struct pcpu_group_info *gi = &ai->groups[group];

		/*
		 * Initialize base_offset as if all groups are located
		 * back-to-back.  The caller should update this to
		 * reflect actual allocation.
		 */
		gi->base_offset = unit * ai->unit_size;

		for_each_possible_cpu(cpu)
			if (group_map[cpu] == group)
				gi->cpu_map[gi->nr_units++] = cpu;
		gi->nr_units = roundup(gi->nr_units, upa);
		unit += gi->nr_units;
	}
	BUG_ON(unit != nr_units);

	return ai;
}

/**
 * pcpu_dump_alloc_info - print out information about pcpu_alloc_info
 * @lvl: loglevel
 * @ai: allocation info to dump
 *
 * Print out information about @ai using loglevel @lvl.
 */
static void pcpu_dump_alloc_info(const char *lvl,
				 const struct pcpu_alloc_info *ai)
{
	int group_width = 1, cpu_width = 1, width;
	char empty_str[] = "--------";
	int alloc = 0, alloc_end = 0;
	int group, v;
	int upa, apl;	/* units per alloc, allocs per line */

	v = ai->nr_groups;
	while (v /= 10)
		group_width++;

	v = num_possible_cpus();
	while (v /= 10)
		cpu_width++;
	empty_str[min_t(int, cpu_width, sizeof(empty_str) - 1)] = '\0';

	upa = ai->alloc_size / ai->unit_size;
	width = upa * (cpu_width + 1) + group_width + 3;
	apl = rounddown_pow_of_two(max(60 / width, 1));

	printk("%spcpu-alloc: s%zu r%zu d%zu u%zu alloc=%zu*%zu",
	       lvl, ai->static_size, ai->reserved_size, ai->dyn_size,
	       ai->unit_size, ai->alloc_size / ai->atom_size, ai->atom_size);

	for (group = 0; group < ai->nr_groups; group++) {
		const struct pcpu_group_info *gi = &ai->groups[group];
		int unit = 0, unit_end = 0;

		BUG_ON(gi->nr_units % upa);
		for (alloc_end += gi->nr_units / upa;
		     alloc < alloc_end; alloc++) {
			if (!(alloc % apl)) {
				printk("\n");
				printk("%spcpu-alloc: ", lvl);
			}
			printk("[%0*d] ", group_width, group);

			for (unit_end += upa; unit < unit_end; unit++)
				if (gi->cpu_map[unit] != NR_CPUS)
					printk("%0*d ", cpu_width,
					       gi->cpu_map[unit]);
				else
					printk("%s ", empty_str);
		}
	}
	printk("\n");
}

/**
 * pcpu_setup_first_chunk - initialize the first percpu chunk
 * @ai: pcpu_alloc_info describing how to percpu area is shaped
 * @base_addr: mapped address
 *
 * Initialize the first percpu chunk which contains the kernel static
 * perpcu area.  This function is to be called from arch percpu area
 * setup path.
 *
 * @ai contains all information necessary to initialize the first
 * chunk and prime the dynamic percpu allocator.
 *
 * @ai->static_size is the size of static percpu area.
 *
 * @ai->reserved_size, if non-zero, specifies the amount of bytes to
 * reserve after the static area in the first chunk.  This reserves
 * the first chunk such that it's available only through reserved
 * percpu allocation.  This is primarily used to serve module percpu
 * static areas on architectures where the addressing model has
 * limited offset range for symbol relocations to guarantee module
 * percpu symbols fall inside the relocatable range.
 *
 * @ai->dyn_size determines the number of bytes available for dynamic
 * allocation in the first chunk.  The area between @ai->static_size +
 * @ai->reserved_size + @ai->dyn_size and @ai->unit_size is unused.
<<<<<<< HEAD
 *
 * @ai->unit_size specifies unit size and must be aligned to PAGE_SIZE
 * and equal to or larger than @ai->static_size + @ai->reserved_size +
 * @ai->dyn_size.
 *
 * @ai->atom_size is the allocation atom size and used as alignment
 * for vm areas.
 *
 * @ai->alloc_size is the allocation size and always multiple of
 * @ai->atom_size.  This is larger than @ai->atom_size if
 * @ai->unit_size is larger than @ai->atom_size.
 *
 * @ai->nr_groups and @ai->groups describe virtual memory layout of
 * percpu areas.  Units which should be colocated are put into the
 * same group.  Dynamic VM areas will be allocated according to these
 * groupings.  If @ai->nr_groups is zero, a single group containing
 * all units is assumed.
 *
=======
 *
 * @ai->unit_size specifies unit size and must be aligned to PAGE_SIZE
 * and equal to or larger than @ai->static_size + @ai->reserved_size +
 * @ai->dyn_size.
 *
 * @ai->atom_size is the allocation atom size and used as alignment
 * for vm areas.
 *
 * @ai->alloc_size is the allocation size and always multiple of
 * @ai->atom_size.  This is larger than @ai->atom_size if
 * @ai->unit_size is larger than @ai->atom_size.
 *
 * @ai->nr_groups and @ai->groups describe virtual memory layout of
 * percpu areas.  Units which should be colocated are put into the
 * same group.  Dynamic VM areas will be allocated according to these
 * groupings.  If @ai->nr_groups is zero, a single group containing
 * all units is assumed.
 *
>>>>>>> ad1cd745
 * The caller should have mapped the first chunk at @base_addr and
 * copied static data to each unit.
 *
 * If the first chunk ends up with both reserved and dynamic areas, it
 * is served by two chunks - one to serve the core static and reserved
 * areas and the other for the dynamic area.  They share the same vm
 * and page map but uses different area allocation map to stay away
 * from each other.  The latter chunk is circulated in the chunk slots
 * and available for dynamic allocation like any other chunks.
 *
 * RETURNS:
 * 0 on success, -errno on failure.
 */
int __init pcpu_setup_first_chunk(const struct pcpu_alloc_info *ai,
				  void *base_addr)
{
<<<<<<< HEAD
=======
	static char cpus_buf[4096] __initdata;
>>>>>>> ad1cd745
	static int smap[2], dmap[2];
	size_t dyn_size = ai->dyn_size;
	size_t size_sum = ai->static_size + ai->reserved_size + dyn_size;
	struct pcpu_chunk *schunk, *dchunk = NULL;
	unsigned long *group_offsets;
	size_t *group_sizes;
	unsigned long *unit_off;
	unsigned int cpu;
	int *unit_map;
	int group, unit, i;
<<<<<<< HEAD

	/* sanity checks */
	BUILD_BUG_ON(ARRAY_SIZE(smap) >= PCPU_DFL_MAP_ALLOC ||
		     ARRAY_SIZE(dmap) >= PCPU_DFL_MAP_ALLOC);
	BUG_ON(ai->nr_groups <= 0);
	BUG_ON(!ai->static_size);
	BUG_ON(!base_addr);
	BUG_ON(ai->unit_size < size_sum);
	BUG_ON(ai->unit_size & ~PAGE_MASK);
	BUG_ON(ai->unit_size < PCPU_MIN_UNIT_SIZE);

	pcpu_dump_alloc_info(KERN_DEBUG, ai);
=======

	cpumask_scnprintf(cpus_buf, sizeof(cpus_buf), cpu_possible_mask);

#define PCPU_SETUP_BUG_ON(cond)	do {					\
	if (unlikely(cond)) {						\
		pr_emerg("PERCPU: failed to initialize, %s", #cond);	\
		pr_emerg("PERCPU: cpu_possible_mask=%s\n", cpus_buf);	\
		pcpu_dump_alloc_info(KERN_EMERG, ai);			\
		BUG();							\
	}								\
} while (0)

	/* sanity checks */
	BUILD_BUG_ON(ARRAY_SIZE(smap) >= PCPU_DFL_MAP_ALLOC ||
		     ARRAY_SIZE(dmap) >= PCPU_DFL_MAP_ALLOC);
	PCPU_SETUP_BUG_ON(ai->nr_groups <= 0);
	PCPU_SETUP_BUG_ON(!ai->static_size);
	PCPU_SETUP_BUG_ON(!base_addr);
	PCPU_SETUP_BUG_ON(ai->unit_size < size_sum);
	PCPU_SETUP_BUG_ON(ai->unit_size & ~PAGE_MASK);
	PCPU_SETUP_BUG_ON(ai->unit_size < PCPU_MIN_UNIT_SIZE);
>>>>>>> ad1cd745

	/* process group information and build config tables accordingly */
	group_offsets = alloc_bootmem(ai->nr_groups * sizeof(group_offsets[0]));
	group_sizes = alloc_bootmem(ai->nr_groups * sizeof(group_sizes[0]));
	unit_map = alloc_bootmem(nr_cpu_ids * sizeof(unit_map[0]));
	unit_off = alloc_bootmem(nr_cpu_ids * sizeof(unit_off[0]));

	for (cpu = 0; cpu < nr_cpu_ids; cpu++)
<<<<<<< HEAD
		unit_map[cpu] = NR_CPUS;
=======
		unit_map[cpu] = UINT_MAX;
>>>>>>> ad1cd745
	pcpu_first_unit_cpu = NR_CPUS;

	for (group = 0, unit = 0; group < ai->nr_groups; group++, unit += i) {
		const struct pcpu_group_info *gi = &ai->groups[group];

		group_offsets[group] = gi->base_offset;
		group_sizes[group] = gi->nr_units * ai->unit_size;

		for (i = 0; i < gi->nr_units; i++) {
			cpu = gi->cpu_map[i];
			if (cpu == NR_CPUS)
				continue;

<<<<<<< HEAD
			BUG_ON(cpu > nr_cpu_ids || !cpu_possible(cpu));
			BUG_ON(unit_map[cpu] != NR_CPUS);
=======
			PCPU_SETUP_BUG_ON(cpu > nr_cpu_ids);
			PCPU_SETUP_BUG_ON(!cpu_possible(cpu));
			PCPU_SETUP_BUG_ON(unit_map[cpu] != UINT_MAX);
>>>>>>> ad1cd745

			unit_map[cpu] = unit + i;
			unit_off[cpu] = gi->base_offset + i * ai->unit_size;

			if (pcpu_first_unit_cpu == NR_CPUS)
				pcpu_first_unit_cpu = cpu;
		}
	}
	pcpu_last_unit_cpu = cpu;
	pcpu_nr_units = unit;

	for_each_possible_cpu(cpu)
<<<<<<< HEAD
		BUG_ON(unit_map[cpu] == NR_CPUS);
=======
		PCPU_SETUP_BUG_ON(unit_map[cpu] == UINT_MAX);

	/* we're done parsing the input, undefine BUG macro and dump config */
#undef PCPU_SETUP_BUG_ON
	pcpu_dump_alloc_info(KERN_INFO, ai);
>>>>>>> ad1cd745

	pcpu_nr_groups = ai->nr_groups;
	pcpu_group_offsets = group_offsets;
	pcpu_group_sizes = group_sizes;
	pcpu_unit_map = unit_map;
	pcpu_unit_offsets = unit_off;

	/* determine basic parameters */
	pcpu_unit_pages = ai->unit_size >> PAGE_SHIFT;
	pcpu_unit_size = pcpu_unit_pages << PAGE_SHIFT;
	pcpu_atom_size = ai->atom_size;
	pcpu_chunk_struct_size = sizeof(struct pcpu_chunk) +
		BITS_TO_LONGS(pcpu_unit_pages) * sizeof(unsigned long);

	/*
	 * Allocate chunk slots.  The additional last slot is for
	 * empty chunks.
	 */
	pcpu_nr_slots = __pcpu_size_to_slot(pcpu_unit_size) + 2;
	pcpu_slot = alloc_bootmem(pcpu_nr_slots * sizeof(pcpu_slot[0]));
	for (i = 0; i < pcpu_nr_slots; i++)
		INIT_LIST_HEAD(&pcpu_slot[i]);

	/*
	 * Initialize static chunk.  If reserved_size is zero, the
	 * static chunk covers static area + dynamic allocation area
	 * in the first chunk.  If reserved_size is not zero, it
	 * covers static area + reserved area (mostly used for module
	 * static percpu allocation).
	 */
	schunk = alloc_bootmem(pcpu_chunk_struct_size);
	INIT_LIST_HEAD(&schunk->list);
	schunk->base_addr = base_addr;
	schunk->map = smap;
	schunk->map_alloc = ARRAY_SIZE(smap);
	schunk->immutable = true;
	bitmap_fill(schunk->populated, pcpu_unit_pages);

	if (ai->reserved_size) {
		schunk->free_size = ai->reserved_size;
		pcpu_reserved_chunk = schunk;
		pcpu_reserved_chunk_limit = ai->static_size + ai->reserved_size;
	} else {
		schunk->free_size = dyn_size;
		dyn_size = 0;			/* dynamic area covered */
	}
	schunk->contig_hint = schunk->free_size;

	schunk->map[schunk->map_used++] = -ai->static_size;
	if (schunk->free_size)
		schunk->map[schunk->map_used++] = schunk->free_size;

	/* init dynamic chunk if necessary */
	if (dyn_size) {
		dchunk = alloc_bootmem(pcpu_chunk_struct_size);
		INIT_LIST_HEAD(&dchunk->list);
		dchunk->base_addr = base_addr;
		dchunk->map = dmap;
		dchunk->map_alloc = ARRAY_SIZE(dmap);
		dchunk->immutable = true;
		bitmap_fill(dchunk->populated, pcpu_unit_pages);

		dchunk->contig_hint = dchunk->free_size = dyn_size;
		dchunk->map[dchunk->map_used++] = -pcpu_reserved_chunk_limit;
		dchunk->map[dchunk->map_used++] = dchunk->free_size;
	}

	/* link the first chunk in */
	pcpu_first_chunk = dchunk ?: schunk;
	pcpu_chunk_relocate(pcpu_first_chunk, -1);

	/* we're done */
	pcpu_base_addr = base_addr;
	return 0;
}

const char *pcpu_fc_names[PCPU_FC_NR] __initdata = {
	[PCPU_FC_AUTO]	= "auto",
	[PCPU_FC_EMBED]	= "embed",
	[PCPU_FC_PAGE]	= "page",
};

enum pcpu_fc pcpu_chosen_fc __initdata = PCPU_FC_AUTO;

static int __init percpu_alloc_setup(char *str)
{
	if (0)
		/* nada */;
#ifdef CONFIG_NEED_PER_CPU_EMBED_FIRST_CHUNK
	else if (!strcmp(str, "embed"))
		pcpu_chosen_fc = PCPU_FC_EMBED;
#endif
#ifdef CONFIG_NEED_PER_CPU_PAGE_FIRST_CHUNK
	else if (!strcmp(str, "page"))
		pcpu_chosen_fc = PCPU_FC_PAGE;
#endif
	else
		pr_warning("PERCPU: unknown allocator %s specified\n", str);

	return 0;
}
early_param("percpu_alloc", percpu_alloc_setup);

#if defined(CONFIG_NEED_PER_CPU_EMBED_FIRST_CHUNK) || \
	!defined(CONFIG_HAVE_SETUP_PER_CPU_AREA)
/**
 * pcpu_embed_first_chunk - embed the first percpu chunk into bootmem
 * @reserved_size: the size of reserved percpu area in bytes
 * @dyn_size: free size for dynamic allocation in bytes, -1 for auto
 * @atom_size: allocation atom size
 * @cpu_distance_fn: callback to determine distance between cpus, optional
 * @alloc_fn: function to allocate percpu page
 * @free_fn: funtion to free percpu page
 *
 * This is a helper to ease setting up embedded first percpu chunk and
 * can be called where pcpu_setup_first_chunk() is expected.
 *
 * If this function is used to setup the first chunk, it is allocated
 * by calling @alloc_fn and used as-is without being mapped into
 * vmalloc area.  Allocations are always whole multiples of @atom_size
 * aligned to @atom_size.
 *
 * This enables the first chunk to piggy back on the linear physical
 * mapping which often uses larger page size.  Please note that this
 * can result in very sparse cpu->unit mapping on NUMA machines thus
 * requiring large vmalloc address space.  Don't use this allocator if
 * vmalloc space is not orders of magnitude larger than distances
 * between node memory addresses (ie. 32bit NUMA machines).
 *
 * When @dyn_size is positive, dynamic area might be larger than
 * specified to fill page alignment.  When @dyn_size is auto,
 * @dyn_size is just big enough to fill page alignment after static
 * and reserved areas.
 *
 * If the needed size is smaller than the minimum or specified unit
 * size, the leftover is returned using @free_fn.
 *
 * RETURNS:
 * 0 on success, -errno on failure.
 */
int __init pcpu_embed_first_chunk(size_t reserved_size, ssize_t dyn_size,
				  size_t atom_size,
				  pcpu_fc_cpu_distance_fn_t cpu_distance_fn,
				  pcpu_fc_alloc_fn_t alloc_fn,
				  pcpu_fc_free_fn_t free_fn)
{
	void *base = (void *)ULONG_MAX;
	void **areas = NULL;
	struct pcpu_alloc_info *ai;
<<<<<<< HEAD
	size_t size_sum, areas_size;
=======
	size_t size_sum, areas_size, max_distance;
>>>>>>> ad1cd745
	int group, i, rc;

	ai = pcpu_build_alloc_info(reserved_size, dyn_size, atom_size,
				   cpu_distance_fn);
	if (IS_ERR(ai))
		return PTR_ERR(ai);

	size_sum = ai->static_size + ai->reserved_size + ai->dyn_size;
	areas_size = PFN_ALIGN(ai->nr_groups * sizeof(void *));

	areas = alloc_bootmem_nopanic(areas_size);
	if (!areas) {
		rc = -ENOMEM;
		goto out_free;
	}

	/* allocate, copy and determine base address */
	for (group = 0; group < ai->nr_groups; group++) {
		struct pcpu_group_info *gi = &ai->groups[group];
		unsigned int cpu = NR_CPUS;
		void *ptr;

		for (i = 0; i < gi->nr_units && cpu == NR_CPUS; i++)
			cpu = gi->cpu_map[i];
		BUG_ON(cpu == NR_CPUS);

		/* allocate space for the whole group */
		ptr = alloc_fn(cpu, gi->nr_units * ai->unit_size, atom_size);
		if (!ptr) {
			rc = -ENOMEM;
			goto out_free_areas;
		}
		areas[group] = ptr;

		base = min(ptr, base);
<<<<<<< HEAD

		for (i = 0; i < gi->nr_units; i++, ptr += ai->unit_size) {
			if (gi->cpu_map[i] == NR_CPUS) {
				/* unused unit, free whole */
				free_fn(ptr, ai->unit_size);
				continue;
			}
			/* copy and return the unused part */
			memcpy(ptr, __per_cpu_load, ai->static_size);
			free_fn(ptr + size_sum, ai->unit_size - size_sum);
		}
	}

	/* base address is now known, determine group base offsets */
	for (group = 0; group < ai->nr_groups; group++)
		ai->groups[group].base_offset = areas[group] - base;

	pr_info("PERCPU: Embedded %zu pages/cpu @%p s%zu r%zu d%zu u%zu\n",
		PFN_DOWN(size_sum), base, ai->static_size, ai->reserved_size,
		ai->dyn_size, ai->unit_size);

	rc = pcpu_setup_first_chunk(ai, base);
	goto out_free;

out_free_areas:
	for (group = 0; group < ai->nr_groups; group++)
		free_fn(areas[group],
			ai->groups[group].nr_units * ai->unit_size);
out_free:
	pcpu_free_alloc_info(ai);
	if (areas)
		free_bootmem(__pa(areas), areas_size);
	return rc;
}
#endif /* CONFIG_NEED_PER_CPU_EMBED_FIRST_CHUNK ||
	  !CONFIG_HAVE_SETUP_PER_CPU_AREA */

#ifdef CONFIG_NEED_PER_CPU_PAGE_FIRST_CHUNK
/**
 * pcpu_page_first_chunk - map the first chunk using PAGE_SIZE pages
 * @reserved_size: the size of reserved percpu area in bytes
 * @alloc_fn: function to allocate percpu page, always called with PAGE_SIZE
 * @free_fn: funtion to free percpu page, always called with PAGE_SIZE
 * @populate_pte_fn: function to populate pte
 *
 * This is a helper to ease setting up page-remapped first percpu
 * chunk and can be called where pcpu_setup_first_chunk() is expected.
 *
 * This is the basic allocator.  Static percpu area is allocated
 * page-by-page into vmalloc area.
 *
 * RETURNS:
 * 0 on success, -errno on failure.
 */
int __init pcpu_page_first_chunk(size_t reserved_size,
				 pcpu_fc_alloc_fn_t alloc_fn,
				 pcpu_fc_free_fn_t free_fn,
				 pcpu_fc_populate_pte_fn_t populate_pte_fn)
{
	static struct vm_struct vm;
	struct pcpu_alloc_info *ai;
	char psize_str[16];
	int unit_pages;
	size_t pages_size;
	struct page **pages;
	int unit, i, j, rc;

	snprintf(psize_str, sizeof(psize_str), "%luK", PAGE_SIZE >> 10);

	ai = pcpu_build_alloc_info(reserved_size, -1, PAGE_SIZE, NULL);
	if (IS_ERR(ai))
		return PTR_ERR(ai);
	BUG_ON(ai->nr_groups != 1);
	BUG_ON(ai->groups[0].nr_units != num_possible_cpus());

	unit_pages = ai->unit_size >> PAGE_SHIFT;

	/* unaligned allocations can't be freed, round up to page size */
	pages_size = PFN_ALIGN(unit_pages * num_possible_cpus() *
			       sizeof(pages[0]));
	pages = alloc_bootmem(pages_size);

	/* allocate pages */
	j = 0;
	for (unit = 0; unit < num_possible_cpus(); unit++)
		for (i = 0; i < unit_pages; i++) {
			unsigned int cpu = ai->groups[0].cpu_map[unit];
			void *ptr;

			ptr = alloc_fn(cpu, PAGE_SIZE, PAGE_SIZE);
			if (!ptr) {
				pr_warning("PERCPU: failed to allocate %s page "
					   "for cpu%u\n", psize_str, cpu);
				goto enomem;
			}
			pages[j++] = virt_to_page(ptr);
		}

	/* allocate vm area, map the pages and copy static data */
	vm.flags = VM_ALLOC;
	vm.size = num_possible_cpus() * ai->unit_size;
	vm_area_register_early(&vm, PAGE_SIZE);

	for (unit = 0; unit < num_possible_cpus(); unit++) {
		unsigned long unit_addr =
			(unsigned long)vm.addr + unit * ai->unit_size;

		for (i = 0; i < unit_pages; i++)
			populate_pte_fn(unit_addr + (i << PAGE_SHIFT));

		/* pte already populated, the following shouldn't fail */
		rc = __pcpu_map_pages(unit_addr, &pages[unit * unit_pages],
				      unit_pages);
		if (rc < 0)
			panic("failed to map percpu area, err=%d\n", rc);

=======

		for (i = 0; i < gi->nr_units; i++, ptr += ai->unit_size) {
			if (gi->cpu_map[i] == NR_CPUS) {
				/* unused unit, free whole */
				free_fn(ptr, ai->unit_size);
				continue;
			}
			/* copy and return the unused part */
			memcpy(ptr, __per_cpu_load, ai->static_size);
			free_fn(ptr + size_sum, ai->unit_size - size_sum);
		}
	}

	/* base address is now known, determine group base offsets */
	max_distance = 0;
	for (group = 0; group < ai->nr_groups; group++) {
		ai->groups[group].base_offset = areas[group] - base;
		max_distance = max(max_distance, ai->groups[group].base_offset);
	}
	max_distance += ai->unit_size;

	/* warn if maximum distance is further than 75% of vmalloc space */
	if (max_distance > (VMALLOC_END - VMALLOC_START) * 3 / 4) {
		pr_warning("PERCPU: max_distance=0x%lx too large for vmalloc "
			   "space 0x%lx\n",
			   max_distance, VMALLOC_END - VMALLOC_START);
#ifdef CONFIG_NEED_PER_CPU_PAGE_FIRST_CHUNK
		/* and fail if we have fallback */
		rc = -EINVAL;
		goto out_free;
#endif
	}

	pr_info("PERCPU: Embedded %zu pages/cpu @%p s%zu r%zu d%zu u%zu\n",
		PFN_DOWN(size_sum), base, ai->static_size, ai->reserved_size,
		ai->dyn_size, ai->unit_size);

	rc = pcpu_setup_first_chunk(ai, base);
	goto out_free;

out_free_areas:
	for (group = 0; group < ai->nr_groups; group++)
		free_fn(areas[group],
			ai->groups[group].nr_units * ai->unit_size);
out_free:
	pcpu_free_alloc_info(ai);
	if (areas)
		free_bootmem(__pa(areas), areas_size);
	return rc;
}
#endif /* CONFIG_NEED_PER_CPU_EMBED_FIRST_CHUNK ||
	  !CONFIG_HAVE_SETUP_PER_CPU_AREA */

#ifdef CONFIG_NEED_PER_CPU_PAGE_FIRST_CHUNK
/**
 * pcpu_page_first_chunk - map the first chunk using PAGE_SIZE pages
 * @reserved_size: the size of reserved percpu area in bytes
 * @alloc_fn: function to allocate percpu page, always called with PAGE_SIZE
 * @free_fn: funtion to free percpu page, always called with PAGE_SIZE
 * @populate_pte_fn: function to populate pte
 *
 * This is a helper to ease setting up page-remapped first percpu
 * chunk and can be called where pcpu_setup_first_chunk() is expected.
 *
 * This is the basic allocator.  Static percpu area is allocated
 * page-by-page into vmalloc area.
 *
 * RETURNS:
 * 0 on success, -errno on failure.
 */
int __init pcpu_page_first_chunk(size_t reserved_size,
				 pcpu_fc_alloc_fn_t alloc_fn,
				 pcpu_fc_free_fn_t free_fn,
				 pcpu_fc_populate_pte_fn_t populate_pte_fn)
{
	static struct vm_struct vm;
	struct pcpu_alloc_info *ai;
	char psize_str[16];
	int unit_pages;
	size_t pages_size;
	struct page **pages;
	int unit, i, j, rc;

	snprintf(psize_str, sizeof(psize_str), "%luK", PAGE_SIZE >> 10);

	ai = pcpu_build_alloc_info(reserved_size, -1, PAGE_SIZE, NULL);
	if (IS_ERR(ai))
		return PTR_ERR(ai);
	BUG_ON(ai->nr_groups != 1);
	BUG_ON(ai->groups[0].nr_units != num_possible_cpus());

	unit_pages = ai->unit_size >> PAGE_SHIFT;

	/* unaligned allocations can't be freed, round up to page size */
	pages_size = PFN_ALIGN(unit_pages * num_possible_cpus() *
			       sizeof(pages[0]));
	pages = alloc_bootmem(pages_size);

	/* allocate pages */
	j = 0;
	for (unit = 0; unit < num_possible_cpus(); unit++)
		for (i = 0; i < unit_pages; i++) {
			unsigned int cpu = ai->groups[0].cpu_map[unit];
			void *ptr;

			ptr = alloc_fn(cpu, PAGE_SIZE, PAGE_SIZE);
			if (!ptr) {
				pr_warning("PERCPU: failed to allocate %s page "
					   "for cpu%u\n", psize_str, cpu);
				goto enomem;
			}
			pages[j++] = virt_to_page(ptr);
		}

	/* allocate vm area, map the pages and copy static data */
	vm.flags = VM_ALLOC;
	vm.size = num_possible_cpus() * ai->unit_size;
	vm_area_register_early(&vm, PAGE_SIZE);

	for (unit = 0; unit < num_possible_cpus(); unit++) {
		unsigned long unit_addr =
			(unsigned long)vm.addr + unit * ai->unit_size;

		for (i = 0; i < unit_pages; i++)
			populate_pte_fn(unit_addr + (i << PAGE_SHIFT));

		/* pte already populated, the following shouldn't fail */
		rc = __pcpu_map_pages(unit_addr, &pages[unit * unit_pages],
				      unit_pages);
		if (rc < 0)
			panic("failed to map percpu area, err=%d\n", rc);

>>>>>>> ad1cd745
		/*
		 * FIXME: Archs with virtual cache should flush local
		 * cache for the linear mapping here - something
		 * equivalent to flush_cache_vmap() on the local cpu.
		 * flush_cache_vmap() can't be used as most supporting
		 * data structures are not set up yet.
		 */

		/* copy static data */
		memcpy((void *)unit_addr, __per_cpu_load, ai->static_size);
	}

	/* we're ready, commit */
	pr_info("PERCPU: %d %s pages/cpu @%p s%zu r%zu d%zu\n",
		unit_pages, psize_str, vm.addr, ai->static_size,
		ai->reserved_size, ai->dyn_size);

	rc = pcpu_setup_first_chunk(ai, vm.addr);
	goto out_free_ar;

enomem:
	while (--j >= 0)
		free_fn(page_address(pages[j]), PAGE_SIZE);
	rc = -ENOMEM;
out_free_ar:
	free_bootmem(__pa(pages), pages_size);
	pcpu_free_alloc_info(ai);
	return rc;
}
#endif /* CONFIG_NEED_PER_CPU_PAGE_FIRST_CHUNK */

/*
 * Generic percpu area setup.
 *
 * The embedding helper is used because its behavior closely resembles
 * the original non-dynamic generic percpu area setup.  This is
 * important because many archs have addressing restrictions and might
 * fail if the percpu area is located far away from the previous
 * location.  As an added bonus, in non-NUMA cases, embedding is
 * generally a good idea TLB-wise because percpu area can piggy back
 * on the physical linear memory mapping which uses large page
 * mappings on applicable archs.
 */
#ifndef CONFIG_HAVE_SETUP_PER_CPU_AREA
unsigned long __per_cpu_offset[NR_CPUS] __read_mostly;
EXPORT_SYMBOL(__per_cpu_offset);

static void * __init pcpu_dfl_fc_alloc(unsigned int cpu, size_t size,
				       size_t align)
{
	return __alloc_bootmem_nopanic(size, align, __pa(MAX_DMA_ADDRESS));
}

static void __init pcpu_dfl_fc_free(void *ptr, size_t size)
{
	free_bootmem(__pa(ptr), size);
}

void __init setup_per_cpu_areas(void)
{
	unsigned long delta;
	unsigned int cpu;
	int rc;

	/*
	 * Always reserve area for module percpu variables.  That's
	 * what the legacy allocator did.
	 */
	rc = pcpu_embed_first_chunk(PERCPU_MODULE_RESERVE,
				    PERCPU_DYNAMIC_RESERVE, PAGE_SIZE, NULL,
				    pcpu_dfl_fc_alloc, pcpu_dfl_fc_free);
	if (rc < 0)
		panic("Failed to initialized percpu areas.");

	delta = (unsigned long)pcpu_base_addr - (unsigned long)__per_cpu_start;
	for_each_possible_cpu(cpu)
		__per_cpu_offset[cpu] = delta + pcpu_unit_offsets[cpu];
}
#endif /* CONFIG_HAVE_SETUP_PER_CPU_AREA */<|MERGE_RESOLUTION|>--- conflicted
+++ resolved
@@ -722,21 +722,12 @@
 		pcpu_chunk_addr(chunk, pcpu_first_unit_cpu, page_start),
 		pcpu_chunk_addr(chunk, pcpu_last_unit_cpu, page_end));
 }
-<<<<<<< HEAD
 
 static void __pcpu_unmap_pages(unsigned long addr, int nr_pages)
 {
 	unmap_kernel_range_noflush(addr, nr_pages << PAGE_SHIFT);
 }
 
-=======
-
-static void __pcpu_unmap_pages(unsigned long addr, int nr_pages)
-{
-	unmap_kernel_range_noflush(addr, nr_pages << PAGE_SHIFT);
-}
-
->>>>>>> ad1cd745
 /**
  * pcpu_unmap_pages - unmap pages out of a pcpu_chunk
  * @chunk: chunk of interest
@@ -772,7 +763,6 @@
 
 	for (i = page_start; i < page_end; i++)
 		__clear_bit(i, populated);
-<<<<<<< HEAD
 }
 
 /**
@@ -804,39 +794,6 @@
 }
 
 /**
-=======
-}
-
-/**
- * pcpu_post_unmap_tlb_flush - flush TLB after unmapping
- * @chunk: pcpu_chunk the regions to be flushed belong to
- * @page_start: page index of the first page to be flushed
- * @page_end: page index of the last page to be flushed + 1
- *
- * Pages [@page_start,@page_end) of @chunk have been unmapped.  Flush
- * TLB for the regions.  This can be skipped if the area is to be
- * returned to vmalloc as vmalloc will handle TLB flushing lazily.
- *
- * As with pcpu_pre_unmap_flush(), TLB flushing also is done at once
- * for the whole region.
- */
-static void pcpu_post_unmap_tlb_flush(struct pcpu_chunk *chunk,
-				      int page_start, int page_end)
-{
-	flush_tlb_kernel_range(
-		pcpu_chunk_addr(chunk, pcpu_first_unit_cpu, page_start),
-		pcpu_chunk_addr(chunk, pcpu_last_unit_cpu, page_end));
-}
-
-static int __pcpu_map_pages(unsigned long addr, struct page **pages,
-			    int nr_pages)
-{
-	return map_kernel_range_noflush(addr, nr_pages << PAGE_SHIFT,
-					PAGE_KERNEL, pages);
-}
-
-/**
->>>>>>> ad1cd745
  * pcpu_map_pages - map pages into a pcpu_chunk
  * @chunk: chunk of interest
  * @pages: pages array containing pages to be mapped
@@ -1406,13 +1363,10 @@
 	struct pcpu_alloc_info *ai;
 	unsigned int *cpu_map;
 
-<<<<<<< HEAD
-=======
 	/* this function may be called multiple times */
 	memset(group_map, 0, sizeof(group_map));
 	memset(group_cnt, 0, sizeof(group_map));
 
->>>>>>> ad1cd745
 	/*
 	 * Determine min_unit_size, alloc_size and max_upa such that
 	 * alloc_size is multiple of atom_size and is the smallest
@@ -1606,7 +1560,6 @@
  * @ai->dyn_size determines the number of bytes available for dynamic
  * allocation in the first chunk.  The area between @ai->static_size +
  * @ai->reserved_size + @ai->dyn_size and @ai->unit_size is unused.
-<<<<<<< HEAD
  *
  * @ai->unit_size specifies unit size and must be aligned to PAGE_SIZE
  * and equal to or larger than @ai->static_size + @ai->reserved_size +
@@ -1625,26 +1578,6 @@
  * groupings.  If @ai->nr_groups is zero, a single group containing
  * all units is assumed.
  *
-=======
- *
- * @ai->unit_size specifies unit size and must be aligned to PAGE_SIZE
- * and equal to or larger than @ai->static_size + @ai->reserved_size +
- * @ai->dyn_size.
- *
- * @ai->atom_size is the allocation atom size and used as alignment
- * for vm areas.
- *
- * @ai->alloc_size is the allocation size and always multiple of
- * @ai->atom_size.  This is larger than @ai->atom_size if
- * @ai->unit_size is larger than @ai->atom_size.
- *
- * @ai->nr_groups and @ai->groups describe virtual memory layout of
- * percpu areas.  Units which should be colocated are put into the
- * same group.  Dynamic VM areas will be allocated according to these
- * groupings.  If @ai->nr_groups is zero, a single group containing
- * all units is assumed.
- *
->>>>>>> ad1cd745
  * The caller should have mapped the first chunk at @base_addr and
  * copied static data to each unit.
  *
@@ -1661,10 +1594,7 @@
 int __init pcpu_setup_first_chunk(const struct pcpu_alloc_info *ai,
 				  void *base_addr)
 {
-<<<<<<< HEAD
-=======
 	static char cpus_buf[4096] __initdata;
->>>>>>> ad1cd745
 	static int smap[2], dmap[2];
 	size_t dyn_size = ai->dyn_size;
 	size_t size_sum = ai->static_size + ai->reserved_size + dyn_size;
@@ -1675,20 +1605,6 @@
 	unsigned int cpu;
 	int *unit_map;
 	int group, unit, i;
-<<<<<<< HEAD
-
-	/* sanity checks */
-	BUILD_BUG_ON(ARRAY_SIZE(smap) >= PCPU_DFL_MAP_ALLOC ||
-		     ARRAY_SIZE(dmap) >= PCPU_DFL_MAP_ALLOC);
-	BUG_ON(ai->nr_groups <= 0);
-	BUG_ON(!ai->static_size);
-	BUG_ON(!base_addr);
-	BUG_ON(ai->unit_size < size_sum);
-	BUG_ON(ai->unit_size & ~PAGE_MASK);
-	BUG_ON(ai->unit_size < PCPU_MIN_UNIT_SIZE);
-
-	pcpu_dump_alloc_info(KERN_DEBUG, ai);
-=======
 
 	cpumask_scnprintf(cpus_buf, sizeof(cpus_buf), cpu_possible_mask);
 
@@ -1710,7 +1626,6 @@
 	PCPU_SETUP_BUG_ON(ai->unit_size < size_sum);
 	PCPU_SETUP_BUG_ON(ai->unit_size & ~PAGE_MASK);
 	PCPU_SETUP_BUG_ON(ai->unit_size < PCPU_MIN_UNIT_SIZE);
->>>>>>> ad1cd745
 
 	/* process group information and build config tables accordingly */
 	group_offsets = alloc_bootmem(ai->nr_groups * sizeof(group_offsets[0]));
@@ -1719,11 +1634,7 @@
 	unit_off = alloc_bootmem(nr_cpu_ids * sizeof(unit_off[0]));
 
 	for (cpu = 0; cpu < nr_cpu_ids; cpu++)
-<<<<<<< HEAD
-		unit_map[cpu] = NR_CPUS;
-=======
 		unit_map[cpu] = UINT_MAX;
->>>>>>> ad1cd745
 	pcpu_first_unit_cpu = NR_CPUS;
 
 	for (group = 0, unit = 0; group < ai->nr_groups; group++, unit += i) {
@@ -1737,14 +1648,9 @@
 			if (cpu == NR_CPUS)
 				continue;
 
-<<<<<<< HEAD
-			BUG_ON(cpu > nr_cpu_ids || !cpu_possible(cpu));
-			BUG_ON(unit_map[cpu] != NR_CPUS);
-=======
 			PCPU_SETUP_BUG_ON(cpu > nr_cpu_ids);
 			PCPU_SETUP_BUG_ON(!cpu_possible(cpu));
 			PCPU_SETUP_BUG_ON(unit_map[cpu] != UINT_MAX);
->>>>>>> ad1cd745
 
 			unit_map[cpu] = unit + i;
 			unit_off[cpu] = gi->base_offset + i * ai->unit_size;
@@ -1757,15 +1663,11 @@
 	pcpu_nr_units = unit;
 
 	for_each_possible_cpu(cpu)
-<<<<<<< HEAD
-		BUG_ON(unit_map[cpu] == NR_CPUS);
-=======
 		PCPU_SETUP_BUG_ON(unit_map[cpu] == UINT_MAX);
 
 	/* we're done parsing the input, undefine BUG macro and dump config */
 #undef PCPU_SETUP_BUG_ON
 	pcpu_dump_alloc_info(KERN_INFO, ai);
->>>>>>> ad1cd745
 
 	pcpu_nr_groups = ai->nr_groups;
 	pcpu_group_offsets = group_offsets;
@@ -1915,11 +1817,7 @@
 	void *base = (void *)ULONG_MAX;
 	void **areas = NULL;
 	struct pcpu_alloc_info *ai;
-<<<<<<< HEAD
-	size_t size_sum, areas_size;
-=======
 	size_t size_sum, areas_size, max_distance;
->>>>>>> ad1cd745
 	int group, i, rc;
 
 	ai = pcpu_build_alloc_info(reserved_size, dyn_size, atom_size,
@@ -1955,7 +1853,6 @@
 		areas[group] = ptr;
 
 		base = min(ptr, base);
-<<<<<<< HEAD
 
 		for (i = 0; i < gi->nr_units; i++, ptr += ai->unit_size) {
 			if (gi->cpu_map[i] == NR_CPUS) {
@@ -1970,123 +1867,6 @@
 	}
 
 	/* base address is now known, determine group base offsets */
-	for (group = 0; group < ai->nr_groups; group++)
-		ai->groups[group].base_offset = areas[group] - base;
-
-	pr_info("PERCPU: Embedded %zu pages/cpu @%p s%zu r%zu d%zu u%zu\n",
-		PFN_DOWN(size_sum), base, ai->static_size, ai->reserved_size,
-		ai->dyn_size, ai->unit_size);
-
-	rc = pcpu_setup_first_chunk(ai, base);
-	goto out_free;
-
-out_free_areas:
-	for (group = 0; group < ai->nr_groups; group++)
-		free_fn(areas[group],
-			ai->groups[group].nr_units * ai->unit_size);
-out_free:
-	pcpu_free_alloc_info(ai);
-	if (areas)
-		free_bootmem(__pa(areas), areas_size);
-	return rc;
-}
-#endif /* CONFIG_NEED_PER_CPU_EMBED_FIRST_CHUNK ||
-	  !CONFIG_HAVE_SETUP_PER_CPU_AREA */
-
-#ifdef CONFIG_NEED_PER_CPU_PAGE_FIRST_CHUNK
-/**
- * pcpu_page_first_chunk - map the first chunk using PAGE_SIZE pages
- * @reserved_size: the size of reserved percpu area in bytes
- * @alloc_fn: function to allocate percpu page, always called with PAGE_SIZE
- * @free_fn: funtion to free percpu page, always called with PAGE_SIZE
- * @populate_pte_fn: function to populate pte
- *
- * This is a helper to ease setting up page-remapped first percpu
- * chunk and can be called where pcpu_setup_first_chunk() is expected.
- *
- * This is the basic allocator.  Static percpu area is allocated
- * page-by-page into vmalloc area.
- *
- * RETURNS:
- * 0 on success, -errno on failure.
- */
-int __init pcpu_page_first_chunk(size_t reserved_size,
-				 pcpu_fc_alloc_fn_t alloc_fn,
-				 pcpu_fc_free_fn_t free_fn,
-				 pcpu_fc_populate_pte_fn_t populate_pte_fn)
-{
-	static struct vm_struct vm;
-	struct pcpu_alloc_info *ai;
-	char psize_str[16];
-	int unit_pages;
-	size_t pages_size;
-	struct page **pages;
-	int unit, i, j, rc;
-
-	snprintf(psize_str, sizeof(psize_str), "%luK", PAGE_SIZE >> 10);
-
-	ai = pcpu_build_alloc_info(reserved_size, -1, PAGE_SIZE, NULL);
-	if (IS_ERR(ai))
-		return PTR_ERR(ai);
-	BUG_ON(ai->nr_groups != 1);
-	BUG_ON(ai->groups[0].nr_units != num_possible_cpus());
-
-	unit_pages = ai->unit_size >> PAGE_SHIFT;
-
-	/* unaligned allocations can't be freed, round up to page size */
-	pages_size = PFN_ALIGN(unit_pages * num_possible_cpus() *
-			       sizeof(pages[0]));
-	pages = alloc_bootmem(pages_size);
-
-	/* allocate pages */
-	j = 0;
-	for (unit = 0; unit < num_possible_cpus(); unit++)
-		for (i = 0; i < unit_pages; i++) {
-			unsigned int cpu = ai->groups[0].cpu_map[unit];
-			void *ptr;
-
-			ptr = alloc_fn(cpu, PAGE_SIZE, PAGE_SIZE);
-			if (!ptr) {
-				pr_warning("PERCPU: failed to allocate %s page "
-					   "for cpu%u\n", psize_str, cpu);
-				goto enomem;
-			}
-			pages[j++] = virt_to_page(ptr);
-		}
-
-	/* allocate vm area, map the pages and copy static data */
-	vm.flags = VM_ALLOC;
-	vm.size = num_possible_cpus() * ai->unit_size;
-	vm_area_register_early(&vm, PAGE_SIZE);
-
-	for (unit = 0; unit < num_possible_cpus(); unit++) {
-		unsigned long unit_addr =
-			(unsigned long)vm.addr + unit * ai->unit_size;
-
-		for (i = 0; i < unit_pages; i++)
-			populate_pte_fn(unit_addr + (i << PAGE_SHIFT));
-
-		/* pte already populated, the following shouldn't fail */
-		rc = __pcpu_map_pages(unit_addr, &pages[unit * unit_pages],
-				      unit_pages);
-		if (rc < 0)
-			panic("failed to map percpu area, err=%d\n", rc);
-
-=======
-
-		for (i = 0; i < gi->nr_units; i++, ptr += ai->unit_size) {
-			if (gi->cpu_map[i] == NR_CPUS) {
-				/* unused unit, free whole */
-				free_fn(ptr, ai->unit_size);
-				continue;
-			}
-			/* copy and return the unused part */
-			memcpy(ptr, __per_cpu_load, ai->static_size);
-			free_fn(ptr + size_sum, ai->unit_size - size_sum);
-		}
-	}
-
-	/* base address is now known, determine group base offsets */
 	max_distance = 0;
 	for (group = 0; group < ai->nr_groups; group++) {
 		ai->groups[group].base_offset = areas[group] - base;
@@ -2205,7 +1985,6 @@
 		if (rc < 0)
 			panic("failed to map percpu area, err=%d\n", rc);
 
->>>>>>> ad1cd745
 		/*
 		 * FIXME: Archs with virtual cache should flush local
 		 * cache for the linear mapping here - something
