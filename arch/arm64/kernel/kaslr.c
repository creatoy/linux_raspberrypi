// SPDX-License-Identifier: GPL-2.0-only
/*
 * Copyright (C) 2016 Linaro Ltd <ard.biesheuvel@linaro.org>
 */

#include <linux/cache.h>
#include <linux/init.h>
#include <linux/printk.h>

#include <asm/cpufeature.h>
#include <asm/memory.h>

u16 __initdata memstart_offset_seed;

<<<<<<< HEAD
static int __init kaslr_init(void)
{
	u64 module_range;
	u32 seed;

	/*
	 * Set a reasonable default for module_alloc_base in case
	 * we end up running with module randomization disabled.
	 */
	module_alloc_base = (u64)_etext - MODULES_VSIZE;

	if (cpuid_feature_extract_unsigned_field(arm64_sw_feature_override.val &
						 arm64_sw_feature_override.mask,
						 ARM64_SW_FEATURE_OVERRIDE_NOKASLR)) {
=======
struct arm64_ftr_override kaslr_feature_override __initdata;

bool __ro_after_init __kaslr_is_enabled = false;

void __init kaslr_init(void)
{
	if (kaslr_feature_override.val & kaslr_feature_override.mask & 0xf) {
>>>>>>> 3e35d303
		pr_info("KASLR disabled on command line\n");
		return;
	}

	/*
	 * The KASLR offset modulo MIN_KIMG_ALIGN is taken from the physical
	 * placement of the image rather than from the seed, so a displacement
	 * of less than MIN_KIMG_ALIGN means that no seed was provided.
	 */
	if (kaslr_offset() < MIN_KIMG_ALIGN) {
		pr_warn("KASLR disabled due to lack of seed\n");
		return;
	}

	pr_info("KASLR enabled\n");
	__kaslr_is_enabled = true;
}<|MERGE_RESOLUTION|>--- conflicted
+++ resolved
@@ -12,30 +12,13 @@
 
 u16 __initdata memstart_offset_seed;
 
-<<<<<<< HEAD
-static int __init kaslr_init(void)
-{
-	u64 module_range;
-	u32 seed;
-
-	/*
-	 * Set a reasonable default for module_alloc_base in case
-	 * we end up running with module randomization disabled.
-	 */
-	module_alloc_base = (u64)_etext - MODULES_VSIZE;
-
-	if (cpuid_feature_extract_unsigned_field(arm64_sw_feature_override.val &
-						 arm64_sw_feature_override.mask,
-						 ARM64_SW_FEATURE_OVERRIDE_NOKASLR)) {
-=======
-struct arm64_ftr_override kaslr_feature_override __initdata;
-
 bool __ro_after_init __kaslr_is_enabled = false;
 
 void __init kaslr_init(void)
 {
-	if (kaslr_feature_override.val & kaslr_feature_override.mask & 0xf) {
->>>>>>> 3e35d303
+	if (cpuid_feature_extract_unsigned_field(arm64_sw_feature_override.val &
+						 arm64_sw_feature_override.mask,
+						 ARM64_SW_FEATURE_OVERRIDE_NOKASLR)) {
 		pr_info("KASLR disabled on command line\n");
 		return;
 	}
