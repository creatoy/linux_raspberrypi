// SPDX-License-Identifier: GPL-2.0

#include <linux/frame.h>
#include <linux/percpu.h>

#include <asm/debugreg.h>
#include <asm/mmu_context.h>

#include "cpuid.h"
#include "hyperv.h"
#include "mmu.h"
#include "nested.h"
#include "trace.h"
#include "x86.h"

static bool __read_mostly enable_shadow_vmcs = 1;
module_param_named(enable_shadow_vmcs, enable_shadow_vmcs, bool, S_IRUGO);

static bool __read_mostly nested_early_check = 0;
module_param(nested_early_check, bool, S_IRUGO);

/*
 * Hyper-V requires all of these, so mark them as supported even though
 * they are just treated the same as all-context.
 */
#define VMX_VPID_EXTENT_SUPPORTED_MASK		\
	(VMX_VPID_EXTENT_INDIVIDUAL_ADDR_BIT |	\
	VMX_VPID_EXTENT_SINGLE_CONTEXT_BIT |	\
	VMX_VPID_EXTENT_GLOBAL_CONTEXT_BIT |	\
	VMX_VPID_EXTENT_SINGLE_NON_GLOBAL_BIT)

#define VMX_MISC_EMULATED_PREEMPTION_TIMER_RATE 5

enum {
	VMX_VMREAD_BITMAP,
	VMX_VMWRITE_BITMAP,
	VMX_BITMAP_NR
};
static unsigned long *vmx_bitmap[VMX_BITMAP_NR];

#define vmx_vmread_bitmap                    (vmx_bitmap[VMX_VMREAD_BITMAP])
#define vmx_vmwrite_bitmap                   (vmx_bitmap[VMX_VMWRITE_BITMAP])

static u16 shadow_read_only_fields[] = {
#define SHADOW_FIELD_RO(x) x,
#include "vmcs_shadow_fields.h"
};
static int max_shadow_read_only_fields =
	ARRAY_SIZE(shadow_read_only_fields);

static u16 shadow_read_write_fields[] = {
#define SHADOW_FIELD_RW(x) x,
#include "vmcs_shadow_fields.h"
};
static int max_shadow_read_write_fields =
	ARRAY_SIZE(shadow_read_write_fields);

static void init_vmcs_shadow_fields(void)
{
	int i, j;

	memset(vmx_vmread_bitmap, 0xff, PAGE_SIZE);
	memset(vmx_vmwrite_bitmap, 0xff, PAGE_SIZE);

	for (i = j = 0; i < max_shadow_read_only_fields; i++) {
		u16 field = shadow_read_only_fields[i];

		if (vmcs_field_width(field) == VMCS_FIELD_WIDTH_U64 &&
		    (i + 1 == max_shadow_read_only_fields ||
		     shadow_read_only_fields[i + 1] != field + 1))
			pr_err("Missing field from shadow_read_only_field %x\n",
			       field + 1);

		clear_bit(field, vmx_vmread_bitmap);
#ifdef CONFIG_X86_64
		if (field & 1)
			continue;
#endif
		if (j < i)
			shadow_read_only_fields[j] = field;
		j++;
	}
	max_shadow_read_only_fields = j;

	for (i = j = 0; i < max_shadow_read_write_fields; i++) {
		u16 field = shadow_read_write_fields[i];

		if (vmcs_field_width(field) == VMCS_FIELD_WIDTH_U64 &&
		    (i + 1 == max_shadow_read_write_fields ||
		     shadow_read_write_fields[i + 1] != field + 1))
			pr_err("Missing field from shadow_read_write_field %x\n",
			       field + 1);

		/*
		 * PML and the preemption timer can be emulated, but the
		 * processor cannot vmwrite to fields that don't exist
		 * on bare metal.
		 */
		switch (field) {
		case GUEST_PML_INDEX:
			if (!cpu_has_vmx_pml())
				continue;
			break;
		case VMX_PREEMPTION_TIMER_VALUE:
			if (!cpu_has_vmx_preemption_timer())
				continue;
			break;
		case GUEST_INTR_STATUS:
			if (!cpu_has_vmx_apicv())
				continue;
			break;
		default:
			break;
		}

		clear_bit(field, vmx_vmwrite_bitmap);
		clear_bit(field, vmx_vmread_bitmap);
#ifdef CONFIG_X86_64
		if (field & 1)
			continue;
#endif
		if (j < i)
			shadow_read_write_fields[j] = field;
		j++;
	}
	max_shadow_read_write_fields = j;
}

/*
 * The following 3 functions, nested_vmx_succeed()/failValid()/failInvalid(),
 * set the success or error code of an emulated VMX instruction (as specified
 * by Vol 2B, VMX Instruction Reference, "Conventions"), and skip the emulated
 * instruction.
 */
static int nested_vmx_succeed(struct kvm_vcpu *vcpu)
{
	vmx_set_rflags(vcpu, vmx_get_rflags(vcpu)
			& ~(X86_EFLAGS_CF | X86_EFLAGS_PF | X86_EFLAGS_AF |
			    X86_EFLAGS_ZF | X86_EFLAGS_SF | X86_EFLAGS_OF));
	return kvm_skip_emulated_instruction(vcpu);
}

static int nested_vmx_failInvalid(struct kvm_vcpu *vcpu)
{
	vmx_set_rflags(vcpu, (vmx_get_rflags(vcpu)
			& ~(X86_EFLAGS_PF | X86_EFLAGS_AF | X86_EFLAGS_ZF |
			    X86_EFLAGS_SF | X86_EFLAGS_OF))
			| X86_EFLAGS_CF);
	return kvm_skip_emulated_instruction(vcpu);
}

static int nested_vmx_failValid(struct kvm_vcpu *vcpu,
				u32 vm_instruction_error)
{
	struct vcpu_vmx *vmx = to_vmx(vcpu);

	/*
	 * failValid writes the error number to the current VMCS, which
	 * can't be done if there isn't a current VMCS.
	 */
	if (vmx->nested.current_vmptr == -1ull && !vmx->nested.hv_evmcs)
		return nested_vmx_failInvalid(vcpu);

	vmx_set_rflags(vcpu, (vmx_get_rflags(vcpu)
			& ~(X86_EFLAGS_CF | X86_EFLAGS_PF | X86_EFLAGS_AF |
			    X86_EFLAGS_SF | X86_EFLAGS_OF))
			| X86_EFLAGS_ZF);
	get_vmcs12(vcpu)->vm_instruction_error = vm_instruction_error;
	/*
	 * We don't need to force a shadow sync because
	 * VM_INSTRUCTION_ERROR is not shadowed
	 */
	return kvm_skip_emulated_instruction(vcpu);
}

static void nested_vmx_abort(struct kvm_vcpu *vcpu, u32 indicator)
{
	/* TODO: not to reset guest simply here. */
	kvm_make_request(KVM_REQ_TRIPLE_FAULT, vcpu);
	pr_debug_ratelimited("kvm: nested vmx abort, indicator %d\n", indicator);
}

static void vmx_disable_shadow_vmcs(struct vcpu_vmx *vmx)
{
	vmcs_clear_bits(SECONDARY_VM_EXEC_CONTROL, SECONDARY_EXEC_SHADOW_VMCS);
	vmcs_write64(VMCS_LINK_POINTER, -1ull);
}

static inline void nested_release_evmcs(struct kvm_vcpu *vcpu)
{
	struct vcpu_vmx *vmx = to_vmx(vcpu);

	if (!vmx->nested.hv_evmcs)
		return;

	kvm_vcpu_unmap(vcpu, &vmx->nested.hv_evmcs_map, true);
	vmx->nested.hv_evmcs_vmptr = -1ull;
	vmx->nested.hv_evmcs = NULL;
}

/*
 * Free whatever needs to be freed from vmx->nested when L1 goes down, or
 * just stops using VMX.
 */
static void free_nested(struct kvm_vcpu *vcpu)
{
	struct vcpu_vmx *vmx = to_vmx(vcpu);

	if (!vmx->nested.vmxon && !vmx->nested.smm.vmxon)
		return;

	vmx->nested.vmxon = false;
	vmx->nested.smm.vmxon = false;
	free_vpid(vmx->nested.vpid02);
	vmx->nested.posted_intr_nv = -1;
	vmx->nested.current_vmptr = -1ull;
	if (enable_shadow_vmcs) {
		vmx_disable_shadow_vmcs(vmx);
		vmcs_clear(vmx->vmcs01.shadow_vmcs);
		free_vmcs(vmx->vmcs01.shadow_vmcs);
		vmx->vmcs01.shadow_vmcs = NULL;
	}
	kfree(vmx->nested.cached_vmcs12);
	kfree(vmx->nested.cached_shadow_vmcs12);
	/* Unpin physical memory we referred to in the vmcs02 */
	if (vmx->nested.apic_access_page) {
		kvm_release_page_dirty(vmx->nested.apic_access_page);
		vmx->nested.apic_access_page = NULL;
	}
	kvm_vcpu_unmap(vcpu, &vmx->nested.virtual_apic_map, true);
	kvm_vcpu_unmap(vcpu, &vmx->nested.pi_desc_map, true);
	vmx->nested.pi_desc = NULL;

	kvm_mmu_free_roots(vcpu, &vcpu->arch.guest_mmu, KVM_MMU_ROOTS_ALL);

	nested_release_evmcs(vcpu);

	free_loaded_vmcs(&vmx->nested.vmcs02);
}

static void vmx_switch_vmcs(struct kvm_vcpu *vcpu, struct loaded_vmcs *vmcs)
{
	struct vcpu_vmx *vmx = to_vmx(vcpu);
	int cpu;

	if (vmx->loaded_vmcs == vmcs)
		return;

	cpu = get_cpu();
	vmx_vcpu_put(vcpu);
	vmx->loaded_vmcs = vmcs;
	vmx_vcpu_load(vcpu, cpu);
	put_cpu();

	vm_entry_controls_reset_shadow(vmx);
	vm_exit_controls_reset_shadow(vmx);
	vmx_segment_cache_clear(vmx);
}

/*
 * Ensure that the current vmcs of the logical processor is the
 * vmcs01 of the vcpu before calling free_nested().
 */
void nested_vmx_free_vcpu(struct kvm_vcpu *vcpu)
{
	vcpu_load(vcpu);
	vmx_leave_nested(vcpu);
	vmx_switch_vmcs(vcpu, &to_vmx(vcpu)->vmcs01);
	free_nested(vcpu);
	vcpu_put(vcpu);
}

static void nested_ept_inject_page_fault(struct kvm_vcpu *vcpu,
		struct x86_exception *fault)
{
	struct vmcs12 *vmcs12 = get_vmcs12(vcpu);
	struct vcpu_vmx *vmx = to_vmx(vcpu);
	u32 exit_reason;
	unsigned long exit_qualification = vcpu->arch.exit_qualification;

	if (vmx->nested.pml_full) {
		exit_reason = EXIT_REASON_PML_FULL;
		vmx->nested.pml_full = false;
		exit_qualification &= INTR_INFO_UNBLOCK_NMI;
	} else if (fault->error_code & PFERR_RSVD_MASK)
		exit_reason = EXIT_REASON_EPT_MISCONFIG;
	else
		exit_reason = EXIT_REASON_EPT_VIOLATION;

	nested_vmx_vmexit(vcpu, exit_reason, 0, exit_qualification);
	vmcs12->guest_physical_address = fault->address;
}

static void nested_ept_init_mmu_context(struct kvm_vcpu *vcpu)
{
	WARN_ON(mmu_is_nested(vcpu));

	vcpu->arch.mmu = &vcpu->arch.guest_mmu;
	kvm_init_shadow_ept_mmu(vcpu,
			to_vmx(vcpu)->nested.msrs.ept_caps &
			VMX_EPT_EXECUTE_ONLY_BIT,
			nested_ept_ad_enabled(vcpu),
			nested_ept_get_cr3(vcpu));
	vcpu->arch.mmu->set_cr3           = vmx_set_cr3;
	vcpu->arch.mmu->get_cr3           = nested_ept_get_cr3;
	vcpu->arch.mmu->inject_page_fault = nested_ept_inject_page_fault;
	vcpu->arch.mmu->get_pdptr         = kvm_pdptr_read;

	vcpu->arch.walk_mmu              = &vcpu->arch.nested_mmu;
}

static void nested_ept_uninit_mmu_context(struct kvm_vcpu *vcpu)
{
	vcpu->arch.mmu = &vcpu->arch.root_mmu;
	vcpu->arch.walk_mmu = &vcpu->arch.root_mmu;
}

static bool nested_vmx_is_page_fault_vmexit(struct vmcs12 *vmcs12,
					    u16 error_code)
{
	bool inequality, bit;

	bit = (vmcs12->exception_bitmap & (1u << PF_VECTOR)) != 0;
	inequality =
		(error_code & vmcs12->page_fault_error_code_mask) !=
		 vmcs12->page_fault_error_code_match;
	return inequality ^ bit;
}


/*
 * KVM wants to inject page-faults which it got to the guest. This function
 * checks whether in a nested guest, we need to inject them to L1 or L2.
 */
static int nested_vmx_check_exception(struct kvm_vcpu *vcpu, unsigned long *exit_qual)
{
	struct vmcs12 *vmcs12 = get_vmcs12(vcpu);
	unsigned int nr = vcpu->arch.exception.nr;
	bool has_payload = vcpu->arch.exception.has_payload;
	unsigned long payload = vcpu->arch.exception.payload;

	if (nr == PF_VECTOR) {
		if (vcpu->arch.exception.nested_apf) {
			*exit_qual = vcpu->arch.apf.nested_apf_token;
			return 1;
		}
		if (nested_vmx_is_page_fault_vmexit(vmcs12,
						    vcpu->arch.exception.error_code)) {
			*exit_qual = has_payload ? payload : vcpu->arch.cr2;
			return 1;
		}
	} else if (vmcs12->exception_bitmap & (1u << nr)) {
		if (nr == DB_VECTOR) {
			if (!has_payload) {
				payload = vcpu->arch.dr6;
				payload &= ~(DR6_FIXED_1 | DR6_BT);
				payload ^= DR6_RTM;
			}
			*exit_qual = payload;
		} else
			*exit_qual = 0;
		return 1;
	}

	return 0;
}


static void vmx_inject_page_fault_nested(struct kvm_vcpu *vcpu,
		struct x86_exception *fault)
{
	struct vmcs12 *vmcs12 = get_vmcs12(vcpu);

	WARN_ON(!is_guest_mode(vcpu));

	if (nested_vmx_is_page_fault_vmexit(vmcs12, fault->error_code) &&
		!to_vmx(vcpu)->nested.nested_run_pending) {
		vmcs12->vm_exit_intr_error_code = fault->error_code;
		nested_vmx_vmexit(vcpu, EXIT_REASON_EXCEPTION_NMI,
				  PF_VECTOR | INTR_TYPE_HARD_EXCEPTION |
				  INTR_INFO_DELIVER_CODE_MASK | INTR_INFO_VALID_MASK,
				  fault->address);
	} else {
		kvm_inject_page_fault(vcpu, fault);
	}
}

static bool page_address_valid(struct kvm_vcpu *vcpu, gpa_t gpa)
{
	return PAGE_ALIGNED(gpa) && !(gpa >> cpuid_maxphyaddr(vcpu));
}

static int nested_vmx_check_io_bitmap_controls(struct kvm_vcpu *vcpu,
					       struct vmcs12 *vmcs12)
{
	if (!nested_cpu_has(vmcs12, CPU_BASED_USE_IO_BITMAPS))
		return 0;

	if (!page_address_valid(vcpu, vmcs12->io_bitmap_a) ||
	    !page_address_valid(vcpu, vmcs12->io_bitmap_b))
		return -EINVAL;

	return 0;
}

static int nested_vmx_check_msr_bitmap_controls(struct kvm_vcpu *vcpu,
						struct vmcs12 *vmcs12)
{
	if (!nested_cpu_has(vmcs12, CPU_BASED_USE_MSR_BITMAPS))
		return 0;

	if (!page_address_valid(vcpu, vmcs12->msr_bitmap))
		return -EINVAL;

	return 0;
}

static int nested_vmx_check_tpr_shadow_controls(struct kvm_vcpu *vcpu,
						struct vmcs12 *vmcs12)
{
	if (!nested_cpu_has(vmcs12, CPU_BASED_TPR_SHADOW))
		return 0;

	if (!page_address_valid(vcpu, vmcs12->virtual_apic_page_addr))
		return -EINVAL;

	return 0;
}

/*
 * Check if MSR is intercepted for L01 MSR bitmap.
 */
static bool msr_write_intercepted_l01(struct kvm_vcpu *vcpu, u32 msr)
{
	unsigned long *msr_bitmap;
	int f = sizeof(unsigned long);

	if (!cpu_has_vmx_msr_bitmap())
		return true;

	msr_bitmap = to_vmx(vcpu)->vmcs01.msr_bitmap;

	if (msr <= 0x1fff) {
		return !!test_bit(msr, msr_bitmap + 0x800 / f);
	} else if ((msr >= 0xc0000000) && (msr <= 0xc0001fff)) {
		msr &= 0x1fff;
		return !!test_bit(msr, msr_bitmap + 0xc00 / f);
	}

	return true;
}

/*
 * If a msr is allowed by L0, we should check whether it is allowed by L1.
 * The corresponding bit will be cleared unless both of L0 and L1 allow it.
 */
static void nested_vmx_disable_intercept_for_msr(unsigned long *msr_bitmap_l1,
					       unsigned long *msr_bitmap_nested,
					       u32 msr, int type)
{
	int f = sizeof(unsigned long);

	/*
	 * See Intel PRM Vol. 3, 20.6.9 (MSR-Bitmap Address). Early manuals
	 * have the write-low and read-high bitmap offsets the wrong way round.
	 * We can control MSRs 0x00000000-0x00001fff and 0xc0000000-0xc0001fff.
	 */
	if (msr <= 0x1fff) {
		if (type & MSR_TYPE_R &&
		   !test_bit(msr, msr_bitmap_l1 + 0x000 / f))
			/* read-low */
			__clear_bit(msr, msr_bitmap_nested + 0x000 / f);

		if (type & MSR_TYPE_W &&
		   !test_bit(msr, msr_bitmap_l1 + 0x800 / f))
			/* write-low */
			__clear_bit(msr, msr_bitmap_nested + 0x800 / f);

	} else if ((msr >= 0xc0000000) && (msr <= 0xc0001fff)) {
		msr &= 0x1fff;
		if (type & MSR_TYPE_R &&
		   !test_bit(msr, msr_bitmap_l1 + 0x400 / f))
			/* read-high */
			__clear_bit(msr, msr_bitmap_nested + 0x400 / f);

		if (type & MSR_TYPE_W &&
		   !test_bit(msr, msr_bitmap_l1 + 0xc00 / f))
			/* write-high */
			__clear_bit(msr, msr_bitmap_nested + 0xc00 / f);

	}
}

static inline void enable_x2apic_msr_intercepts(unsigned long *msr_bitmap) {
	int msr;

	for (msr = 0x800; msr <= 0x8ff; msr += BITS_PER_LONG) {
		unsigned word = msr / BITS_PER_LONG;

		msr_bitmap[word] = ~0;
		msr_bitmap[word + (0x800 / sizeof(long))] = ~0;
	}
}

/*
 * Merge L0's and L1's MSR bitmap, return false to indicate that
 * we do not use the hardware.
 */
static inline bool nested_vmx_prepare_msr_bitmap(struct kvm_vcpu *vcpu,
						 struct vmcs12 *vmcs12)
{
	int msr;
	unsigned long *msr_bitmap_l1;
	unsigned long *msr_bitmap_l0 = to_vmx(vcpu)->nested.vmcs02.msr_bitmap;
	struct kvm_host_map *map = &to_vmx(vcpu)->nested.msr_bitmap_map;

	/* Nothing to do if the MSR bitmap is not in use.  */
	if (!cpu_has_vmx_msr_bitmap() ||
	    !nested_cpu_has(vmcs12, CPU_BASED_USE_MSR_BITMAPS))
		return false;

	if (kvm_vcpu_map(vcpu, gpa_to_gfn(vmcs12->msr_bitmap), map))
		return false;

	msr_bitmap_l1 = (unsigned long *)map->hva;

	/*
	 * To keep the control flow simple, pay eight 8-byte writes (sixteen
	 * 4-byte writes on 32-bit systems) up front to enable intercepts for
	 * the x2APIC MSR range and selectively disable them below.
	 */
	enable_x2apic_msr_intercepts(msr_bitmap_l0);
<<<<<<< HEAD

	if (nested_cpu_has_virt_x2apic_mode(vmcs12)) {
		if (nested_cpu_has_apic_reg_virt(vmcs12)) {
			/*
			 * L0 need not intercept reads for MSRs between 0x800
			 * and 0x8ff, it just lets the processor take the value
			 * from the virtual-APIC page; take those 256 bits
			 * directly from the L1 bitmap.
			 */
			for (msr = 0x800; msr <= 0x8ff; msr += BITS_PER_LONG) {
				unsigned word = msr / BITS_PER_LONG;

=======

	if (nested_cpu_has_virt_x2apic_mode(vmcs12)) {
		if (nested_cpu_has_apic_reg_virt(vmcs12)) {
			/*
			 * L0 need not intercept reads for MSRs between 0x800
			 * and 0x8ff, it just lets the processor take the value
			 * from the virtual-APIC page; take those 256 bits
			 * directly from the L1 bitmap.
			 */
			for (msr = 0x800; msr <= 0x8ff; msr += BITS_PER_LONG) {
				unsigned word = msr / BITS_PER_LONG;

>>>>>>> 4b972a01
				msr_bitmap_l0[word] = msr_bitmap_l1[word];
			}
		}

		nested_vmx_disable_intercept_for_msr(
			msr_bitmap_l1, msr_bitmap_l0,
			X2APIC_MSR(APIC_TASKPRI),
			MSR_TYPE_R | MSR_TYPE_W);

		if (nested_cpu_has_vid(vmcs12)) {
			nested_vmx_disable_intercept_for_msr(
				msr_bitmap_l1, msr_bitmap_l0,
				X2APIC_MSR(APIC_EOI),
				MSR_TYPE_W);
			nested_vmx_disable_intercept_for_msr(
				msr_bitmap_l1, msr_bitmap_l0,
				X2APIC_MSR(APIC_SELF_IPI),
				MSR_TYPE_W);
		}
	}

	/* KVM unconditionally exposes the FS/GS base MSRs to L1. */
	nested_vmx_disable_intercept_for_msr(msr_bitmap_l1, msr_bitmap_l0,
					     MSR_FS_BASE, MSR_TYPE_RW);

	nested_vmx_disable_intercept_for_msr(msr_bitmap_l1, msr_bitmap_l0,
					     MSR_GS_BASE, MSR_TYPE_RW);

	nested_vmx_disable_intercept_for_msr(msr_bitmap_l1, msr_bitmap_l0,
					     MSR_KERNEL_GS_BASE, MSR_TYPE_RW);

	/*
	 * Checking the L0->L1 bitmap is trying to verify two things:
	 *
	 * 1. L0 gave a permission to L1 to actually passthrough the MSR. This
	 *    ensures that we do not accidentally generate an L02 MSR bitmap
	 *    from the L12 MSR bitmap that is too permissive.
	 * 2. That L1 or L2s have actually used the MSR. This avoids
	 *    unnecessarily merging of the bitmap if the MSR is unused. This
	 *    works properly because we only update the L01 MSR bitmap lazily.
	 *    So even if L0 should pass L1 these MSRs, the L01 bitmap is only
	 *    updated to reflect this when L1 (or its L2s) actually write to
	 *    the MSR.
	 */
	if (!msr_write_intercepted_l01(vcpu, MSR_IA32_SPEC_CTRL))
		nested_vmx_disable_intercept_for_msr(
					msr_bitmap_l1, msr_bitmap_l0,
					MSR_IA32_SPEC_CTRL,
					MSR_TYPE_R | MSR_TYPE_W);

	if (!msr_write_intercepted_l01(vcpu, MSR_IA32_PRED_CMD))
		nested_vmx_disable_intercept_for_msr(
					msr_bitmap_l1, msr_bitmap_l0,
					MSR_IA32_PRED_CMD,
					MSR_TYPE_W);

	kvm_vcpu_unmap(vcpu, &to_vmx(vcpu)->nested.msr_bitmap_map, false);

	return true;
}

static void nested_cache_shadow_vmcs12(struct kvm_vcpu *vcpu,
				       struct vmcs12 *vmcs12)
{
	struct kvm_host_map map;
	struct vmcs12 *shadow;

	if (!nested_cpu_has_shadow_vmcs(vmcs12) ||
	    vmcs12->vmcs_link_pointer == -1ull)
		return;

	shadow = get_shadow_vmcs12(vcpu);

	if (kvm_vcpu_map(vcpu, gpa_to_gfn(vmcs12->vmcs_link_pointer), &map))
		return;

	memcpy(shadow, map.hva, VMCS12_SIZE);
	kvm_vcpu_unmap(vcpu, &map, false);
}

static void nested_flush_cached_shadow_vmcs12(struct kvm_vcpu *vcpu,
					      struct vmcs12 *vmcs12)
{
	struct vcpu_vmx *vmx = to_vmx(vcpu);

	if (!nested_cpu_has_shadow_vmcs(vmcs12) ||
	    vmcs12->vmcs_link_pointer == -1ull)
		return;

	kvm_write_guest(vmx->vcpu.kvm, vmcs12->vmcs_link_pointer,
			get_shadow_vmcs12(vcpu), VMCS12_SIZE);
}

/*
 * In nested virtualization, check if L1 has set
 * VM_EXIT_ACK_INTR_ON_EXIT
 */
static bool nested_exit_intr_ack_set(struct kvm_vcpu *vcpu)
{
	return get_vmcs12(vcpu)->vm_exit_controls &
		VM_EXIT_ACK_INTR_ON_EXIT;
}

static bool nested_exit_on_nmi(struct kvm_vcpu *vcpu)
{
	return nested_cpu_has_nmi_exiting(get_vmcs12(vcpu));
}

static int nested_vmx_check_apic_access_controls(struct kvm_vcpu *vcpu,
					  struct vmcs12 *vmcs12)
{
	if (nested_cpu_has2(vmcs12, SECONDARY_EXEC_VIRTUALIZE_APIC_ACCESSES) &&
	    !page_address_valid(vcpu, vmcs12->apic_access_addr))
		return -EINVAL;
	else
		return 0;
}

static int nested_vmx_check_apicv_controls(struct kvm_vcpu *vcpu,
					   struct vmcs12 *vmcs12)
{
	if (!nested_cpu_has_virt_x2apic_mode(vmcs12) &&
	    !nested_cpu_has_apic_reg_virt(vmcs12) &&
	    !nested_cpu_has_vid(vmcs12) &&
	    !nested_cpu_has_posted_intr(vmcs12))
		return 0;

	/*
	 * If virtualize x2apic mode is enabled,
	 * virtualize apic access must be disabled.
	 */
	if (nested_cpu_has_virt_x2apic_mode(vmcs12) &&
	    nested_cpu_has2(vmcs12, SECONDARY_EXEC_VIRTUALIZE_APIC_ACCESSES))
		return -EINVAL;

	/*
	 * If virtual interrupt delivery is enabled,
	 * we must exit on external interrupts.
	 */
	if (nested_cpu_has_vid(vmcs12) &&
	   !nested_exit_on_intr(vcpu))
		return -EINVAL;

	/*
	 * bits 15:8 should be zero in posted_intr_nv,
	 * the descriptor address has been already checked
	 * in nested_get_vmcs12_pages.
	 *
	 * bits 5:0 of posted_intr_desc_addr should be zero.
	 */
	if (nested_cpu_has_posted_intr(vmcs12) &&
	   (!nested_cpu_has_vid(vmcs12) ||
	    !nested_exit_intr_ack_set(vcpu) ||
	    (vmcs12->posted_intr_nv & 0xff00) ||
	    (vmcs12->posted_intr_desc_addr & 0x3f) ||
	    (vmcs12->posted_intr_desc_addr >> cpuid_maxphyaddr(vcpu))))
		return -EINVAL;

	/* tpr shadow is needed by all apicv features. */
	if (!nested_cpu_has(vmcs12, CPU_BASED_TPR_SHADOW))
		return -EINVAL;

	return 0;
}

static int nested_vmx_check_msr_switch(struct kvm_vcpu *vcpu,
				       u32 count, u64 addr)
{
	int maxphyaddr;

	if (count == 0)
		return 0;
	maxphyaddr = cpuid_maxphyaddr(vcpu);
	if (!IS_ALIGNED(addr, 16) || addr >> maxphyaddr ||
	    (addr + count * sizeof(struct vmx_msr_entry) - 1) >> maxphyaddr)
		return -EINVAL;

	return 0;
}

static int nested_vmx_check_exit_msr_switch_controls(struct kvm_vcpu *vcpu,
						     struct vmcs12 *vmcs12)
{
	if (nested_vmx_check_msr_switch(vcpu, vmcs12->vm_exit_msr_load_count,
					vmcs12->vm_exit_msr_load_addr) ||
	    nested_vmx_check_msr_switch(vcpu, vmcs12->vm_exit_msr_store_count,
					vmcs12->vm_exit_msr_store_addr))
		return -EINVAL;

	return 0;
}

static int nested_vmx_check_entry_msr_switch_controls(struct kvm_vcpu *vcpu,
                                                      struct vmcs12 *vmcs12)
{
	if (nested_vmx_check_msr_switch(vcpu, vmcs12->vm_entry_msr_load_count,
                                        vmcs12->vm_entry_msr_load_addr))
                return -EINVAL;

	return 0;
}

static int nested_vmx_check_pml_controls(struct kvm_vcpu *vcpu,
					 struct vmcs12 *vmcs12)
{
	if (!nested_cpu_has_pml(vmcs12))
		return 0;

	if (!nested_cpu_has_ept(vmcs12) ||
	    !page_address_valid(vcpu, vmcs12->pml_address))
		return -EINVAL;

	return 0;
}

static int nested_vmx_check_unrestricted_guest_controls(struct kvm_vcpu *vcpu,
							struct vmcs12 *vmcs12)
{
	if (nested_cpu_has2(vmcs12, SECONDARY_EXEC_UNRESTRICTED_GUEST) &&
	    !nested_cpu_has_ept(vmcs12))
		return -EINVAL;
	return 0;
}

static int nested_vmx_check_mode_based_ept_exec_controls(struct kvm_vcpu *vcpu,
							 struct vmcs12 *vmcs12)
{
	if (nested_cpu_has2(vmcs12, SECONDARY_EXEC_MODE_BASED_EPT_EXEC) &&
	    !nested_cpu_has_ept(vmcs12))
		return -EINVAL;
	return 0;
}

static int nested_vmx_check_shadow_vmcs_controls(struct kvm_vcpu *vcpu,
						 struct vmcs12 *vmcs12)
{
	if (!nested_cpu_has_shadow_vmcs(vmcs12))
		return 0;

	if (!page_address_valid(vcpu, vmcs12->vmread_bitmap) ||
	    !page_address_valid(vcpu, vmcs12->vmwrite_bitmap))
		return -EINVAL;

	return 0;
}

static int nested_vmx_msr_check_common(struct kvm_vcpu *vcpu,
				       struct vmx_msr_entry *e)
{
	/* x2APIC MSR accesses are not allowed */
	if (vcpu->arch.apic_base & X2APIC_ENABLE && e->index >> 8 == 0x8)
		return -EINVAL;
	if (e->index == MSR_IA32_UCODE_WRITE || /* SDM Table 35-2 */
	    e->index == MSR_IA32_UCODE_REV)
		return -EINVAL;
	if (e->reserved != 0)
		return -EINVAL;
	return 0;
}

static int nested_vmx_load_msr_check(struct kvm_vcpu *vcpu,
				     struct vmx_msr_entry *e)
{
	if (e->index == MSR_FS_BASE ||
	    e->index == MSR_GS_BASE ||
	    e->index == MSR_IA32_SMM_MONITOR_CTL || /* SMM is not supported */
	    nested_vmx_msr_check_common(vcpu, e))
		return -EINVAL;
	return 0;
}

static int nested_vmx_store_msr_check(struct kvm_vcpu *vcpu,
				      struct vmx_msr_entry *e)
{
	if (e->index == MSR_IA32_SMBASE || /* SMM is not supported */
	    nested_vmx_msr_check_common(vcpu, e))
		return -EINVAL;
	return 0;
}

/*
 * Load guest's/host's msr at nested entry/exit.
 * return 0 for success, entry index for failure.
 */
static u32 nested_vmx_load_msr(struct kvm_vcpu *vcpu, u64 gpa, u32 count)
{
	u32 i;
	struct vmx_msr_entry e;
	struct msr_data msr;

	msr.host_initiated = false;
	for (i = 0; i < count; i++) {
		if (kvm_vcpu_read_guest(vcpu, gpa + i * sizeof(e),
					&e, sizeof(e))) {
			pr_debug_ratelimited(
				"%s cannot read MSR entry (%u, 0x%08llx)\n",
				__func__, i, gpa + i * sizeof(e));
			goto fail;
		}
		if (nested_vmx_load_msr_check(vcpu, &e)) {
			pr_debug_ratelimited(
				"%s check failed (%u, 0x%x, 0x%x)\n",
				__func__, i, e.index, e.reserved);
			goto fail;
		}
		msr.index = e.index;
		msr.data = e.value;
		if (kvm_set_msr(vcpu, &msr)) {
			pr_debug_ratelimited(
				"%s cannot write MSR (%u, 0x%x, 0x%llx)\n",
				__func__, i, e.index, e.value);
			goto fail;
		}
	}
	return 0;
fail:
	return i + 1;
}

static int nested_vmx_store_msr(struct kvm_vcpu *vcpu, u64 gpa, u32 count)
{
	u32 i;
	struct vmx_msr_entry e;

	for (i = 0; i < count; i++) {
		struct msr_data msr_info;
		if (kvm_vcpu_read_guest(vcpu,
					gpa + i * sizeof(e),
					&e, 2 * sizeof(u32))) {
			pr_debug_ratelimited(
				"%s cannot read MSR entry (%u, 0x%08llx)\n",
				__func__, i, gpa + i * sizeof(e));
			return -EINVAL;
		}
		if (nested_vmx_store_msr_check(vcpu, &e)) {
			pr_debug_ratelimited(
				"%s check failed (%u, 0x%x, 0x%x)\n",
				__func__, i, e.index, e.reserved);
			return -EINVAL;
		}
		msr_info.host_initiated = false;
		msr_info.index = e.index;
		if (kvm_get_msr(vcpu, &msr_info)) {
			pr_debug_ratelimited(
				"%s cannot read MSR (%u, 0x%x)\n",
				__func__, i, e.index);
			return -EINVAL;
		}
		if (kvm_vcpu_write_guest(vcpu,
					 gpa + i * sizeof(e) +
					     offsetof(struct vmx_msr_entry, value),
					 &msr_info.data, sizeof(msr_info.data))) {
			pr_debug_ratelimited(
				"%s cannot write MSR (%u, 0x%x, 0x%llx)\n",
				__func__, i, e.index, msr_info.data);
			return -EINVAL;
		}
	}
	return 0;
}

static bool nested_cr3_valid(struct kvm_vcpu *vcpu, unsigned long val)
{
	unsigned long invalid_mask;

	invalid_mask = (~0ULL) << cpuid_maxphyaddr(vcpu);
	return (val & invalid_mask) == 0;
}

/*
 * Load guest's/host's cr3 at nested entry/exit. nested_ept is true if we are
 * emulating VM entry into a guest with EPT enabled.
 * Returns 0 on success, 1 on failure. Invalid state exit qualification code
 * is assigned to entry_failure_code on failure.
 */
static int nested_vmx_load_cr3(struct kvm_vcpu *vcpu, unsigned long cr3, bool nested_ept,
			       u32 *entry_failure_code)
{
	if (cr3 != kvm_read_cr3(vcpu) || (!nested_ept && pdptrs_changed(vcpu))) {
		if (!nested_cr3_valid(vcpu, cr3)) {
			*entry_failure_code = ENTRY_FAIL_DEFAULT;
			return -EINVAL;
		}

		/*
		 * If PAE paging and EPT are both on, CR3 is not used by the CPU and
		 * must not be dereferenced.
		 */
		if (!is_long_mode(vcpu) && is_pae(vcpu) && is_paging(vcpu) &&
		    !nested_ept) {
			if (!load_pdptrs(vcpu, vcpu->arch.walk_mmu, cr3)) {
				*entry_failure_code = ENTRY_FAIL_PDPTE;
				return -EINVAL;
			}
		}
	}

	if (!nested_ept)
		kvm_mmu_new_cr3(vcpu, cr3, false);

	vcpu->arch.cr3 = cr3;
	__set_bit(VCPU_EXREG_CR3, (ulong *)&vcpu->arch.regs_avail);

	kvm_init_mmu(vcpu, false);

	return 0;
}

/*
 * Returns if KVM is able to config CPU to tag TLB entries
 * populated by L2 differently than TLB entries populated
 * by L1.
 *
 * If L1 uses EPT, then TLB entries are tagged with different EPTP.
 *
 * If L1 uses VPID and we allocated a vpid02, TLB entries are tagged
 * with different VPID (L1 entries are tagged with vmx->vpid
 * while L2 entries are tagged with vmx->nested.vpid02).
 */
static bool nested_has_guest_tlb_tag(struct kvm_vcpu *vcpu)
{
	struct vmcs12 *vmcs12 = get_vmcs12(vcpu);

	return nested_cpu_has_ept(vmcs12) ||
	       (nested_cpu_has_vpid(vmcs12) && to_vmx(vcpu)->nested.vpid02);
}

static u16 nested_get_vpid02(struct kvm_vcpu *vcpu)
{
	struct vcpu_vmx *vmx = to_vmx(vcpu);

	return vmx->nested.vpid02 ? vmx->nested.vpid02 : vmx->vpid;
}


static inline bool vmx_control_verify(u32 control, u32 low, u32 high)
{
	return fixed_bits_valid(control, low, high);
}

static inline u64 vmx_control_msr(u32 low, u32 high)
{
	return low | ((u64)high << 32);
}

static bool is_bitwise_subset(u64 superset, u64 subset, u64 mask)
{
	superset &= mask;
	subset &= mask;

	return (superset | subset) == superset;
}

static int vmx_restore_vmx_basic(struct vcpu_vmx *vmx, u64 data)
{
	const u64 feature_and_reserved =
		/* feature (except bit 48; see below) */
		BIT_ULL(49) | BIT_ULL(54) | BIT_ULL(55) |
		/* reserved */
		BIT_ULL(31) | GENMASK_ULL(47, 45) | GENMASK_ULL(63, 56);
	u64 vmx_basic = vmx->nested.msrs.basic;

	if (!is_bitwise_subset(vmx_basic, data, feature_and_reserved))
		return -EINVAL;

	/*
	 * KVM does not emulate a version of VMX that constrains physical
	 * addresses of VMX structures (e.g. VMCS) to 32-bits.
	 */
	if (data & BIT_ULL(48))
		return -EINVAL;

	if (vmx_basic_vmcs_revision_id(vmx_basic) !=
	    vmx_basic_vmcs_revision_id(data))
		return -EINVAL;

	if (vmx_basic_vmcs_size(vmx_basic) > vmx_basic_vmcs_size(data))
		return -EINVAL;

	vmx->nested.msrs.basic = data;
	return 0;
}

static int
vmx_restore_control_msr(struct vcpu_vmx *vmx, u32 msr_index, u64 data)
{
	u64 supported;
	u32 *lowp, *highp;

	switch (msr_index) {
	case MSR_IA32_VMX_TRUE_PINBASED_CTLS:
		lowp = &vmx->nested.msrs.pinbased_ctls_low;
		highp = &vmx->nested.msrs.pinbased_ctls_high;
		break;
	case MSR_IA32_VMX_TRUE_PROCBASED_CTLS:
		lowp = &vmx->nested.msrs.procbased_ctls_low;
		highp = &vmx->nested.msrs.procbased_ctls_high;
		break;
	case MSR_IA32_VMX_TRUE_EXIT_CTLS:
		lowp = &vmx->nested.msrs.exit_ctls_low;
		highp = &vmx->nested.msrs.exit_ctls_high;
		break;
	case MSR_IA32_VMX_TRUE_ENTRY_CTLS:
		lowp = &vmx->nested.msrs.entry_ctls_low;
		highp = &vmx->nested.msrs.entry_ctls_high;
		break;
	case MSR_IA32_VMX_PROCBASED_CTLS2:
		lowp = &vmx->nested.msrs.secondary_ctls_low;
		highp = &vmx->nested.msrs.secondary_ctls_high;
		break;
	default:
		BUG();
	}

	supported = vmx_control_msr(*lowp, *highp);

	/* Check must-be-1 bits are still 1. */
	if (!is_bitwise_subset(data, supported, GENMASK_ULL(31, 0)))
		return -EINVAL;

	/* Check must-be-0 bits are still 0. */
	if (!is_bitwise_subset(supported, data, GENMASK_ULL(63, 32)))
		return -EINVAL;

	*lowp = data;
	*highp = data >> 32;
	return 0;
}

static int vmx_restore_vmx_misc(struct vcpu_vmx *vmx, u64 data)
{
	const u64 feature_and_reserved_bits =
		/* feature */
		BIT_ULL(5) | GENMASK_ULL(8, 6) | BIT_ULL(14) | BIT_ULL(15) |
		BIT_ULL(28) | BIT_ULL(29) | BIT_ULL(30) |
		/* reserved */
		GENMASK_ULL(13, 9) | BIT_ULL(31);
	u64 vmx_misc;

	vmx_misc = vmx_control_msr(vmx->nested.msrs.misc_low,
				   vmx->nested.msrs.misc_high);

	if (!is_bitwise_subset(vmx_misc, data, feature_and_reserved_bits))
		return -EINVAL;

	if ((vmx->nested.msrs.pinbased_ctls_high &
	     PIN_BASED_VMX_PREEMPTION_TIMER) &&
	    vmx_misc_preemption_timer_rate(data) !=
	    vmx_misc_preemption_timer_rate(vmx_misc))
		return -EINVAL;

	if (vmx_misc_cr3_count(data) > vmx_misc_cr3_count(vmx_misc))
		return -EINVAL;

	if (vmx_misc_max_msr(data) > vmx_misc_max_msr(vmx_misc))
		return -EINVAL;

	if (vmx_misc_mseg_revid(data) != vmx_misc_mseg_revid(vmx_misc))
		return -EINVAL;

	vmx->nested.msrs.misc_low = data;
	vmx->nested.msrs.misc_high = data >> 32;

	/*
	 * If L1 has read-only VM-exit information fields, use the
	 * less permissive vmx_vmwrite_bitmap to specify write
	 * permissions for the shadow VMCS.
	 */
	if (enable_shadow_vmcs && !nested_cpu_has_vmwrite_any_field(&vmx->vcpu))
		vmcs_write64(VMWRITE_BITMAP, __pa(vmx_vmwrite_bitmap));

	return 0;
}

static int vmx_restore_vmx_ept_vpid_cap(struct vcpu_vmx *vmx, u64 data)
{
	u64 vmx_ept_vpid_cap;

	vmx_ept_vpid_cap = vmx_control_msr(vmx->nested.msrs.ept_caps,
					   vmx->nested.msrs.vpid_caps);

	/* Every bit is either reserved or a feature bit. */
	if (!is_bitwise_subset(vmx_ept_vpid_cap, data, -1ULL))
		return -EINVAL;

	vmx->nested.msrs.ept_caps = data;
	vmx->nested.msrs.vpid_caps = data >> 32;
	return 0;
}

static int vmx_restore_fixed0_msr(struct vcpu_vmx *vmx, u32 msr_index, u64 data)
{
	u64 *msr;

	switch (msr_index) {
	case MSR_IA32_VMX_CR0_FIXED0:
		msr = &vmx->nested.msrs.cr0_fixed0;
		break;
	case MSR_IA32_VMX_CR4_FIXED0:
		msr = &vmx->nested.msrs.cr4_fixed0;
		break;
	default:
		BUG();
	}

	/*
	 * 1 bits (which indicates bits which "must-be-1" during VMX operation)
	 * must be 1 in the restored value.
	 */
	if (!is_bitwise_subset(data, *msr, -1ULL))
		return -EINVAL;

	*msr = data;
	return 0;
}

/*
 * Called when userspace is restoring VMX MSRs.
 *
 * Returns 0 on success, non-0 otherwise.
 */
int vmx_set_vmx_msr(struct kvm_vcpu *vcpu, u32 msr_index, u64 data)
{
	struct vcpu_vmx *vmx = to_vmx(vcpu);

	/*
	 * Don't allow changes to the VMX capability MSRs while the vCPU
	 * is in VMX operation.
	 */
	if (vmx->nested.vmxon)
		return -EBUSY;

	switch (msr_index) {
	case MSR_IA32_VMX_BASIC:
		return vmx_restore_vmx_basic(vmx, data);
	case MSR_IA32_VMX_PINBASED_CTLS:
	case MSR_IA32_VMX_PROCBASED_CTLS:
	case MSR_IA32_VMX_EXIT_CTLS:
	case MSR_IA32_VMX_ENTRY_CTLS:
		/*
		 * The "non-true" VMX capability MSRs are generated from the
		 * "true" MSRs, so we do not support restoring them directly.
		 *
		 * If userspace wants to emulate VMX_BASIC[55]=0, userspace
		 * should restore the "true" MSRs with the must-be-1 bits
		 * set according to the SDM Vol 3. A.2 "RESERVED CONTROLS AND
		 * DEFAULT SETTINGS".
		 */
		return -EINVAL;
	case MSR_IA32_VMX_TRUE_PINBASED_CTLS:
	case MSR_IA32_VMX_TRUE_PROCBASED_CTLS:
	case MSR_IA32_VMX_TRUE_EXIT_CTLS:
	case MSR_IA32_VMX_TRUE_ENTRY_CTLS:
	case MSR_IA32_VMX_PROCBASED_CTLS2:
		return vmx_restore_control_msr(vmx, msr_index, data);
	case MSR_IA32_VMX_MISC:
		return vmx_restore_vmx_misc(vmx, data);
	case MSR_IA32_VMX_CR0_FIXED0:
	case MSR_IA32_VMX_CR4_FIXED0:
		return vmx_restore_fixed0_msr(vmx, msr_index, data);
	case MSR_IA32_VMX_CR0_FIXED1:
	case MSR_IA32_VMX_CR4_FIXED1:
		/*
		 * These MSRs are generated based on the vCPU's CPUID, so we
		 * do not support restoring them directly.
		 */
		return -EINVAL;
	case MSR_IA32_VMX_EPT_VPID_CAP:
		return vmx_restore_vmx_ept_vpid_cap(vmx, data);
	case MSR_IA32_VMX_VMCS_ENUM:
		vmx->nested.msrs.vmcs_enum = data;
		return 0;
	default:
		/*
		 * The rest of the VMX capability MSRs do not support restore.
		 */
		return -EINVAL;
	}
}

/* Returns 0 on success, non-0 otherwise. */
int vmx_get_vmx_msr(struct nested_vmx_msrs *msrs, u32 msr_index, u64 *pdata)
{
	switch (msr_index) {
	case MSR_IA32_VMX_BASIC:
		*pdata = msrs->basic;
		break;
	case MSR_IA32_VMX_TRUE_PINBASED_CTLS:
	case MSR_IA32_VMX_PINBASED_CTLS:
		*pdata = vmx_control_msr(
			msrs->pinbased_ctls_low,
			msrs->pinbased_ctls_high);
		if (msr_index == MSR_IA32_VMX_PINBASED_CTLS)
			*pdata |= PIN_BASED_ALWAYSON_WITHOUT_TRUE_MSR;
		break;
	case MSR_IA32_VMX_TRUE_PROCBASED_CTLS:
	case MSR_IA32_VMX_PROCBASED_CTLS:
		*pdata = vmx_control_msr(
			msrs->procbased_ctls_low,
			msrs->procbased_ctls_high);
		if (msr_index == MSR_IA32_VMX_PROCBASED_CTLS)
			*pdata |= CPU_BASED_ALWAYSON_WITHOUT_TRUE_MSR;
		break;
	case MSR_IA32_VMX_TRUE_EXIT_CTLS:
	case MSR_IA32_VMX_EXIT_CTLS:
		*pdata = vmx_control_msr(
			msrs->exit_ctls_low,
			msrs->exit_ctls_high);
		if (msr_index == MSR_IA32_VMX_EXIT_CTLS)
			*pdata |= VM_EXIT_ALWAYSON_WITHOUT_TRUE_MSR;
		break;
	case MSR_IA32_VMX_TRUE_ENTRY_CTLS:
	case MSR_IA32_VMX_ENTRY_CTLS:
		*pdata = vmx_control_msr(
			msrs->entry_ctls_low,
			msrs->entry_ctls_high);
		if (msr_index == MSR_IA32_VMX_ENTRY_CTLS)
			*pdata |= VM_ENTRY_ALWAYSON_WITHOUT_TRUE_MSR;
		break;
	case MSR_IA32_VMX_MISC:
		*pdata = vmx_control_msr(
			msrs->misc_low,
			msrs->misc_high);
		break;
	case MSR_IA32_VMX_CR0_FIXED0:
		*pdata = msrs->cr0_fixed0;
		break;
	case MSR_IA32_VMX_CR0_FIXED1:
		*pdata = msrs->cr0_fixed1;
		break;
	case MSR_IA32_VMX_CR4_FIXED0:
		*pdata = msrs->cr4_fixed0;
		break;
	case MSR_IA32_VMX_CR4_FIXED1:
		*pdata = msrs->cr4_fixed1;
		break;
	case MSR_IA32_VMX_VMCS_ENUM:
		*pdata = msrs->vmcs_enum;
		break;
	case MSR_IA32_VMX_PROCBASED_CTLS2:
		*pdata = vmx_control_msr(
			msrs->secondary_ctls_low,
			msrs->secondary_ctls_high);
		break;
	case MSR_IA32_VMX_EPT_VPID_CAP:
		*pdata = msrs->ept_caps |
			((u64)msrs->vpid_caps << 32);
		break;
	case MSR_IA32_VMX_VMFUNC:
		*pdata = msrs->vmfunc_controls;
		break;
	default:
		return 1;
	}

	return 0;
}

/*
 * Copy the writable VMCS shadow fields back to the VMCS12, in case
 * they have been modified by the L1 guest. Note that the "read-only"
 * VM-exit information fields are actually writable if the vCPU is
 * configured to support "VMWRITE to any supported field in the VMCS."
 */
static void copy_shadow_to_vmcs12(struct vcpu_vmx *vmx)
{
	const u16 *fields[] = {
		shadow_read_write_fields,
		shadow_read_only_fields
	};
	const int max_fields[] = {
		max_shadow_read_write_fields,
		max_shadow_read_only_fields
	};
	int i, q;
	unsigned long field;
	u64 field_value;
	struct vmcs *shadow_vmcs = vmx->vmcs01.shadow_vmcs;

	preempt_disable();

	vmcs_load(shadow_vmcs);

	for (q = 0; q < ARRAY_SIZE(fields); q++) {
		for (i = 0; i < max_fields[q]; i++) {
			field = fields[q][i];
			field_value = __vmcs_readl(field);
			vmcs12_write_any(get_vmcs12(&vmx->vcpu), field, field_value);
		}
		/*
		 * Skip the VM-exit information fields if they are read-only.
		 */
		if (!nested_cpu_has_vmwrite_any_field(&vmx->vcpu))
			break;
	}

	vmcs_clear(shadow_vmcs);
	vmcs_load(vmx->loaded_vmcs->vmcs);

	preempt_enable();
}

static void copy_vmcs12_to_shadow(struct vcpu_vmx *vmx)
{
	const u16 *fields[] = {
		shadow_read_write_fields,
		shadow_read_only_fields
	};
	const int max_fields[] = {
		max_shadow_read_write_fields,
		max_shadow_read_only_fields
	};
	int i, q;
	unsigned long field;
	u64 field_value = 0;
	struct vmcs *shadow_vmcs = vmx->vmcs01.shadow_vmcs;

	vmcs_load(shadow_vmcs);

	for (q = 0; q < ARRAY_SIZE(fields); q++) {
		for (i = 0; i < max_fields[q]; i++) {
			field = fields[q][i];
			vmcs12_read_any(get_vmcs12(&vmx->vcpu), field, &field_value);
			__vmcs_writel(field, field_value);
		}
	}

	vmcs_clear(shadow_vmcs);
	vmcs_load(vmx->loaded_vmcs->vmcs);
}

static int copy_enlightened_to_vmcs12(struct vcpu_vmx *vmx)
{
	struct vmcs12 *vmcs12 = vmx->nested.cached_vmcs12;
	struct hv_enlightened_vmcs *evmcs = vmx->nested.hv_evmcs;

	/* HV_VMX_ENLIGHTENED_CLEAN_FIELD_NONE */
	vmcs12->tpr_threshold = evmcs->tpr_threshold;
	vmcs12->guest_rip = evmcs->guest_rip;

	if (unlikely(!(evmcs->hv_clean_fields &
		       HV_VMX_ENLIGHTENED_CLEAN_FIELD_GUEST_BASIC))) {
		vmcs12->guest_rsp = evmcs->guest_rsp;
		vmcs12->guest_rflags = evmcs->guest_rflags;
		vmcs12->guest_interruptibility_info =
			evmcs->guest_interruptibility_info;
	}

	if (unlikely(!(evmcs->hv_clean_fields &
		       HV_VMX_ENLIGHTENED_CLEAN_FIELD_CONTROL_PROC))) {
		vmcs12->cpu_based_vm_exec_control =
			evmcs->cpu_based_vm_exec_control;
	}

	if (unlikely(!(evmcs->hv_clean_fields &
		       HV_VMX_ENLIGHTENED_CLEAN_FIELD_CONTROL_EXCPN))) {
		vmcs12->exception_bitmap = evmcs->exception_bitmap;
	}

	if (unlikely(!(evmcs->hv_clean_fields &
		       HV_VMX_ENLIGHTENED_CLEAN_FIELD_CONTROL_ENTRY))) {
		vmcs12->vm_entry_controls = evmcs->vm_entry_controls;
	}

	if (unlikely(!(evmcs->hv_clean_fields &
		       HV_VMX_ENLIGHTENED_CLEAN_FIELD_CONTROL_EVENT))) {
		vmcs12->vm_entry_intr_info_field =
			evmcs->vm_entry_intr_info_field;
		vmcs12->vm_entry_exception_error_code =
			evmcs->vm_entry_exception_error_code;
		vmcs12->vm_entry_instruction_len =
			evmcs->vm_entry_instruction_len;
	}

	if (unlikely(!(evmcs->hv_clean_fields &
		       HV_VMX_ENLIGHTENED_CLEAN_FIELD_HOST_GRP1))) {
		vmcs12->host_ia32_pat = evmcs->host_ia32_pat;
		vmcs12->host_ia32_efer = evmcs->host_ia32_efer;
		vmcs12->host_cr0 = evmcs->host_cr0;
		vmcs12->host_cr3 = evmcs->host_cr3;
		vmcs12->host_cr4 = evmcs->host_cr4;
		vmcs12->host_ia32_sysenter_esp = evmcs->host_ia32_sysenter_esp;
		vmcs12->host_ia32_sysenter_eip = evmcs->host_ia32_sysenter_eip;
		vmcs12->host_rip = evmcs->host_rip;
		vmcs12->host_ia32_sysenter_cs = evmcs->host_ia32_sysenter_cs;
		vmcs12->host_es_selector = evmcs->host_es_selector;
		vmcs12->host_cs_selector = evmcs->host_cs_selector;
		vmcs12->host_ss_selector = evmcs->host_ss_selector;
		vmcs12->host_ds_selector = evmcs->host_ds_selector;
		vmcs12->host_fs_selector = evmcs->host_fs_selector;
		vmcs12->host_gs_selector = evmcs->host_gs_selector;
		vmcs12->host_tr_selector = evmcs->host_tr_selector;
	}

	if (unlikely(!(evmcs->hv_clean_fields &
		       HV_VMX_ENLIGHTENED_CLEAN_FIELD_CONTROL_GRP1))) {
		vmcs12->pin_based_vm_exec_control =
			evmcs->pin_based_vm_exec_control;
		vmcs12->vm_exit_controls = evmcs->vm_exit_controls;
		vmcs12->secondary_vm_exec_control =
			evmcs->secondary_vm_exec_control;
	}

	if (unlikely(!(evmcs->hv_clean_fields &
		       HV_VMX_ENLIGHTENED_CLEAN_FIELD_IO_BITMAP))) {
		vmcs12->io_bitmap_a = evmcs->io_bitmap_a;
		vmcs12->io_bitmap_b = evmcs->io_bitmap_b;
	}

	if (unlikely(!(evmcs->hv_clean_fields &
		       HV_VMX_ENLIGHTENED_CLEAN_FIELD_MSR_BITMAP))) {
		vmcs12->msr_bitmap = evmcs->msr_bitmap;
	}

	if (unlikely(!(evmcs->hv_clean_fields &
		       HV_VMX_ENLIGHTENED_CLEAN_FIELD_GUEST_GRP2))) {
		vmcs12->guest_es_base = evmcs->guest_es_base;
		vmcs12->guest_cs_base = evmcs->guest_cs_base;
		vmcs12->guest_ss_base = evmcs->guest_ss_base;
		vmcs12->guest_ds_base = evmcs->guest_ds_base;
		vmcs12->guest_fs_base = evmcs->guest_fs_base;
		vmcs12->guest_gs_base = evmcs->guest_gs_base;
		vmcs12->guest_ldtr_base = evmcs->guest_ldtr_base;
		vmcs12->guest_tr_base = evmcs->guest_tr_base;
		vmcs12->guest_gdtr_base = evmcs->guest_gdtr_base;
		vmcs12->guest_idtr_base = evmcs->guest_idtr_base;
		vmcs12->guest_es_limit = evmcs->guest_es_limit;
		vmcs12->guest_cs_limit = evmcs->guest_cs_limit;
		vmcs12->guest_ss_limit = evmcs->guest_ss_limit;
		vmcs12->guest_ds_limit = evmcs->guest_ds_limit;
		vmcs12->guest_fs_limit = evmcs->guest_fs_limit;
		vmcs12->guest_gs_limit = evmcs->guest_gs_limit;
		vmcs12->guest_ldtr_limit = evmcs->guest_ldtr_limit;
		vmcs12->guest_tr_limit = evmcs->guest_tr_limit;
		vmcs12->guest_gdtr_limit = evmcs->guest_gdtr_limit;
		vmcs12->guest_idtr_limit = evmcs->guest_idtr_limit;
		vmcs12->guest_es_ar_bytes = evmcs->guest_es_ar_bytes;
		vmcs12->guest_cs_ar_bytes = evmcs->guest_cs_ar_bytes;
		vmcs12->guest_ss_ar_bytes = evmcs->guest_ss_ar_bytes;
		vmcs12->guest_ds_ar_bytes = evmcs->guest_ds_ar_bytes;
		vmcs12->guest_fs_ar_bytes = evmcs->guest_fs_ar_bytes;
		vmcs12->guest_gs_ar_bytes = evmcs->guest_gs_ar_bytes;
		vmcs12->guest_ldtr_ar_bytes = evmcs->guest_ldtr_ar_bytes;
		vmcs12->guest_tr_ar_bytes = evmcs->guest_tr_ar_bytes;
		vmcs12->guest_es_selector = evmcs->guest_es_selector;
		vmcs12->guest_cs_selector = evmcs->guest_cs_selector;
		vmcs12->guest_ss_selector = evmcs->guest_ss_selector;
		vmcs12->guest_ds_selector = evmcs->guest_ds_selector;
		vmcs12->guest_fs_selector = evmcs->guest_fs_selector;
		vmcs12->guest_gs_selector = evmcs->guest_gs_selector;
		vmcs12->guest_ldtr_selector = evmcs->guest_ldtr_selector;
		vmcs12->guest_tr_selector = evmcs->guest_tr_selector;
	}

	if (unlikely(!(evmcs->hv_clean_fields &
		       HV_VMX_ENLIGHTENED_CLEAN_FIELD_CONTROL_GRP2))) {
		vmcs12->tsc_offset = evmcs->tsc_offset;
		vmcs12->virtual_apic_page_addr = evmcs->virtual_apic_page_addr;
		vmcs12->xss_exit_bitmap = evmcs->xss_exit_bitmap;
	}

	if (unlikely(!(evmcs->hv_clean_fields &
		       HV_VMX_ENLIGHTENED_CLEAN_FIELD_CRDR))) {
		vmcs12->cr0_guest_host_mask = evmcs->cr0_guest_host_mask;
		vmcs12->cr4_guest_host_mask = evmcs->cr4_guest_host_mask;
		vmcs12->cr0_read_shadow = evmcs->cr0_read_shadow;
		vmcs12->cr4_read_shadow = evmcs->cr4_read_shadow;
		vmcs12->guest_cr0 = evmcs->guest_cr0;
		vmcs12->guest_cr3 = evmcs->guest_cr3;
		vmcs12->guest_cr4 = evmcs->guest_cr4;
		vmcs12->guest_dr7 = evmcs->guest_dr7;
	}

	if (unlikely(!(evmcs->hv_clean_fields &
		       HV_VMX_ENLIGHTENED_CLEAN_FIELD_HOST_POINTER))) {
		vmcs12->host_fs_base = evmcs->host_fs_base;
		vmcs12->host_gs_base = evmcs->host_gs_base;
		vmcs12->host_tr_base = evmcs->host_tr_base;
		vmcs12->host_gdtr_base = evmcs->host_gdtr_base;
		vmcs12->host_idtr_base = evmcs->host_idtr_base;
		vmcs12->host_rsp = evmcs->host_rsp;
	}

	if (unlikely(!(evmcs->hv_clean_fields &
		       HV_VMX_ENLIGHTENED_CLEAN_FIELD_CONTROL_XLAT))) {
		vmcs12->ept_pointer = evmcs->ept_pointer;
		vmcs12->virtual_processor_id = evmcs->virtual_processor_id;
	}

	if (unlikely(!(evmcs->hv_clean_fields &
		       HV_VMX_ENLIGHTENED_CLEAN_FIELD_GUEST_GRP1))) {
		vmcs12->vmcs_link_pointer = evmcs->vmcs_link_pointer;
		vmcs12->guest_ia32_debugctl = evmcs->guest_ia32_debugctl;
		vmcs12->guest_ia32_pat = evmcs->guest_ia32_pat;
		vmcs12->guest_ia32_efer = evmcs->guest_ia32_efer;
		vmcs12->guest_pdptr0 = evmcs->guest_pdptr0;
		vmcs12->guest_pdptr1 = evmcs->guest_pdptr1;
		vmcs12->guest_pdptr2 = evmcs->guest_pdptr2;
		vmcs12->guest_pdptr3 = evmcs->guest_pdptr3;
		vmcs12->guest_pending_dbg_exceptions =
			evmcs->guest_pending_dbg_exceptions;
		vmcs12->guest_sysenter_esp = evmcs->guest_sysenter_esp;
		vmcs12->guest_sysenter_eip = evmcs->guest_sysenter_eip;
		vmcs12->guest_bndcfgs = evmcs->guest_bndcfgs;
		vmcs12->guest_activity_state = evmcs->guest_activity_state;
		vmcs12->guest_sysenter_cs = evmcs->guest_sysenter_cs;
	}

	/*
	 * Not used?
	 * vmcs12->vm_exit_msr_store_addr = evmcs->vm_exit_msr_store_addr;
	 * vmcs12->vm_exit_msr_load_addr = evmcs->vm_exit_msr_load_addr;
	 * vmcs12->vm_entry_msr_load_addr = evmcs->vm_entry_msr_load_addr;
	 * vmcs12->cr3_target_value0 = evmcs->cr3_target_value0;
	 * vmcs12->cr3_target_value1 = evmcs->cr3_target_value1;
	 * vmcs12->cr3_target_value2 = evmcs->cr3_target_value2;
	 * vmcs12->cr3_target_value3 = evmcs->cr3_target_value3;
	 * vmcs12->page_fault_error_code_mask =
	 *		evmcs->page_fault_error_code_mask;
	 * vmcs12->page_fault_error_code_match =
	 *		evmcs->page_fault_error_code_match;
	 * vmcs12->cr3_target_count = evmcs->cr3_target_count;
	 * vmcs12->vm_exit_msr_store_count = evmcs->vm_exit_msr_store_count;
	 * vmcs12->vm_exit_msr_load_count = evmcs->vm_exit_msr_load_count;
	 * vmcs12->vm_entry_msr_load_count = evmcs->vm_entry_msr_load_count;
	 */

	/*
	 * Read only fields:
	 * vmcs12->guest_physical_address = evmcs->guest_physical_address;
	 * vmcs12->vm_instruction_error = evmcs->vm_instruction_error;
	 * vmcs12->vm_exit_reason = evmcs->vm_exit_reason;
	 * vmcs12->vm_exit_intr_info = evmcs->vm_exit_intr_info;
	 * vmcs12->vm_exit_intr_error_code = evmcs->vm_exit_intr_error_code;
	 * vmcs12->idt_vectoring_info_field = evmcs->idt_vectoring_info_field;
	 * vmcs12->idt_vectoring_error_code = evmcs->idt_vectoring_error_code;
	 * vmcs12->vm_exit_instruction_len = evmcs->vm_exit_instruction_len;
	 * vmcs12->vmx_instruction_info = evmcs->vmx_instruction_info;
	 * vmcs12->exit_qualification = evmcs->exit_qualification;
	 * vmcs12->guest_linear_address = evmcs->guest_linear_address;
	 *
	 * Not present in struct vmcs12:
	 * vmcs12->exit_io_instruction_ecx = evmcs->exit_io_instruction_ecx;
	 * vmcs12->exit_io_instruction_esi = evmcs->exit_io_instruction_esi;
	 * vmcs12->exit_io_instruction_edi = evmcs->exit_io_instruction_edi;
	 * vmcs12->exit_io_instruction_eip = evmcs->exit_io_instruction_eip;
	 */

	return 0;
}

static int copy_vmcs12_to_enlightened(struct vcpu_vmx *vmx)
{
	struct vmcs12 *vmcs12 = vmx->nested.cached_vmcs12;
	struct hv_enlightened_vmcs *evmcs = vmx->nested.hv_evmcs;

	/*
	 * Should not be changed by KVM:
	 *
	 * evmcs->host_es_selector = vmcs12->host_es_selector;
	 * evmcs->host_cs_selector = vmcs12->host_cs_selector;
	 * evmcs->host_ss_selector = vmcs12->host_ss_selector;
	 * evmcs->host_ds_selector = vmcs12->host_ds_selector;
	 * evmcs->host_fs_selector = vmcs12->host_fs_selector;
	 * evmcs->host_gs_selector = vmcs12->host_gs_selector;
	 * evmcs->host_tr_selector = vmcs12->host_tr_selector;
	 * evmcs->host_ia32_pat = vmcs12->host_ia32_pat;
	 * evmcs->host_ia32_efer = vmcs12->host_ia32_efer;
	 * evmcs->host_cr0 = vmcs12->host_cr0;
	 * evmcs->host_cr3 = vmcs12->host_cr3;
	 * evmcs->host_cr4 = vmcs12->host_cr4;
	 * evmcs->host_ia32_sysenter_esp = vmcs12->host_ia32_sysenter_esp;
	 * evmcs->host_ia32_sysenter_eip = vmcs12->host_ia32_sysenter_eip;
	 * evmcs->host_rip = vmcs12->host_rip;
	 * evmcs->host_ia32_sysenter_cs = vmcs12->host_ia32_sysenter_cs;
	 * evmcs->host_fs_base = vmcs12->host_fs_base;
	 * evmcs->host_gs_base = vmcs12->host_gs_base;
	 * evmcs->host_tr_base = vmcs12->host_tr_base;
	 * evmcs->host_gdtr_base = vmcs12->host_gdtr_base;
	 * evmcs->host_idtr_base = vmcs12->host_idtr_base;
	 * evmcs->host_rsp = vmcs12->host_rsp;
	 * sync_vmcs12() doesn't read these:
	 * evmcs->io_bitmap_a = vmcs12->io_bitmap_a;
	 * evmcs->io_bitmap_b = vmcs12->io_bitmap_b;
	 * evmcs->msr_bitmap = vmcs12->msr_bitmap;
	 * evmcs->ept_pointer = vmcs12->ept_pointer;
	 * evmcs->xss_exit_bitmap = vmcs12->xss_exit_bitmap;
	 * evmcs->vm_exit_msr_store_addr = vmcs12->vm_exit_msr_store_addr;
	 * evmcs->vm_exit_msr_load_addr = vmcs12->vm_exit_msr_load_addr;
	 * evmcs->vm_entry_msr_load_addr = vmcs12->vm_entry_msr_load_addr;
	 * evmcs->cr3_target_value0 = vmcs12->cr3_target_value0;
	 * evmcs->cr3_target_value1 = vmcs12->cr3_target_value1;
	 * evmcs->cr3_target_value2 = vmcs12->cr3_target_value2;
	 * evmcs->cr3_target_value3 = vmcs12->cr3_target_value3;
	 * evmcs->tpr_threshold = vmcs12->tpr_threshold;
	 * evmcs->virtual_processor_id = vmcs12->virtual_processor_id;
	 * evmcs->exception_bitmap = vmcs12->exception_bitmap;
	 * evmcs->vmcs_link_pointer = vmcs12->vmcs_link_pointer;
	 * evmcs->pin_based_vm_exec_control = vmcs12->pin_based_vm_exec_control;
	 * evmcs->vm_exit_controls = vmcs12->vm_exit_controls;
	 * evmcs->secondary_vm_exec_control = vmcs12->secondary_vm_exec_control;
	 * evmcs->page_fault_error_code_mask =
	 *		vmcs12->page_fault_error_code_mask;
	 * evmcs->page_fault_error_code_match =
	 *		vmcs12->page_fault_error_code_match;
	 * evmcs->cr3_target_count = vmcs12->cr3_target_count;
	 * evmcs->virtual_apic_page_addr = vmcs12->virtual_apic_page_addr;
	 * evmcs->tsc_offset = vmcs12->tsc_offset;
	 * evmcs->guest_ia32_debugctl = vmcs12->guest_ia32_debugctl;
	 * evmcs->cr0_guest_host_mask = vmcs12->cr0_guest_host_mask;
	 * evmcs->cr4_guest_host_mask = vmcs12->cr4_guest_host_mask;
	 * evmcs->cr0_read_shadow = vmcs12->cr0_read_shadow;
	 * evmcs->cr4_read_shadow = vmcs12->cr4_read_shadow;
	 * evmcs->vm_exit_msr_store_count = vmcs12->vm_exit_msr_store_count;
	 * evmcs->vm_exit_msr_load_count = vmcs12->vm_exit_msr_load_count;
	 * evmcs->vm_entry_msr_load_count = vmcs12->vm_entry_msr_load_count;
	 *
	 * Not present in struct vmcs12:
	 * evmcs->exit_io_instruction_ecx = vmcs12->exit_io_instruction_ecx;
	 * evmcs->exit_io_instruction_esi = vmcs12->exit_io_instruction_esi;
	 * evmcs->exit_io_instruction_edi = vmcs12->exit_io_instruction_edi;
	 * evmcs->exit_io_instruction_eip = vmcs12->exit_io_instruction_eip;
	 */

	evmcs->guest_es_selector = vmcs12->guest_es_selector;
	evmcs->guest_cs_selector = vmcs12->guest_cs_selector;
	evmcs->guest_ss_selector = vmcs12->guest_ss_selector;
	evmcs->guest_ds_selector = vmcs12->guest_ds_selector;
	evmcs->guest_fs_selector = vmcs12->guest_fs_selector;
	evmcs->guest_gs_selector = vmcs12->guest_gs_selector;
	evmcs->guest_ldtr_selector = vmcs12->guest_ldtr_selector;
	evmcs->guest_tr_selector = vmcs12->guest_tr_selector;

	evmcs->guest_es_limit = vmcs12->guest_es_limit;
	evmcs->guest_cs_limit = vmcs12->guest_cs_limit;
	evmcs->guest_ss_limit = vmcs12->guest_ss_limit;
	evmcs->guest_ds_limit = vmcs12->guest_ds_limit;
	evmcs->guest_fs_limit = vmcs12->guest_fs_limit;
	evmcs->guest_gs_limit = vmcs12->guest_gs_limit;
	evmcs->guest_ldtr_limit = vmcs12->guest_ldtr_limit;
	evmcs->guest_tr_limit = vmcs12->guest_tr_limit;
	evmcs->guest_gdtr_limit = vmcs12->guest_gdtr_limit;
	evmcs->guest_idtr_limit = vmcs12->guest_idtr_limit;

	evmcs->guest_es_ar_bytes = vmcs12->guest_es_ar_bytes;
	evmcs->guest_cs_ar_bytes = vmcs12->guest_cs_ar_bytes;
	evmcs->guest_ss_ar_bytes = vmcs12->guest_ss_ar_bytes;
	evmcs->guest_ds_ar_bytes = vmcs12->guest_ds_ar_bytes;
	evmcs->guest_fs_ar_bytes = vmcs12->guest_fs_ar_bytes;
	evmcs->guest_gs_ar_bytes = vmcs12->guest_gs_ar_bytes;
	evmcs->guest_ldtr_ar_bytes = vmcs12->guest_ldtr_ar_bytes;
	evmcs->guest_tr_ar_bytes = vmcs12->guest_tr_ar_bytes;

	evmcs->guest_es_base = vmcs12->guest_es_base;
	evmcs->guest_cs_base = vmcs12->guest_cs_base;
	evmcs->guest_ss_base = vmcs12->guest_ss_base;
	evmcs->guest_ds_base = vmcs12->guest_ds_base;
	evmcs->guest_fs_base = vmcs12->guest_fs_base;
	evmcs->guest_gs_base = vmcs12->guest_gs_base;
	evmcs->guest_ldtr_base = vmcs12->guest_ldtr_base;
	evmcs->guest_tr_base = vmcs12->guest_tr_base;
	evmcs->guest_gdtr_base = vmcs12->guest_gdtr_base;
	evmcs->guest_idtr_base = vmcs12->guest_idtr_base;

	evmcs->guest_ia32_pat = vmcs12->guest_ia32_pat;
	evmcs->guest_ia32_efer = vmcs12->guest_ia32_efer;

	evmcs->guest_pdptr0 = vmcs12->guest_pdptr0;
	evmcs->guest_pdptr1 = vmcs12->guest_pdptr1;
	evmcs->guest_pdptr2 = vmcs12->guest_pdptr2;
	evmcs->guest_pdptr3 = vmcs12->guest_pdptr3;

	evmcs->guest_pending_dbg_exceptions =
		vmcs12->guest_pending_dbg_exceptions;
	evmcs->guest_sysenter_esp = vmcs12->guest_sysenter_esp;
	evmcs->guest_sysenter_eip = vmcs12->guest_sysenter_eip;

	evmcs->guest_activity_state = vmcs12->guest_activity_state;
	evmcs->guest_sysenter_cs = vmcs12->guest_sysenter_cs;

	evmcs->guest_cr0 = vmcs12->guest_cr0;
	evmcs->guest_cr3 = vmcs12->guest_cr3;
	evmcs->guest_cr4 = vmcs12->guest_cr4;
	evmcs->guest_dr7 = vmcs12->guest_dr7;

	evmcs->guest_physical_address = vmcs12->guest_physical_address;

	evmcs->vm_instruction_error = vmcs12->vm_instruction_error;
	evmcs->vm_exit_reason = vmcs12->vm_exit_reason;
	evmcs->vm_exit_intr_info = vmcs12->vm_exit_intr_info;
	evmcs->vm_exit_intr_error_code = vmcs12->vm_exit_intr_error_code;
	evmcs->idt_vectoring_info_field = vmcs12->idt_vectoring_info_field;
	evmcs->idt_vectoring_error_code = vmcs12->idt_vectoring_error_code;
	evmcs->vm_exit_instruction_len = vmcs12->vm_exit_instruction_len;
	evmcs->vmx_instruction_info = vmcs12->vmx_instruction_info;

	evmcs->exit_qualification = vmcs12->exit_qualification;

	evmcs->guest_linear_address = vmcs12->guest_linear_address;
	evmcs->guest_rsp = vmcs12->guest_rsp;
	evmcs->guest_rflags = vmcs12->guest_rflags;

	evmcs->guest_interruptibility_info =
		vmcs12->guest_interruptibility_info;
	evmcs->cpu_based_vm_exec_control = vmcs12->cpu_based_vm_exec_control;
	evmcs->vm_entry_controls = vmcs12->vm_entry_controls;
	evmcs->vm_entry_intr_info_field = vmcs12->vm_entry_intr_info_field;
	evmcs->vm_entry_exception_error_code =
		vmcs12->vm_entry_exception_error_code;
	evmcs->vm_entry_instruction_len = vmcs12->vm_entry_instruction_len;

	evmcs->guest_rip = vmcs12->guest_rip;

	evmcs->guest_bndcfgs = vmcs12->guest_bndcfgs;

	return 0;
}

/*
 * This is an equivalent of the nested hypervisor executing the vmptrld
 * instruction.
 */
static int nested_vmx_handle_enlightened_vmptrld(struct kvm_vcpu *vcpu,
						 bool from_launch)
{
	struct vcpu_vmx *vmx = to_vmx(vcpu);
	struct hv_vp_assist_page assist_page;

	if (likely(!vmx->nested.enlightened_vmcs_enabled))
		return 1;

	if (unlikely(!kvm_hv_get_assist_page(vcpu, &assist_page)))
		return 1;

	if (unlikely(!assist_page.enlighten_vmentry))
		return 1;

	if (unlikely(assist_page.current_nested_vmcs !=
		     vmx->nested.hv_evmcs_vmptr)) {

		if (!vmx->nested.hv_evmcs)
			vmx->nested.current_vmptr = -1ull;

		nested_release_evmcs(vcpu);

		if (kvm_vcpu_map(vcpu, gpa_to_gfn(assist_page.current_nested_vmcs),
				 &vmx->nested.hv_evmcs_map))
			return 0;

		vmx->nested.hv_evmcs = vmx->nested.hv_evmcs_map.hva;

		/*
		 * Currently, KVM only supports eVMCS version 1
		 * (== KVM_EVMCS_VERSION) and thus we expect guest to set this
		 * value to first u32 field of eVMCS which should specify eVMCS
		 * VersionNumber.
		 *
		 * Guest should be aware of supported eVMCS versions by host by
		 * examining CPUID.0x4000000A.EAX[0:15]. Host userspace VMM is
		 * expected to set this CPUID leaf according to the value
		 * returned in vmcs_version from nested_enable_evmcs().
		 *
		 * However, it turns out that Microsoft Hyper-V fails to comply
		 * to their own invented interface: When Hyper-V use eVMCS, it
		 * just sets first u32 field of eVMCS to revision_id specified
		 * in MSR_IA32_VMX_BASIC. Instead of used eVMCS version number
		 * which is one of the supported versions specified in
		 * CPUID.0x4000000A.EAX[0:15].
		 *
		 * To overcome Hyper-V bug, we accept here either a supported
		 * eVMCS version or VMCS12 revision_id as valid values for first
		 * u32 field of eVMCS.
		 */
		if ((vmx->nested.hv_evmcs->revision_id != KVM_EVMCS_VERSION) &&
		    (vmx->nested.hv_evmcs->revision_id != VMCS12_REVISION)) {
			nested_release_evmcs(vcpu);
			return 0;
		}

		vmx->nested.dirty_vmcs12 = true;
		/*
		 * As we keep L2 state for one guest only 'hv_clean_fields' mask
		 * can't be used when we switch between them. Reset it here for
		 * simplicity.
		 */
		vmx->nested.hv_evmcs->hv_clean_fields &=
			~HV_VMX_ENLIGHTENED_CLEAN_FIELD_ALL;
		vmx->nested.hv_evmcs_vmptr = assist_page.current_nested_vmcs;

		/*
		 * Unlike normal vmcs12, enlightened vmcs12 is not fully
		 * reloaded from guest's memory (read only fields, fields not
		 * present in struct hv_enlightened_vmcs, ...). Make sure there
		 * are no leftovers.
		 */
		if (from_launch) {
			struct vmcs12 *vmcs12 = get_vmcs12(vcpu);
			memset(vmcs12, 0, sizeof(*vmcs12));
			vmcs12->hdr.revision_id = VMCS12_REVISION;
		}

	}
	return 1;
}

void nested_sync_from_vmcs12(struct kvm_vcpu *vcpu)
{
	struct vcpu_vmx *vmx = to_vmx(vcpu);

	/*
	 * hv_evmcs may end up being not mapped after migration (when
	 * L2 was running), map it here to make sure vmcs12 changes are
	 * properly reflected.
	 */
	if (vmx->nested.enlightened_vmcs_enabled && !vmx->nested.hv_evmcs)
		nested_vmx_handle_enlightened_vmptrld(vcpu, false);

	if (vmx->nested.hv_evmcs) {
		copy_vmcs12_to_enlightened(vmx);
		/* All fields are clean */
		vmx->nested.hv_evmcs->hv_clean_fields |=
			HV_VMX_ENLIGHTENED_CLEAN_FIELD_ALL;
	} else {
		copy_vmcs12_to_shadow(vmx);
	}

	vmx->nested.need_vmcs12_sync = false;
}

static enum hrtimer_restart vmx_preemption_timer_fn(struct hrtimer *timer)
{
	struct vcpu_vmx *vmx =
		container_of(timer, struct vcpu_vmx, nested.preemption_timer);

	vmx->nested.preemption_timer_expired = true;
	kvm_make_request(KVM_REQ_EVENT, &vmx->vcpu);
	kvm_vcpu_kick(&vmx->vcpu);

	return HRTIMER_NORESTART;
}

static void vmx_start_preemption_timer(struct kvm_vcpu *vcpu)
{
	u64 preemption_timeout = get_vmcs12(vcpu)->vmx_preemption_timer_value;
	struct vcpu_vmx *vmx = to_vmx(vcpu);

	/*
	 * A timer value of zero is architecturally guaranteed to cause
	 * a VMExit prior to executing any instructions in the guest.
	 */
	if (preemption_timeout == 0) {
		vmx_preemption_timer_fn(&vmx->nested.preemption_timer);
		return;
	}

	if (vcpu->arch.virtual_tsc_khz == 0)
		return;

	preemption_timeout <<= VMX_MISC_EMULATED_PREEMPTION_TIMER_RATE;
	preemption_timeout *= 1000000;
	do_div(preemption_timeout, vcpu->arch.virtual_tsc_khz);
	hrtimer_start(&vmx->nested.preemption_timer,
		      ns_to_ktime(preemption_timeout), HRTIMER_MODE_REL);
}

static u64 nested_vmx_calc_efer(struct vcpu_vmx *vmx, struct vmcs12 *vmcs12)
{
	if (vmx->nested.nested_run_pending &&
	    (vmcs12->vm_entry_controls & VM_ENTRY_LOAD_IA32_EFER))
		return vmcs12->guest_ia32_efer;
	else if (vmcs12->vm_entry_controls & VM_ENTRY_IA32E_MODE)
		return vmx->vcpu.arch.efer | (EFER_LMA | EFER_LME);
	else
		return vmx->vcpu.arch.efer & ~(EFER_LMA | EFER_LME);
}

static void prepare_vmcs02_constant_state(struct vcpu_vmx *vmx)
{
	/*
	 * If vmcs02 hasn't been initialized, set the constant vmcs02 state
	 * according to L0's settings (vmcs12 is irrelevant here).  Host
	 * fields that come from L0 and are not constant, e.g. HOST_CR3,
	 * will be set as needed prior to VMLAUNCH/VMRESUME.
	 */
	if (vmx->nested.vmcs02_initialized)
		return;
	vmx->nested.vmcs02_initialized = true;

	/*
	 * We don't care what the EPTP value is we just need to guarantee
	 * it's valid so we don't get a false positive when doing early
	 * consistency checks.
	 */
	if (enable_ept && nested_early_check)
		vmcs_write64(EPT_POINTER, construct_eptp(&vmx->vcpu, 0));

	/* All VMFUNCs are currently emulated through L0 vmexits.  */
	if (cpu_has_vmx_vmfunc())
		vmcs_write64(VM_FUNCTION_CONTROL, 0);

	if (cpu_has_vmx_posted_intr())
		vmcs_write16(POSTED_INTR_NV, POSTED_INTR_NESTED_VECTOR);

	if (cpu_has_vmx_msr_bitmap())
		vmcs_write64(MSR_BITMAP, __pa(vmx->nested.vmcs02.msr_bitmap));

	if (enable_pml)
		vmcs_write64(PML_ADDRESS, page_to_phys(vmx->pml_pg));

	/*
	 * Set the MSR load/store lists to match L0's settings.  Only the
	 * addresses are constant (for vmcs02), the counts can change based
	 * on L2's behavior, e.g. switching to/from long mode.
	 */
	vmcs_write32(VM_EXIT_MSR_STORE_COUNT, 0);
	vmcs_write64(VM_EXIT_MSR_LOAD_ADDR, __pa(vmx->msr_autoload.host.val));
	vmcs_write64(VM_ENTRY_MSR_LOAD_ADDR, __pa(vmx->msr_autoload.guest.val));

	vmx_set_constant_host_state(vmx);
}

static void prepare_vmcs02_early_full(struct vcpu_vmx *vmx,
				      struct vmcs12 *vmcs12)
{
	prepare_vmcs02_constant_state(vmx);

	vmcs_write64(VMCS_LINK_POINTER, -1ull);

	if (enable_vpid) {
		if (nested_cpu_has_vpid(vmcs12) && vmx->nested.vpid02)
			vmcs_write16(VIRTUAL_PROCESSOR_ID, vmx->nested.vpid02);
		else
			vmcs_write16(VIRTUAL_PROCESSOR_ID, vmx->vpid);
	}
}

static void prepare_vmcs02_early(struct vcpu_vmx *vmx, struct vmcs12 *vmcs12)
{
	u32 exec_control, vmcs12_exec_ctrl;
	u64 guest_efer = nested_vmx_calc_efer(vmx, vmcs12);

	if (vmx->nested.dirty_vmcs12 || vmx->nested.hv_evmcs)
		prepare_vmcs02_early_full(vmx, vmcs12);

	/*
	 * PIN CONTROLS
	 */
	exec_control = vmcs12->pin_based_vm_exec_control;

	/* Preemption timer setting is computed directly in vmx_vcpu_run.  */
	exec_control |= vmcs_config.pin_based_exec_ctrl;
	exec_control &= ~PIN_BASED_VMX_PREEMPTION_TIMER;
	vmx->loaded_vmcs->hv_timer_armed = false;

	/* Posted interrupts setting is only taken from vmcs12.  */
	if (nested_cpu_has_posted_intr(vmcs12)) {
		vmx->nested.posted_intr_nv = vmcs12->posted_intr_nv;
		vmx->nested.pi_pending = false;
	} else {
		exec_control &= ~PIN_BASED_POSTED_INTR;
	}
	vmcs_write32(PIN_BASED_VM_EXEC_CONTROL, exec_control);

	/*
	 * EXEC CONTROLS
	 */
	exec_control = vmx_exec_control(vmx); /* L0's desires */
	exec_control &= ~CPU_BASED_VIRTUAL_INTR_PENDING;
	exec_control &= ~CPU_BASED_VIRTUAL_NMI_PENDING;
	exec_control &= ~CPU_BASED_TPR_SHADOW;
	exec_control |= vmcs12->cpu_based_vm_exec_control;

	/*
	 * Write an illegal value to VIRTUAL_APIC_PAGE_ADDR. Later, if
	 * nested_get_vmcs12_pages can't fix it up, the illegal value
	 * will result in a VM entry failure.
	 */
	if (exec_control & CPU_BASED_TPR_SHADOW) {
		vmcs_write64(VIRTUAL_APIC_PAGE_ADDR, -1ull);
		vmcs_write32(TPR_THRESHOLD, vmcs12->tpr_threshold);
	} else {
#ifdef CONFIG_X86_64
		exec_control |= CPU_BASED_CR8_LOAD_EXITING |
				CPU_BASED_CR8_STORE_EXITING;
#endif
	}

	/*
	 * A vmexit (to either L1 hypervisor or L0 userspace) is always needed
	 * for I/O port accesses.
	 */
	exec_control &= ~CPU_BASED_USE_IO_BITMAPS;
	exec_control |= CPU_BASED_UNCOND_IO_EXITING;
	vmcs_write32(CPU_BASED_VM_EXEC_CONTROL, exec_control);

	/*
	 * SECONDARY EXEC CONTROLS
	 */
	if (cpu_has_secondary_exec_ctrls()) {
		exec_control = vmx->secondary_exec_control;

		/* Take the following fields only from vmcs12 */
		exec_control &= ~(SECONDARY_EXEC_VIRTUALIZE_APIC_ACCESSES |
				  SECONDARY_EXEC_ENABLE_INVPCID |
				  SECONDARY_EXEC_RDTSCP |
				  SECONDARY_EXEC_XSAVES |
				  SECONDARY_EXEC_VIRTUAL_INTR_DELIVERY |
				  SECONDARY_EXEC_APIC_REGISTER_VIRT |
				  SECONDARY_EXEC_ENABLE_VMFUNC);
		if (nested_cpu_has(vmcs12,
				   CPU_BASED_ACTIVATE_SECONDARY_CONTROLS)) {
			vmcs12_exec_ctrl = vmcs12->secondary_vm_exec_control &
				~SECONDARY_EXEC_ENABLE_PML;
			exec_control |= vmcs12_exec_ctrl;
		}

		/* VMCS shadowing for L2 is emulated for now */
		exec_control &= ~SECONDARY_EXEC_SHADOW_VMCS;

		if (exec_control & SECONDARY_EXEC_VIRTUAL_INTR_DELIVERY)
			vmcs_write16(GUEST_INTR_STATUS,
				vmcs12->guest_intr_status);

		/*
		 * Write an illegal value to APIC_ACCESS_ADDR. Later,
		 * nested_get_vmcs12_pages will either fix it up or
		 * remove the VM execution control.
		 */
		if (exec_control & SECONDARY_EXEC_VIRTUALIZE_APIC_ACCESSES)
			vmcs_write64(APIC_ACCESS_ADDR, -1ull);

		if (exec_control & SECONDARY_EXEC_ENCLS_EXITING)
			vmcs_write64(ENCLS_EXITING_BITMAP, -1ull);

		vmcs_write32(SECONDARY_VM_EXEC_CONTROL, exec_control);
	}

	/*
	 * ENTRY CONTROLS
	 *
	 * vmcs12's VM_{ENTRY,EXIT}_LOAD_IA32_EFER and VM_ENTRY_IA32E_MODE
	 * are emulated by vmx_set_efer() in prepare_vmcs02(), but speculate
	 * on the related bits (if supported by the CPU) in the hope that
	 * we can avoid VMWrites during vmx_set_efer().
	 */
	exec_control = (vmcs12->vm_entry_controls | vmx_vmentry_ctrl()) &
			~VM_ENTRY_IA32E_MODE & ~VM_ENTRY_LOAD_IA32_EFER;
	if (cpu_has_load_ia32_efer()) {
		if (guest_efer & EFER_LMA)
			exec_control |= VM_ENTRY_IA32E_MODE;
		if (guest_efer != host_efer)
			exec_control |= VM_ENTRY_LOAD_IA32_EFER;
	}
	vm_entry_controls_init(vmx, exec_control);

	/*
	 * EXIT CONTROLS
	 *
	 * L2->L1 exit controls are emulated - the hardware exit is to L0 so
	 * we should use its exit controls. Note that VM_EXIT_LOAD_IA32_EFER
	 * bits may be modified by vmx_set_efer() in prepare_vmcs02().
	 */
	exec_control = vmx_vmexit_ctrl();
	if (cpu_has_load_ia32_efer() && guest_efer != host_efer)
		exec_control |= VM_EXIT_LOAD_IA32_EFER;
	vm_exit_controls_init(vmx, exec_control);

	/*
	 * Conceptually we want to copy the PML address and index from
	 * vmcs01 here, and then back to vmcs01 on nested vmexit. But,
	 * since we always flush the log on each vmexit and never change
	 * the PML address (once set), this happens to be equivalent to
	 * simply resetting the index in vmcs02.
	 */
	if (enable_pml)
		vmcs_write16(GUEST_PML_INDEX, PML_ENTITY_NUM - 1);

	/*
	 * Interrupt/Exception Fields
	 */
	if (vmx->nested.nested_run_pending) {
		vmcs_write32(VM_ENTRY_INTR_INFO_FIELD,
			     vmcs12->vm_entry_intr_info_field);
		vmcs_write32(VM_ENTRY_EXCEPTION_ERROR_CODE,
			     vmcs12->vm_entry_exception_error_code);
		vmcs_write32(VM_ENTRY_INSTRUCTION_LEN,
			     vmcs12->vm_entry_instruction_len);
		vmcs_write32(GUEST_INTERRUPTIBILITY_INFO,
			     vmcs12->guest_interruptibility_info);
		vmx->loaded_vmcs->nmi_known_unmasked =
			!(vmcs12->guest_interruptibility_info & GUEST_INTR_STATE_NMI);
	} else {
		vmcs_write32(VM_ENTRY_INTR_INFO_FIELD, 0);
	}
}

static void prepare_vmcs02_full(struct vcpu_vmx *vmx, struct vmcs12 *vmcs12)
{
	struct hv_enlightened_vmcs *hv_evmcs = vmx->nested.hv_evmcs;

	if (!hv_evmcs || !(hv_evmcs->hv_clean_fields &
			   HV_VMX_ENLIGHTENED_CLEAN_FIELD_GUEST_GRP2)) {
		vmcs_write16(GUEST_ES_SELECTOR, vmcs12->guest_es_selector);
		vmcs_write16(GUEST_CS_SELECTOR, vmcs12->guest_cs_selector);
		vmcs_write16(GUEST_SS_SELECTOR, vmcs12->guest_ss_selector);
		vmcs_write16(GUEST_DS_SELECTOR, vmcs12->guest_ds_selector);
		vmcs_write16(GUEST_FS_SELECTOR, vmcs12->guest_fs_selector);
		vmcs_write16(GUEST_GS_SELECTOR, vmcs12->guest_gs_selector);
		vmcs_write16(GUEST_LDTR_SELECTOR, vmcs12->guest_ldtr_selector);
		vmcs_write16(GUEST_TR_SELECTOR, vmcs12->guest_tr_selector);
		vmcs_write32(GUEST_ES_LIMIT, vmcs12->guest_es_limit);
		vmcs_write32(GUEST_CS_LIMIT, vmcs12->guest_cs_limit);
		vmcs_write32(GUEST_SS_LIMIT, vmcs12->guest_ss_limit);
		vmcs_write32(GUEST_DS_LIMIT, vmcs12->guest_ds_limit);
		vmcs_write32(GUEST_FS_LIMIT, vmcs12->guest_fs_limit);
		vmcs_write32(GUEST_GS_LIMIT, vmcs12->guest_gs_limit);
		vmcs_write32(GUEST_LDTR_LIMIT, vmcs12->guest_ldtr_limit);
		vmcs_write32(GUEST_TR_LIMIT, vmcs12->guest_tr_limit);
		vmcs_write32(GUEST_GDTR_LIMIT, vmcs12->guest_gdtr_limit);
		vmcs_write32(GUEST_IDTR_LIMIT, vmcs12->guest_idtr_limit);
		vmcs_write32(GUEST_ES_AR_BYTES, vmcs12->guest_es_ar_bytes);
		vmcs_write32(GUEST_DS_AR_BYTES, vmcs12->guest_ds_ar_bytes);
		vmcs_write32(GUEST_FS_AR_BYTES, vmcs12->guest_fs_ar_bytes);
		vmcs_write32(GUEST_GS_AR_BYTES, vmcs12->guest_gs_ar_bytes);
		vmcs_write32(GUEST_LDTR_AR_BYTES, vmcs12->guest_ldtr_ar_bytes);
		vmcs_write32(GUEST_TR_AR_BYTES, vmcs12->guest_tr_ar_bytes);
		vmcs_writel(GUEST_ES_BASE, vmcs12->guest_es_base);
		vmcs_writel(GUEST_CS_BASE, vmcs12->guest_cs_base);
		vmcs_writel(GUEST_SS_BASE, vmcs12->guest_ss_base);
		vmcs_writel(GUEST_DS_BASE, vmcs12->guest_ds_base);
		vmcs_writel(GUEST_FS_BASE, vmcs12->guest_fs_base);
		vmcs_writel(GUEST_GS_BASE, vmcs12->guest_gs_base);
		vmcs_writel(GUEST_LDTR_BASE, vmcs12->guest_ldtr_base);
		vmcs_writel(GUEST_TR_BASE, vmcs12->guest_tr_base);
		vmcs_writel(GUEST_GDTR_BASE, vmcs12->guest_gdtr_base);
		vmcs_writel(GUEST_IDTR_BASE, vmcs12->guest_idtr_base);
	}

	if (!hv_evmcs || !(hv_evmcs->hv_clean_fields &
			   HV_VMX_ENLIGHTENED_CLEAN_FIELD_GUEST_GRP1)) {
		vmcs_write32(GUEST_SYSENTER_CS, vmcs12->guest_sysenter_cs);
		vmcs_writel(GUEST_PENDING_DBG_EXCEPTIONS,
			    vmcs12->guest_pending_dbg_exceptions);
		vmcs_writel(GUEST_SYSENTER_ESP, vmcs12->guest_sysenter_esp);
		vmcs_writel(GUEST_SYSENTER_EIP, vmcs12->guest_sysenter_eip);

		/*
		 * L1 may access the L2's PDPTR, so save them to construct
		 * vmcs12
		 */
		if (enable_ept) {
			vmcs_write64(GUEST_PDPTR0, vmcs12->guest_pdptr0);
			vmcs_write64(GUEST_PDPTR1, vmcs12->guest_pdptr1);
			vmcs_write64(GUEST_PDPTR2, vmcs12->guest_pdptr2);
			vmcs_write64(GUEST_PDPTR3, vmcs12->guest_pdptr3);
		}
	}

	if (nested_cpu_has_xsaves(vmcs12))
		vmcs_write64(XSS_EXIT_BITMAP, vmcs12->xss_exit_bitmap);

	/*
	 * Whether page-faults are trapped is determined by a combination of
	 * 3 settings: PFEC_MASK, PFEC_MATCH and EXCEPTION_BITMAP.PF.
	 * If enable_ept, L0 doesn't care about page faults and we should
	 * set all of these to L1's desires. However, if !enable_ept, L0 does
	 * care about (at least some) page faults, and because it is not easy
	 * (if at all possible?) to merge L0 and L1's desires, we simply ask
	 * to exit on each and every L2 page fault. This is done by setting
	 * MASK=MATCH=0 and (see below) EB.PF=1.
	 * Note that below we don't need special code to set EB.PF beyond the
	 * "or"ing of the EB of vmcs01 and vmcs12, because when enable_ept,
	 * vmcs01's EB.PF is 0 so the "or" will take vmcs12's value, and when
	 * !enable_ept, EB.PF is 1, so the "or" will always be 1.
	 */
	vmcs_write32(PAGE_FAULT_ERROR_CODE_MASK,
		enable_ept ? vmcs12->page_fault_error_code_mask : 0);
	vmcs_write32(PAGE_FAULT_ERROR_CODE_MATCH,
		enable_ept ? vmcs12->page_fault_error_code_match : 0);

	if (cpu_has_vmx_apicv()) {
		vmcs_write64(EOI_EXIT_BITMAP0, vmcs12->eoi_exit_bitmap0);
		vmcs_write64(EOI_EXIT_BITMAP1, vmcs12->eoi_exit_bitmap1);
		vmcs_write64(EOI_EXIT_BITMAP2, vmcs12->eoi_exit_bitmap2);
		vmcs_write64(EOI_EXIT_BITMAP3, vmcs12->eoi_exit_bitmap3);
	}

	vmcs_write32(VM_EXIT_MSR_LOAD_COUNT, vmx->msr_autoload.host.nr);
	vmcs_write32(VM_ENTRY_MSR_LOAD_COUNT, vmx->msr_autoload.guest.nr);

	set_cr4_guest_host_mask(vmx);

	if (kvm_mpx_supported()) {
		if (vmx->nested.nested_run_pending &&
			(vmcs12->vm_entry_controls & VM_ENTRY_LOAD_BNDCFGS))
			vmcs_write64(GUEST_BNDCFGS, vmcs12->guest_bndcfgs);
		else
			vmcs_write64(GUEST_BNDCFGS, vmx->nested.vmcs01_guest_bndcfgs);
	}
}

/*
 * prepare_vmcs02 is called when the L1 guest hypervisor runs its nested
 * L2 guest. L1 has a vmcs for L2 (vmcs12), and this function "merges" it
 * with L0's requirements for its guest (a.k.a. vmcs01), so we can run the L2
 * guest in a way that will both be appropriate to L1's requests, and our
 * needs. In addition to modifying the active vmcs (which is vmcs02), this
 * function also has additional necessary side-effects, like setting various
 * vcpu->arch fields.
 * Returns 0 on success, 1 on failure. Invalid state exit qualification code
 * is assigned to entry_failure_code on failure.
 */
static int prepare_vmcs02(struct kvm_vcpu *vcpu, struct vmcs12 *vmcs12,
			  u32 *entry_failure_code)
{
	struct vcpu_vmx *vmx = to_vmx(vcpu);
	struct hv_enlightened_vmcs *hv_evmcs = vmx->nested.hv_evmcs;

	if (vmx->nested.dirty_vmcs12 || vmx->nested.hv_evmcs) {
		prepare_vmcs02_full(vmx, vmcs12);
		vmx->nested.dirty_vmcs12 = false;
	}

	/*
	 * First, the fields that are shadowed.  This must be kept in sync
	 * with vmcs_shadow_fields.h.
	 */
	if (!hv_evmcs || !(hv_evmcs->hv_clean_fields &
			   HV_VMX_ENLIGHTENED_CLEAN_FIELD_GUEST_GRP2)) {
		vmcs_write32(GUEST_CS_AR_BYTES, vmcs12->guest_cs_ar_bytes);
		vmcs_write32(GUEST_SS_AR_BYTES, vmcs12->guest_ss_ar_bytes);
	}

	if (vmx->nested.nested_run_pending &&
	    (vmcs12->vm_entry_controls & VM_ENTRY_LOAD_DEBUG_CONTROLS)) {
		kvm_set_dr(vcpu, 7, vmcs12->guest_dr7);
		vmcs_write64(GUEST_IA32_DEBUGCTL, vmcs12->guest_ia32_debugctl);
	} else {
		kvm_set_dr(vcpu, 7, vcpu->arch.dr7);
		vmcs_write64(GUEST_IA32_DEBUGCTL, vmx->nested.vmcs01_debugctl);
	}
	vmx_set_rflags(vcpu, vmcs12->guest_rflags);

	/* EXCEPTION_BITMAP and CR0_GUEST_HOST_MASK should basically be the
	 * bitwise-or of what L1 wants to trap for L2, and what we want to
	 * trap. Note that CR0.TS also needs updating - we do this later.
	 */
	update_exception_bitmap(vcpu);
	vcpu->arch.cr0_guest_owned_bits &= ~vmcs12->cr0_guest_host_mask;
	vmcs_writel(CR0_GUEST_HOST_MASK, ~vcpu->arch.cr0_guest_owned_bits);

	if (vmx->nested.nested_run_pending &&
	    (vmcs12->vm_entry_controls & VM_ENTRY_LOAD_IA32_PAT)) {
		vmcs_write64(GUEST_IA32_PAT, vmcs12->guest_ia32_pat);
		vcpu->arch.pat = vmcs12->guest_ia32_pat;
	} else if (vmcs_config.vmentry_ctrl & VM_ENTRY_LOAD_IA32_PAT) {
		vmcs_write64(GUEST_IA32_PAT, vmx->vcpu.arch.pat);
	}

	vmcs_write64(TSC_OFFSET, vcpu->arch.tsc_offset);

	if (kvm_has_tsc_control)
		decache_tsc_multiplier(vmx);

	if (enable_vpid) {
		/*
		 * There is no direct mapping between vpid02 and vpid12, the
		 * vpid02 is per-vCPU for L0 and reused while the value of
		 * vpid12 is changed w/ one invvpid during nested vmentry.
		 * The vpid12 is allocated by L1 for L2, so it will not
		 * influence global bitmap(for vpid01 and vpid02 allocation)
		 * even if spawn a lot of nested vCPUs.
		 */
		if (nested_cpu_has_vpid(vmcs12) && nested_has_guest_tlb_tag(vcpu)) {
			if (vmcs12->virtual_processor_id != vmx->nested.last_vpid) {
				vmx->nested.last_vpid = vmcs12->virtual_processor_id;
				__vmx_flush_tlb(vcpu, nested_get_vpid02(vcpu), false);
			}
		} else {
			/*
			 * If L1 use EPT, then L0 needs to execute INVEPT on
			 * EPTP02 instead of EPTP01. Therefore, delay TLB
			 * flush until vmcs02->eptp is fully updated by
			 * KVM_REQ_LOAD_CR3. Note that this assumes
			 * KVM_REQ_TLB_FLUSH is evaluated after
			 * KVM_REQ_LOAD_CR3 in vcpu_enter_guest().
			 */
			kvm_make_request(KVM_REQ_TLB_FLUSH, vcpu);
		}
	}

	if (nested_cpu_has_ept(vmcs12))
		nested_ept_init_mmu_context(vcpu);
	else if (nested_cpu_has2(vmcs12,
				 SECONDARY_EXEC_VIRTUALIZE_APIC_ACCESSES))
		vmx_flush_tlb(vcpu, true);

	/*
	 * This sets GUEST_CR0 to vmcs12->guest_cr0, possibly modifying those
	 * bits which we consider mandatory enabled.
	 * The CR0_READ_SHADOW is what L2 should have expected to read given
	 * the specifications by L1; It's not enough to take
	 * vmcs12->cr0_read_shadow because on our cr0_guest_host_mask we we
	 * have more bits than L1 expected.
	 */
	vmx_set_cr0(vcpu, vmcs12->guest_cr0);
	vmcs_writel(CR0_READ_SHADOW, nested_read_cr0(vmcs12));

	vmx_set_cr4(vcpu, vmcs12->guest_cr4);
	vmcs_writel(CR4_READ_SHADOW, nested_read_cr4(vmcs12));

	vcpu->arch.efer = nested_vmx_calc_efer(vmx, vmcs12);
	/* Note: may modify VM_ENTRY/EXIT_CONTROLS and GUEST/HOST_IA32_EFER */
	vmx_set_efer(vcpu, vcpu->arch.efer);

	/*
	 * Guest state is invalid and unrestricted guest is disabled,
	 * which means L1 attempted VMEntry to L2 with invalid state.
	 * Fail the VMEntry.
	 */
	if (vmx->emulation_required) {
		*entry_failure_code = ENTRY_FAIL_DEFAULT;
		return -EINVAL;
	}

	/* Shadow page tables on either EPT or shadow page tables. */
	if (nested_vmx_load_cr3(vcpu, vmcs12->guest_cr3, nested_cpu_has_ept(vmcs12),
				entry_failure_code))
		return -EINVAL;

	if (!enable_ept)
		vcpu->arch.walk_mmu->inject_page_fault = vmx_inject_page_fault_nested;

	kvm_rsp_write(vcpu, vmcs12->guest_rsp);
	kvm_rip_write(vcpu, vmcs12->guest_rip);
	return 0;
}

static int nested_vmx_check_nmi_controls(struct vmcs12 *vmcs12)
{
	if (!nested_cpu_has_nmi_exiting(vmcs12) &&
	    nested_cpu_has_virtual_nmis(vmcs12))
		return -EINVAL;

	if (!nested_cpu_has_virtual_nmis(vmcs12) &&
	    nested_cpu_has(vmcs12, CPU_BASED_VIRTUAL_NMI_PENDING))
		return -EINVAL;

	return 0;
}

static bool valid_ept_address(struct kvm_vcpu *vcpu, u64 address)
{
	struct vcpu_vmx *vmx = to_vmx(vcpu);
	int maxphyaddr = cpuid_maxphyaddr(vcpu);

	/* Check for memory type validity */
	switch (address & VMX_EPTP_MT_MASK) {
	case VMX_EPTP_MT_UC:
		if (!(vmx->nested.msrs.ept_caps & VMX_EPTP_UC_BIT))
			return false;
		break;
	case VMX_EPTP_MT_WB:
		if (!(vmx->nested.msrs.ept_caps & VMX_EPTP_WB_BIT))
			return false;
		break;
	default:
		return false;
	}

	/* only 4 levels page-walk length are valid */
	if ((address & VMX_EPTP_PWL_MASK) != VMX_EPTP_PWL_4)
		return false;

	/* Reserved bits should not be set */
	if (address >> maxphyaddr || ((address >> 7) & 0x1f))
		return false;

	/* AD, if set, should be supported */
	if (address & VMX_EPTP_AD_ENABLE_BIT) {
		if (!(vmx->nested.msrs.ept_caps & VMX_EPT_AD_BIT))
			return false;
	}

	return true;
}

/*
 * Checks related to VM-Execution Control Fields
 */
static int nested_check_vm_execution_controls(struct kvm_vcpu *vcpu,
                                              struct vmcs12 *vmcs12)
{
	struct vcpu_vmx *vmx = to_vmx(vcpu);

	if (!vmx_control_verify(vmcs12->pin_based_vm_exec_control,
				vmx->nested.msrs.pinbased_ctls_low,
				vmx->nested.msrs.pinbased_ctls_high) ||
	    !vmx_control_verify(vmcs12->cpu_based_vm_exec_control,
				vmx->nested.msrs.procbased_ctls_low,
				vmx->nested.msrs.procbased_ctls_high))
		return -EINVAL;

	if (nested_cpu_has(vmcs12, CPU_BASED_ACTIVATE_SECONDARY_CONTROLS) &&
	    !vmx_control_verify(vmcs12->secondary_vm_exec_control,
				 vmx->nested.msrs.secondary_ctls_low,
				 vmx->nested.msrs.secondary_ctls_high))
		return -EINVAL;

	if (vmcs12->cr3_target_count > nested_cpu_vmx_misc_cr3_count(vcpu) ||
	    nested_vmx_check_io_bitmap_controls(vcpu, vmcs12) ||
	    nested_vmx_check_msr_bitmap_controls(vcpu, vmcs12) ||
	    nested_vmx_check_tpr_shadow_controls(vcpu, vmcs12) ||
	    nested_vmx_check_apic_access_controls(vcpu, vmcs12) ||
	    nested_vmx_check_apicv_controls(vcpu, vmcs12) ||
	    nested_vmx_check_nmi_controls(vmcs12) ||
	    nested_vmx_check_pml_controls(vcpu, vmcs12) ||
	    nested_vmx_check_unrestricted_guest_controls(vcpu, vmcs12) ||
	    nested_vmx_check_mode_based_ept_exec_controls(vcpu, vmcs12) ||
	    nested_vmx_check_shadow_vmcs_controls(vcpu, vmcs12) ||
	    (nested_cpu_has_vpid(vmcs12) && !vmcs12->virtual_processor_id))
		return -EINVAL;

	if (!nested_cpu_has_preemption_timer(vmcs12) &&
	    nested_cpu_has_save_preemption_timer(vmcs12))
		return -EINVAL;

	if (nested_cpu_has_ept(vmcs12) &&
	    !valid_ept_address(vcpu, vmcs12->ept_pointer))
		return -EINVAL;

	if (nested_cpu_has_vmfunc(vmcs12)) {
		if (vmcs12->vm_function_control &
		    ~vmx->nested.msrs.vmfunc_controls)
			return -EINVAL;

		if (nested_cpu_has_eptp_switching(vmcs12)) {
			if (!nested_cpu_has_ept(vmcs12) ||
			    !page_address_valid(vcpu, vmcs12->eptp_list_address))
				return -EINVAL;
		}
	}

	return 0;
}

/*
 * Checks related to VM-Exit Control Fields
 */
static int nested_check_vm_exit_controls(struct kvm_vcpu *vcpu,
                                         struct vmcs12 *vmcs12)
{
	struct vcpu_vmx *vmx = to_vmx(vcpu);

	if (!vmx_control_verify(vmcs12->vm_exit_controls,
				vmx->nested.msrs.exit_ctls_low,
				vmx->nested.msrs.exit_ctls_high) ||
	    nested_vmx_check_exit_msr_switch_controls(vcpu, vmcs12))
		return -EINVAL;

	return 0;
}

/*
 * Checks related to VM-Entry Control Fields
 */
static int nested_check_vm_entry_controls(struct kvm_vcpu *vcpu,
					  struct vmcs12 *vmcs12)
{
	struct vcpu_vmx *vmx = to_vmx(vcpu);

	if (!vmx_control_verify(vmcs12->vm_entry_controls,
				vmx->nested.msrs.entry_ctls_low,
				vmx->nested.msrs.entry_ctls_high))
		return -EINVAL;

	/*
	 * From the Intel SDM, volume 3:
	 * Fields relevant to VM-entry event injection must be set properly.
	 * These fields are the VM-entry interruption-information field, the
	 * VM-entry exception error code, and the VM-entry instruction length.
	 */
	if (vmcs12->vm_entry_intr_info_field & INTR_INFO_VALID_MASK) {
		u32 intr_info = vmcs12->vm_entry_intr_info_field;
		u8 vector = intr_info & INTR_INFO_VECTOR_MASK;
		u32 intr_type = intr_info & INTR_INFO_INTR_TYPE_MASK;
		bool has_error_code = intr_info & INTR_INFO_DELIVER_CODE_MASK;
		bool should_have_error_code;
		bool urg = nested_cpu_has2(vmcs12,
					   SECONDARY_EXEC_UNRESTRICTED_GUEST);
		bool prot_mode = !urg || vmcs12->guest_cr0 & X86_CR0_PE;

		/* VM-entry interruption-info field: interruption type */
		if (intr_type == INTR_TYPE_RESERVED ||
		    (intr_type == INTR_TYPE_OTHER_EVENT &&
		     !nested_cpu_supports_monitor_trap_flag(vcpu)))
			return -EINVAL;

		/* VM-entry interruption-info field: vector */
		if ((intr_type == INTR_TYPE_NMI_INTR && vector != NMI_VECTOR) ||
		    (intr_type == INTR_TYPE_HARD_EXCEPTION && vector > 31) ||
		    (intr_type == INTR_TYPE_OTHER_EVENT && vector != 0))
			return -EINVAL;

		/* VM-entry interruption-info field: deliver error code */
		should_have_error_code =
			intr_type == INTR_TYPE_HARD_EXCEPTION && prot_mode &&
			x86_exception_has_error_code(vector);
		if (has_error_code != should_have_error_code)
			return -EINVAL;

		/* VM-entry exception error code */
		if (has_error_code &&
		    vmcs12->vm_entry_exception_error_code & GENMASK(31, 15))
			return -EINVAL;

		/* VM-entry interruption-info field: reserved bits */
		if (intr_info & INTR_INFO_RESVD_BITS_MASK)
			return -EINVAL;

		/* VM-entry instruction length */
		switch (intr_type) {
		case INTR_TYPE_SOFT_EXCEPTION:
		case INTR_TYPE_SOFT_INTR:
		case INTR_TYPE_PRIV_SW_EXCEPTION:
			if ((vmcs12->vm_entry_instruction_len > 15) ||
			    (vmcs12->vm_entry_instruction_len == 0 &&
			     !nested_cpu_has_zero_length_injection(vcpu)))
				return -EINVAL;
		}
	}

	if (nested_vmx_check_entry_msr_switch_controls(vcpu, vmcs12))
		return -EINVAL;

	return 0;
}

static int nested_vmx_check_controls(struct kvm_vcpu *vcpu,
				     struct vmcs12 *vmcs12)
{
	if (nested_check_vm_execution_controls(vcpu, vmcs12) ||
	    nested_check_vm_exit_controls(vcpu, vmcs12) ||
	    nested_check_vm_entry_controls(vcpu, vmcs12))
		return -EINVAL;

	return 0;
}

static int nested_vmx_check_host_state(struct kvm_vcpu *vcpu,
				       struct vmcs12 *vmcs12)
{
	bool ia32e;

	if (!nested_host_cr0_valid(vcpu, vmcs12->host_cr0) ||
	    !nested_host_cr4_valid(vcpu, vmcs12->host_cr4) ||
	    !nested_cr3_valid(vcpu, vmcs12->host_cr3))
		return -EINVAL;

	if (is_noncanonical_address(vmcs12->host_ia32_sysenter_esp, vcpu) ||
	    is_noncanonical_address(vmcs12->host_ia32_sysenter_eip, vcpu))
		return -EINVAL;

	if ((vmcs12->vm_exit_controls & VM_EXIT_LOAD_IA32_PAT) &&
	    !kvm_pat_valid(vmcs12->host_ia32_pat))
		return -EINVAL;

	/*
	 * If the load IA32_EFER VM-exit control is 1, bits reserved in the
	 * IA32_EFER MSR must be 0 in the field for that register. In addition,
	 * the values of the LMA and LME bits in the field must each be that of
	 * the host address-space size VM-exit control.
	 */
	if (vmcs12->vm_exit_controls & VM_EXIT_LOAD_IA32_EFER) {
		ia32e = (vmcs12->vm_exit_controls &
			 VM_EXIT_HOST_ADDR_SPACE_SIZE) != 0;
		if (!kvm_valid_efer(vcpu, vmcs12->host_ia32_efer) ||
		    ia32e != !!(vmcs12->host_ia32_efer & EFER_LMA) ||
		    ia32e != !!(vmcs12->host_ia32_efer & EFER_LME))
			return -EINVAL;
	}

	return 0;
}

static int nested_vmx_check_vmcs_link_ptr(struct kvm_vcpu *vcpu,
					  struct vmcs12 *vmcs12)
{
	int r = 0;
	struct vmcs12 *shadow;
	struct kvm_host_map map;

	if (vmcs12->vmcs_link_pointer == -1ull)
		return 0;

	if (!page_address_valid(vcpu, vmcs12->vmcs_link_pointer))
		return -EINVAL;

	if (kvm_vcpu_map(vcpu, gpa_to_gfn(vmcs12->vmcs_link_pointer), &map))
		return -EINVAL;

	shadow = map.hva;

	if (shadow->hdr.revision_id != VMCS12_REVISION ||
	    shadow->hdr.shadow_vmcs != nested_cpu_has_shadow_vmcs(vmcs12))
		r = -EINVAL;

	kvm_vcpu_unmap(vcpu, &map, false);
	return r;
}

/*
 * Checks related to Guest Non-register State
 */
static int nested_check_guest_non_reg_state(struct vmcs12 *vmcs12)
{
	if (vmcs12->guest_activity_state != GUEST_ACTIVITY_ACTIVE &&
	    vmcs12->guest_activity_state != GUEST_ACTIVITY_HLT)
		return -EINVAL;

	return 0;
}

static int nested_vmx_check_guest_state(struct kvm_vcpu *vcpu,
					struct vmcs12 *vmcs12,
					u32 *exit_qual)
{
	bool ia32e;

	*exit_qual = ENTRY_FAIL_DEFAULT;

	if (!nested_guest_cr0_valid(vcpu, vmcs12->guest_cr0) ||
	    !nested_guest_cr4_valid(vcpu, vmcs12->guest_cr4))
		return -EINVAL;

	if ((vmcs12->vm_entry_controls & VM_ENTRY_LOAD_IA32_PAT) &&
	    !kvm_pat_valid(vmcs12->guest_ia32_pat))
		return -EINVAL;

	if (nested_vmx_check_vmcs_link_ptr(vcpu, vmcs12)) {
		*exit_qual = ENTRY_FAIL_VMCS_LINK_PTR;
		return -EINVAL;
	}

	/*
	 * If the load IA32_EFER VM-entry control is 1, the following checks
	 * are performed on the field for the IA32_EFER MSR:
	 * - Bits reserved in the IA32_EFER MSR must be 0.
	 * - Bit 10 (corresponding to IA32_EFER.LMA) must equal the value of
	 *   the IA-32e mode guest VM-exit control. It must also be identical
	 *   to bit 8 (LME) if bit 31 in the CR0 field (corresponding to
	 *   CR0.PG) is 1.
	 */
	if (to_vmx(vcpu)->nested.nested_run_pending &&
	    (vmcs12->vm_entry_controls & VM_ENTRY_LOAD_IA32_EFER)) {
		ia32e = (vmcs12->vm_entry_controls & VM_ENTRY_IA32E_MODE) != 0;
		if (!kvm_valid_efer(vcpu, vmcs12->guest_ia32_efer) ||
		    ia32e != !!(vmcs12->guest_ia32_efer & EFER_LMA) ||
		    ((vmcs12->guest_cr0 & X86_CR0_PG) &&
		     ia32e != !!(vmcs12->guest_ia32_efer & EFER_LME)))
			return -EINVAL;
	}

	if ((vmcs12->vm_entry_controls & VM_ENTRY_LOAD_BNDCFGS) &&
	    (is_noncanonical_address(vmcs12->guest_bndcfgs & PAGE_MASK, vcpu) ||
	     (vmcs12->guest_bndcfgs & MSR_IA32_BNDCFGS_RSVD)))
		return -EINVAL;

	if (nested_check_guest_non_reg_state(vmcs12))
		return -EINVAL;

	return 0;
}

static int nested_vmx_check_vmentry_hw(struct kvm_vcpu *vcpu)
{
	struct vcpu_vmx *vmx = to_vmx(vcpu);
	unsigned long cr3, cr4;
	bool vm_fail;

	if (!nested_early_check)
		return 0;

	if (vmx->msr_autoload.host.nr)
		vmcs_write32(VM_EXIT_MSR_LOAD_COUNT, 0);
	if (vmx->msr_autoload.guest.nr)
		vmcs_write32(VM_ENTRY_MSR_LOAD_COUNT, 0);

	preempt_disable();

	vmx_prepare_switch_to_guest(vcpu);

	/*
	 * Induce a consistency check VMExit by clearing bit 1 in GUEST_RFLAGS,
	 * which is reserved to '1' by hardware.  GUEST_RFLAGS is guaranteed to
	 * be written (by preparve_vmcs02()) before the "real" VMEnter, i.e.
	 * there is no need to preserve other bits or save/restore the field.
	 */
	vmcs_writel(GUEST_RFLAGS, 0);

	cr3 = __get_current_cr3_fast();
	if (unlikely(cr3 != vmx->loaded_vmcs->host_state.cr3)) {
		vmcs_writel(HOST_CR3, cr3);
		vmx->loaded_vmcs->host_state.cr3 = cr3;
	}

	cr4 = cr4_read_shadow();
	if (unlikely(cr4 != vmx->loaded_vmcs->host_state.cr4)) {
		vmcs_writel(HOST_CR4, cr4);
		vmx->loaded_vmcs->host_state.cr4 = cr4;
	}

	asm(
		"sub $%c[wordsize], %%" _ASM_SP "\n\t" /* temporarily adjust RSP for CALL */
		"cmp %%" _ASM_SP ", %c[host_state_rsp](%[loaded_vmcs]) \n\t"
		"je 1f \n\t"
		__ex("vmwrite %%" _ASM_SP ", %[HOST_RSP]") "\n\t"
		"mov %%" _ASM_SP ", %c[host_state_rsp](%[loaded_vmcs]) \n\t"
		"1: \n\t"
		"add $%c[wordsize], %%" _ASM_SP "\n\t" /* un-adjust RSP */

		/* Check if vmlaunch or vmresume is needed */
		"cmpb $0, %c[launched](%[loaded_vmcs])\n\t"

		/*
		 * VMLAUNCH and VMRESUME clear RFLAGS.{CF,ZF} on VM-Exit, set
		 * RFLAGS.CF on VM-Fail Invalid and set RFLAGS.ZF on VM-Fail
		 * Valid.  vmx_vmenter() directly "returns" RFLAGS, and so the
		 * results of VM-Enter is captured via CC_{SET,OUT} to vm_fail.
		 */
		"call vmx_vmenter\n\t"

		CC_SET(be)
	      : ASM_CALL_CONSTRAINT, CC_OUT(be) (vm_fail)
	      :	[HOST_RSP]"r"((unsigned long)HOST_RSP),
		[loaded_vmcs]"r"(vmx->loaded_vmcs),
		[launched]"i"(offsetof(struct loaded_vmcs, launched)),
		[host_state_rsp]"i"(offsetof(struct loaded_vmcs, host_state.rsp)),
		[wordsize]"i"(sizeof(ulong))
	      : "cc", "memory"
	);

	if (vmx->msr_autoload.host.nr)
		vmcs_write32(VM_EXIT_MSR_LOAD_COUNT, vmx->msr_autoload.host.nr);
	if (vmx->msr_autoload.guest.nr)
		vmcs_write32(VM_ENTRY_MSR_LOAD_COUNT, vmx->msr_autoload.guest.nr);

	if (vm_fail) {
		preempt_enable();
		WARN_ON_ONCE(vmcs_read32(VM_INSTRUCTION_ERROR) !=
			     VMXERR_ENTRY_INVALID_CONTROL_FIELD);
		return 1;
	}

	/*
	 * VMExit clears RFLAGS.IF and DR7, even on a consistency check.
	 */
	local_irq_enable();
	if (hw_breakpoint_active())
		set_debugreg(__this_cpu_read(cpu_dr7), 7);
	preempt_enable();

	/*
	 * A non-failing VMEntry means we somehow entered guest mode with
	 * an illegal RIP, and that's just the tip of the iceberg.  There
	 * is no telling what memory has been modified or what state has
	 * been exposed to unknown code.  Hitting this all but guarantees
	 * a (very critical) hardware issue.
	 */
	WARN_ON(!(vmcs_read32(VM_EXIT_REASON) &
		VMX_EXIT_REASONS_FAILED_VMENTRY));

	return 0;
}

static inline bool nested_vmx_prepare_msr_bitmap(struct kvm_vcpu *vcpu,
						 struct vmcs12 *vmcs12);

static void nested_get_vmcs12_pages(struct kvm_vcpu *vcpu)
{
	struct vmcs12 *vmcs12 = get_vmcs12(vcpu);
	struct vcpu_vmx *vmx = to_vmx(vcpu);
	struct kvm_host_map *map;
	struct page *page;
	u64 hpa;

	if (nested_cpu_has2(vmcs12, SECONDARY_EXEC_VIRTUALIZE_APIC_ACCESSES)) {
		/*
		 * Translate L1 physical address to host physical
		 * address for vmcs02. Keep the page pinned, so this
		 * physical address remains valid. We keep a reference
		 * to it so we can release it later.
		 */
		if (vmx->nested.apic_access_page) { /* shouldn't happen */
			kvm_release_page_dirty(vmx->nested.apic_access_page);
			vmx->nested.apic_access_page = NULL;
		}
		page = kvm_vcpu_gpa_to_page(vcpu, vmcs12->apic_access_addr);
		/*
		 * If translation failed, no matter: This feature asks
		 * to exit when accessing the given address, and if it
		 * can never be accessed, this feature won't do
		 * anything anyway.
		 */
		if (!is_error_page(page)) {
			vmx->nested.apic_access_page = page;
			hpa = page_to_phys(vmx->nested.apic_access_page);
			vmcs_write64(APIC_ACCESS_ADDR, hpa);
		} else {
			vmcs_clear_bits(SECONDARY_VM_EXEC_CONTROL,
					SECONDARY_EXEC_VIRTUALIZE_APIC_ACCESSES);
		}
	}

	if (nested_cpu_has(vmcs12, CPU_BASED_TPR_SHADOW)) {
		map = &vmx->nested.virtual_apic_map;

		/*
		 * If translation failed, VM entry will fail because
		 * prepare_vmcs02 set VIRTUAL_APIC_PAGE_ADDR to -1ull.
		 */
		if (!kvm_vcpu_map(vcpu, gpa_to_gfn(vmcs12->virtual_apic_page_addr), map)) {
			vmcs_write64(VIRTUAL_APIC_PAGE_ADDR, pfn_to_hpa(map->pfn));
		} else if (nested_cpu_has(vmcs12, CPU_BASED_CR8_LOAD_EXITING) &&
		           nested_cpu_has(vmcs12, CPU_BASED_CR8_STORE_EXITING) &&
			   !nested_cpu_has2(vmcs12, SECONDARY_EXEC_VIRTUALIZE_APIC_ACCESSES)) {
			/*
			 * The processor will never use the TPR shadow, simply
			 * clear the bit from the execution control.  Such a
			 * configuration is useless, but it happens in tests.
			 * For any other configuration, failing the vm entry is
			 * _not_ what the processor does but it's basically the
			 * only possibility we have.
			 */
			vmcs_clear_bits(CPU_BASED_VM_EXEC_CONTROL,
					CPU_BASED_TPR_SHADOW);
		} else {
			printk("bad virtual-APIC page address\n");
			dump_vmcs();
		}
	}

	if (nested_cpu_has_posted_intr(vmcs12)) {
		map = &vmx->nested.pi_desc_map;

		if (!kvm_vcpu_map(vcpu, gpa_to_gfn(vmcs12->posted_intr_desc_addr), map)) {
			vmx->nested.pi_desc =
				(struct pi_desc *)(((void *)map->hva) +
				offset_in_page(vmcs12->posted_intr_desc_addr));
			vmcs_write64(POSTED_INTR_DESC_ADDR,
				     pfn_to_hpa(map->pfn) + offset_in_page(vmcs12->posted_intr_desc_addr));
		}
	}
	if (nested_vmx_prepare_msr_bitmap(vcpu, vmcs12))
		vmcs_set_bits(CPU_BASED_VM_EXEC_CONTROL,
			      CPU_BASED_USE_MSR_BITMAPS);
	else
		vmcs_clear_bits(CPU_BASED_VM_EXEC_CONTROL,
				CPU_BASED_USE_MSR_BITMAPS);
}

/*
 * Intel's VMX Instruction Reference specifies a common set of prerequisites
 * for running VMX instructions (except VMXON, whose prerequisites are
 * slightly different). It also specifies what exception to inject otherwise.
 * Note that many of these exceptions have priority over VM exits, so they
 * don't have to be checked again here.
 */
static int nested_vmx_check_permission(struct kvm_vcpu *vcpu)
{
	if (!to_vmx(vcpu)->nested.vmxon) {
		kvm_queue_exception(vcpu, UD_VECTOR);
		return 0;
	}

	if (vmx_get_cpl(vcpu)) {
		kvm_inject_gp(vcpu, 0);
		return 0;
	}

	return 1;
}

static u8 vmx_has_apicv_interrupt(struct kvm_vcpu *vcpu)
{
	u8 rvi = vmx_get_rvi();
	u8 vppr = kvm_lapic_get_reg(vcpu->arch.apic, APIC_PROCPRI);

	return ((rvi & 0xf0) > (vppr & 0xf0));
}

static void load_vmcs12_host_state(struct kvm_vcpu *vcpu,
				   struct vmcs12 *vmcs12);

/*
 * If from_vmentry is false, this is being called from state restore (either RSM
 * or KVM_SET_NESTED_STATE).  Otherwise it's called from vmlaunch/vmresume.
+ *
+ * Returns:
+ *   0 - success, i.e. proceed with actual VMEnter
+ *   1 - consistency check VMExit
+ *  -1 - consistency check VMFail
 */
int nested_vmx_enter_non_root_mode(struct kvm_vcpu *vcpu, bool from_vmentry)
{
	struct vcpu_vmx *vmx = to_vmx(vcpu);
	struct vmcs12 *vmcs12 = get_vmcs12(vcpu);
	bool evaluate_pending_interrupts;
	u32 exit_reason = EXIT_REASON_INVALID_STATE;
	u32 exit_qual;

	evaluate_pending_interrupts = vmcs_read32(CPU_BASED_VM_EXEC_CONTROL) &
		(CPU_BASED_VIRTUAL_INTR_PENDING | CPU_BASED_VIRTUAL_NMI_PENDING);
	if (likely(!evaluate_pending_interrupts) && kvm_vcpu_apicv_active(vcpu))
		evaluate_pending_interrupts |= vmx_has_apicv_interrupt(vcpu);

	if (!(vmcs12->vm_entry_controls & VM_ENTRY_LOAD_DEBUG_CONTROLS))
		vmx->nested.vmcs01_debugctl = vmcs_read64(GUEST_IA32_DEBUGCTL);
	if (kvm_mpx_supported() &&
		!(vmcs12->vm_entry_controls & VM_ENTRY_LOAD_BNDCFGS))
		vmx->nested.vmcs01_guest_bndcfgs = vmcs_read64(GUEST_BNDCFGS);

	vmx_switch_vmcs(vcpu, &vmx->nested.vmcs02);

	prepare_vmcs02_early(vmx, vmcs12);

	if (from_vmentry) {
		nested_get_vmcs12_pages(vcpu);

		if (nested_vmx_check_vmentry_hw(vcpu)) {
			vmx_switch_vmcs(vcpu, &vmx->vmcs01);
			return -1;
		}

		if (nested_vmx_check_guest_state(vcpu, vmcs12, &exit_qual))
			goto vmentry_fail_vmexit;
	}

	enter_guest_mode(vcpu);
	if (vmcs12->cpu_based_vm_exec_control & CPU_BASED_USE_TSC_OFFSETING)
		vcpu->arch.tsc_offset += vmcs12->tsc_offset;

	if (prepare_vmcs02(vcpu, vmcs12, &exit_qual))
		goto vmentry_fail_vmexit_guest_mode;

	if (from_vmentry) {
		exit_reason = EXIT_REASON_MSR_LOAD_FAIL;
		exit_qual = nested_vmx_load_msr(vcpu,
						vmcs12->vm_entry_msr_load_addr,
						vmcs12->vm_entry_msr_load_count);
		if (exit_qual)
			goto vmentry_fail_vmexit_guest_mode;
	} else {
		/*
		 * The MMU is not initialized to point at the right entities yet and
		 * "get pages" would need to read data from the guest (i.e. we will
		 * need to perform gpa to hpa translation). Request a call
		 * to nested_get_vmcs12_pages before the next VM-entry.  The MSRs
		 * have already been set at vmentry time and should not be reset.
		 */
		kvm_make_request(KVM_REQ_GET_VMCS12_PAGES, vcpu);
	}

	/*
	 * If L1 had a pending IRQ/NMI until it executed
	 * VMLAUNCH/VMRESUME which wasn't delivered because it was
	 * disallowed (e.g. interrupts disabled), L0 needs to
	 * evaluate if this pending event should cause an exit from L2
	 * to L1 or delivered directly to L2 (e.g. In case L1 don't
	 * intercept EXTERNAL_INTERRUPT).
	 *
	 * Usually this would be handled by the processor noticing an
	 * IRQ/NMI window request, or checking RVI during evaluation of
	 * pending virtual interrupts.  However, this setting was done
	 * on VMCS01 and now VMCS02 is active instead. Thus, we force L0
	 * to perform pending event evaluation by requesting a KVM_REQ_EVENT.
	 */
	if (unlikely(evaluate_pending_interrupts))
		kvm_make_request(KVM_REQ_EVENT, vcpu);

	/*
	 * Do not start the preemption timer hrtimer until after we know
	 * we are successful, so that only nested_vmx_vmexit needs to cancel
	 * the timer.
	 */
	vmx->nested.preemption_timer_expired = false;
	if (nested_cpu_has_preemption_timer(vmcs12))
		vmx_start_preemption_timer(vcpu);

	/*
	 * Note no nested_vmx_succeed or nested_vmx_fail here. At this point
	 * we are no longer running L1, and VMLAUNCH/VMRESUME has not yet
	 * returned as far as L1 is concerned. It will only return (and set
	 * the success flag) when L2 exits (see nested_vmx_vmexit()).
	 */
	return 0;

	/*
	 * A failed consistency check that leads to a VMExit during L1's
	 * VMEnter to L2 is a variation of a normal VMexit, as explained in
	 * 26.7 "VM-entry failures during or after loading guest state".
	 */
vmentry_fail_vmexit_guest_mode:
	if (vmcs12->cpu_based_vm_exec_control & CPU_BASED_USE_TSC_OFFSETING)
		vcpu->arch.tsc_offset -= vmcs12->tsc_offset;
	leave_guest_mode(vcpu);

vmentry_fail_vmexit:
	vmx_switch_vmcs(vcpu, &vmx->vmcs01);

	if (!from_vmentry)
		return 1;

	load_vmcs12_host_state(vcpu, vmcs12);
	vmcs12->vm_exit_reason = exit_reason | VMX_EXIT_REASONS_FAILED_VMENTRY;
	vmcs12->exit_qualification = exit_qual;
	if (enable_shadow_vmcs || vmx->nested.hv_evmcs)
		vmx->nested.need_vmcs12_sync = true;
	return 1;
}

/*
 * nested_vmx_run() handles a nested entry, i.e., a VMLAUNCH or VMRESUME on L1
 * for running an L2 nested guest.
 */
static int nested_vmx_run(struct kvm_vcpu *vcpu, bool launch)
{
	struct vmcs12 *vmcs12;
	struct vcpu_vmx *vmx = to_vmx(vcpu);
	u32 interrupt_shadow = vmx_get_interrupt_shadow(vcpu);
	int ret;

	if (!nested_vmx_check_permission(vcpu))
		return 1;

	if (!nested_vmx_handle_enlightened_vmptrld(vcpu, true))
		return 1;

	if (!vmx->nested.hv_evmcs && vmx->nested.current_vmptr == -1ull)
		return nested_vmx_failInvalid(vcpu);

	vmcs12 = get_vmcs12(vcpu);

	/*
	 * Can't VMLAUNCH or VMRESUME a shadow VMCS. Despite the fact
	 * that there *is* a valid VMCS pointer, RFLAGS.CF is set
	 * rather than RFLAGS.ZF, and no error number is stored to the
	 * VM-instruction error field.
	 */
	if (vmcs12->hdr.shadow_vmcs)
		return nested_vmx_failInvalid(vcpu);

	if (vmx->nested.hv_evmcs) {
		copy_enlightened_to_vmcs12(vmx);
		/* Enlightened VMCS doesn't have launch state */
		vmcs12->launch_state = !launch;
	} else if (enable_shadow_vmcs) {
		copy_shadow_to_vmcs12(vmx);
	}

	/*
	 * The nested entry process starts with enforcing various prerequisites
	 * on vmcs12 as required by the Intel SDM, and act appropriately when
	 * they fail: As the SDM explains, some conditions should cause the
	 * instruction to fail, while others will cause the instruction to seem
	 * to succeed, but return an EXIT_REASON_INVALID_STATE.
	 * To speed up the normal (success) code path, we should avoid checking
	 * for misconfigurations which will anyway be caught by the processor
	 * when using the merged vmcs02.
	 */
	if (interrupt_shadow & KVM_X86_SHADOW_INT_MOV_SS)
		return nested_vmx_failValid(vcpu,
			VMXERR_ENTRY_EVENTS_BLOCKED_BY_MOV_SS);

	if (vmcs12->launch_state == launch)
		return nested_vmx_failValid(vcpu,
			launch ? VMXERR_VMLAUNCH_NONCLEAR_VMCS
			       : VMXERR_VMRESUME_NONLAUNCHED_VMCS);

	if (nested_vmx_check_controls(vcpu, vmcs12))
		return nested_vmx_failValid(vcpu, VMXERR_ENTRY_INVALID_CONTROL_FIELD);

	if (nested_vmx_check_host_state(vcpu, vmcs12))
		return nested_vmx_failValid(vcpu, VMXERR_ENTRY_INVALID_HOST_STATE_FIELD);

	/*
	 * We're finally done with prerequisite checking, and can start with
	 * the nested entry.
	 */
	vmx->nested.nested_run_pending = 1;
	ret = nested_vmx_enter_non_root_mode(vcpu, true);
	vmx->nested.nested_run_pending = !ret;
	if (ret > 0)
		return 1;
	else if (ret)
		return nested_vmx_failValid(vcpu,
			VMXERR_ENTRY_INVALID_CONTROL_FIELD);

	/* Hide L1D cache contents from the nested guest.  */
	vmx->vcpu.arch.l1tf_flush_l1d = true;

	/*
	 * Must happen outside of nested_vmx_enter_non_root_mode() as it will
	 * also be used as part of restoring nVMX state for
	 * snapshot restore (migration).
	 *
	 * In this flow, it is assumed that vmcs12 cache was
	 * trasferred as part of captured nVMX state and should
	 * therefore not be read from guest memory (which may not
	 * exist on destination host yet).
	 */
	nested_cache_shadow_vmcs12(vcpu, vmcs12);

	/*
	 * If we're entering a halted L2 vcpu and the L2 vcpu won't be
	 * awakened by event injection or by an NMI-window VM-exit or
	 * by an interrupt-window VM-exit, halt the vcpu.
	 */
	if ((vmcs12->guest_activity_state == GUEST_ACTIVITY_HLT) &&
	    !(vmcs12->vm_entry_intr_info_field & INTR_INFO_VALID_MASK) &&
	    !(vmcs12->cpu_based_vm_exec_control & CPU_BASED_VIRTUAL_NMI_PENDING) &&
	    !((vmcs12->cpu_based_vm_exec_control & CPU_BASED_VIRTUAL_INTR_PENDING) &&
	      (vmcs12->guest_rflags & X86_EFLAGS_IF))) {
		vmx->nested.nested_run_pending = 0;
		return kvm_vcpu_halt(vcpu);
	}
	return 1;
}

/*
 * On a nested exit from L2 to L1, vmcs12.guest_cr0 might not be up-to-date
 * because L2 may have changed some cr0 bits directly (CRO_GUEST_HOST_MASK).
 * This function returns the new value we should put in vmcs12.guest_cr0.
 * It's not enough to just return the vmcs02 GUEST_CR0. Rather,
 *  1. Bits that neither L0 nor L1 trapped, were set directly by L2 and are now
 *     available in vmcs02 GUEST_CR0. (Note: It's enough to check that L0
 *     didn't trap the bit, because if L1 did, so would L0).
 *  2. Bits that L1 asked to trap (and therefore L0 also did) could not have
 *     been modified by L2, and L1 knows it. So just leave the old value of
 *     the bit from vmcs12.guest_cr0. Note that the bit from vmcs02 GUEST_CR0
 *     isn't relevant, because if L0 traps this bit it can set it to anything.
 *  3. Bits that L1 didn't trap, but L0 did. L1 believes the guest could have
 *     changed these bits, and therefore they need to be updated, but L0
 *     didn't necessarily allow them to be changed in GUEST_CR0 - and rather
 *     put them in vmcs02 CR0_READ_SHADOW. So take these bits from there.
 */
static inline unsigned long
vmcs12_guest_cr0(struct kvm_vcpu *vcpu, struct vmcs12 *vmcs12)
{
	return
	/*1*/	(vmcs_readl(GUEST_CR0) & vcpu->arch.cr0_guest_owned_bits) |
	/*2*/	(vmcs12->guest_cr0 & vmcs12->cr0_guest_host_mask) |
	/*3*/	(vmcs_readl(CR0_READ_SHADOW) & ~(vmcs12->cr0_guest_host_mask |
			vcpu->arch.cr0_guest_owned_bits));
}

static inline unsigned long
vmcs12_guest_cr4(struct kvm_vcpu *vcpu, struct vmcs12 *vmcs12)
{
	return
	/*1*/	(vmcs_readl(GUEST_CR4) & vcpu->arch.cr4_guest_owned_bits) |
	/*2*/	(vmcs12->guest_cr4 & vmcs12->cr4_guest_host_mask) |
	/*3*/	(vmcs_readl(CR4_READ_SHADOW) & ~(vmcs12->cr4_guest_host_mask |
			vcpu->arch.cr4_guest_owned_bits));
}

static void vmcs12_save_pending_event(struct kvm_vcpu *vcpu,
				      struct vmcs12 *vmcs12)
{
	u32 idt_vectoring;
	unsigned int nr;

	if (vcpu->arch.exception.injected) {
		nr = vcpu->arch.exception.nr;
		idt_vectoring = nr | VECTORING_INFO_VALID_MASK;

		if (kvm_exception_is_soft(nr)) {
			vmcs12->vm_exit_instruction_len =
				vcpu->arch.event_exit_inst_len;
			idt_vectoring |= INTR_TYPE_SOFT_EXCEPTION;
		} else
			idt_vectoring |= INTR_TYPE_HARD_EXCEPTION;

		if (vcpu->arch.exception.has_error_code) {
			idt_vectoring |= VECTORING_INFO_DELIVER_CODE_MASK;
			vmcs12->idt_vectoring_error_code =
				vcpu->arch.exception.error_code;
		}

		vmcs12->idt_vectoring_info_field = idt_vectoring;
	} else if (vcpu->arch.nmi_injected) {
		vmcs12->idt_vectoring_info_field =
			INTR_TYPE_NMI_INTR | INTR_INFO_VALID_MASK | NMI_VECTOR;
	} else if (vcpu->arch.interrupt.injected) {
		nr = vcpu->arch.interrupt.nr;
		idt_vectoring = nr | VECTORING_INFO_VALID_MASK;

		if (vcpu->arch.interrupt.soft) {
			idt_vectoring |= INTR_TYPE_SOFT_INTR;
			vmcs12->vm_entry_instruction_len =
				vcpu->arch.event_exit_inst_len;
		} else
			idt_vectoring |= INTR_TYPE_EXT_INTR;

		vmcs12->idt_vectoring_info_field = idt_vectoring;
	}
}


static void nested_mark_vmcs12_pages_dirty(struct kvm_vcpu *vcpu)
{
	struct vmcs12 *vmcs12 = get_vmcs12(vcpu);
	gfn_t gfn;

	/*
	 * Don't need to mark the APIC access page dirty; it is never
	 * written to by the CPU during APIC virtualization.
	 */

	if (nested_cpu_has(vmcs12, CPU_BASED_TPR_SHADOW)) {
		gfn = vmcs12->virtual_apic_page_addr >> PAGE_SHIFT;
		kvm_vcpu_mark_page_dirty(vcpu, gfn);
	}

	if (nested_cpu_has_posted_intr(vmcs12)) {
		gfn = vmcs12->posted_intr_desc_addr >> PAGE_SHIFT;
		kvm_vcpu_mark_page_dirty(vcpu, gfn);
	}
}

static void vmx_complete_nested_posted_interrupt(struct kvm_vcpu *vcpu)
{
	struct vcpu_vmx *vmx = to_vmx(vcpu);
	int max_irr;
	void *vapic_page;
	u16 status;

	if (!vmx->nested.pi_desc || !vmx->nested.pi_pending)
		return;

	vmx->nested.pi_pending = false;
	if (!pi_test_and_clear_on(vmx->nested.pi_desc))
		return;

	max_irr = find_last_bit((unsigned long *)vmx->nested.pi_desc->pir, 256);
	if (max_irr != 256) {
		vapic_page = vmx->nested.virtual_apic_map.hva;
		if (!vapic_page)
			return;

		__kvm_apic_update_irr(vmx->nested.pi_desc->pir,
			vapic_page, &max_irr);
		status = vmcs_read16(GUEST_INTR_STATUS);
		if ((u8)max_irr > ((u8)status & 0xff)) {
			status &= ~0xff;
			status |= (u8)max_irr;
			vmcs_write16(GUEST_INTR_STATUS, status);
		}
	}

	nested_mark_vmcs12_pages_dirty(vcpu);
}

static void nested_vmx_inject_exception_vmexit(struct kvm_vcpu *vcpu,
					       unsigned long exit_qual)
{
	struct vmcs12 *vmcs12 = get_vmcs12(vcpu);
	unsigned int nr = vcpu->arch.exception.nr;
	u32 intr_info = nr | INTR_INFO_VALID_MASK;

	if (vcpu->arch.exception.has_error_code) {
		vmcs12->vm_exit_intr_error_code = vcpu->arch.exception.error_code;
		intr_info |= INTR_INFO_DELIVER_CODE_MASK;
	}

	if (kvm_exception_is_soft(nr))
		intr_info |= INTR_TYPE_SOFT_EXCEPTION;
	else
		intr_info |= INTR_TYPE_HARD_EXCEPTION;

	if (!(vmcs12->idt_vectoring_info_field & VECTORING_INFO_VALID_MASK) &&
	    vmx_get_nmi_mask(vcpu))
		intr_info |= INTR_INFO_UNBLOCK_NMI;

	nested_vmx_vmexit(vcpu, EXIT_REASON_EXCEPTION_NMI, intr_info, exit_qual);
}

static int vmx_check_nested_events(struct kvm_vcpu *vcpu, bool external_intr)
{
	struct vcpu_vmx *vmx = to_vmx(vcpu);
	unsigned long exit_qual;
	bool block_nested_events =
	    vmx->nested.nested_run_pending || kvm_event_needs_reinjection(vcpu);

	if (vcpu->arch.exception.pending &&
		nested_vmx_check_exception(vcpu, &exit_qual)) {
		if (block_nested_events)
			return -EBUSY;
		nested_vmx_inject_exception_vmexit(vcpu, exit_qual);
		return 0;
	}

	if (nested_cpu_has_preemption_timer(get_vmcs12(vcpu)) &&
	    vmx->nested.preemption_timer_expired) {
		if (block_nested_events)
			return -EBUSY;
		nested_vmx_vmexit(vcpu, EXIT_REASON_PREEMPTION_TIMER, 0, 0);
		return 0;
	}

	if (vcpu->arch.nmi_pending && nested_exit_on_nmi(vcpu)) {
		if (block_nested_events)
			return -EBUSY;
		nested_vmx_vmexit(vcpu, EXIT_REASON_EXCEPTION_NMI,
				  NMI_VECTOR | INTR_TYPE_NMI_INTR |
				  INTR_INFO_VALID_MASK, 0);
		/*
		 * The NMI-triggered VM exit counts as injection:
		 * clear this one and block further NMIs.
		 */
		vcpu->arch.nmi_pending = 0;
		vmx_set_nmi_mask(vcpu, true);
		return 0;
	}

	if ((kvm_cpu_has_interrupt(vcpu) || external_intr) &&
	    nested_exit_on_intr(vcpu)) {
		if (block_nested_events)
			return -EBUSY;
		nested_vmx_vmexit(vcpu, EXIT_REASON_EXTERNAL_INTERRUPT, 0, 0);
		return 0;
	}

	vmx_complete_nested_posted_interrupt(vcpu);
	return 0;
}

static u32 vmx_get_preemption_timer_value(struct kvm_vcpu *vcpu)
{
	ktime_t remaining =
		hrtimer_get_remaining(&to_vmx(vcpu)->nested.preemption_timer);
	u64 value;

	if (ktime_to_ns(remaining) <= 0)
		return 0;

	value = ktime_to_ns(remaining) * vcpu->arch.virtual_tsc_khz;
	do_div(value, 1000000);
	return value >> VMX_MISC_EMULATED_PREEMPTION_TIMER_RATE;
}

/*
 * Update the guest state fields of vmcs12 to reflect changes that
 * occurred while L2 was running. (The "IA-32e mode guest" bit of the
 * VM-entry controls is also updated, since this is really a guest
 * state bit.)
 */
static void sync_vmcs12(struct kvm_vcpu *vcpu, struct vmcs12 *vmcs12)
{
	vmcs12->guest_cr0 = vmcs12_guest_cr0(vcpu, vmcs12);
	vmcs12->guest_cr4 = vmcs12_guest_cr4(vcpu, vmcs12);

	vmcs12->guest_rsp = kvm_rsp_read(vcpu);
	vmcs12->guest_rip = kvm_rip_read(vcpu);
	vmcs12->guest_rflags = vmcs_readl(GUEST_RFLAGS);

	vmcs12->guest_es_selector = vmcs_read16(GUEST_ES_SELECTOR);
	vmcs12->guest_cs_selector = vmcs_read16(GUEST_CS_SELECTOR);
	vmcs12->guest_ss_selector = vmcs_read16(GUEST_SS_SELECTOR);
	vmcs12->guest_ds_selector = vmcs_read16(GUEST_DS_SELECTOR);
	vmcs12->guest_fs_selector = vmcs_read16(GUEST_FS_SELECTOR);
	vmcs12->guest_gs_selector = vmcs_read16(GUEST_GS_SELECTOR);
	vmcs12->guest_ldtr_selector = vmcs_read16(GUEST_LDTR_SELECTOR);
	vmcs12->guest_tr_selector = vmcs_read16(GUEST_TR_SELECTOR);
	vmcs12->guest_es_limit = vmcs_read32(GUEST_ES_LIMIT);
	vmcs12->guest_cs_limit = vmcs_read32(GUEST_CS_LIMIT);
	vmcs12->guest_ss_limit = vmcs_read32(GUEST_SS_LIMIT);
	vmcs12->guest_ds_limit = vmcs_read32(GUEST_DS_LIMIT);
	vmcs12->guest_fs_limit = vmcs_read32(GUEST_FS_LIMIT);
	vmcs12->guest_gs_limit = vmcs_read32(GUEST_GS_LIMIT);
	vmcs12->guest_ldtr_limit = vmcs_read32(GUEST_LDTR_LIMIT);
	vmcs12->guest_tr_limit = vmcs_read32(GUEST_TR_LIMIT);
	vmcs12->guest_gdtr_limit = vmcs_read32(GUEST_GDTR_LIMIT);
	vmcs12->guest_idtr_limit = vmcs_read32(GUEST_IDTR_LIMIT);
	vmcs12->guest_es_ar_bytes = vmcs_read32(GUEST_ES_AR_BYTES);
	vmcs12->guest_cs_ar_bytes = vmcs_read32(GUEST_CS_AR_BYTES);
	vmcs12->guest_ss_ar_bytes = vmcs_read32(GUEST_SS_AR_BYTES);
	vmcs12->guest_ds_ar_bytes = vmcs_read32(GUEST_DS_AR_BYTES);
	vmcs12->guest_fs_ar_bytes = vmcs_read32(GUEST_FS_AR_BYTES);
	vmcs12->guest_gs_ar_bytes = vmcs_read32(GUEST_GS_AR_BYTES);
	vmcs12->guest_ldtr_ar_bytes = vmcs_read32(GUEST_LDTR_AR_BYTES);
	vmcs12->guest_tr_ar_bytes = vmcs_read32(GUEST_TR_AR_BYTES);
	vmcs12->guest_es_base = vmcs_readl(GUEST_ES_BASE);
	vmcs12->guest_cs_base = vmcs_readl(GUEST_CS_BASE);
	vmcs12->guest_ss_base = vmcs_readl(GUEST_SS_BASE);
	vmcs12->guest_ds_base = vmcs_readl(GUEST_DS_BASE);
	vmcs12->guest_fs_base = vmcs_readl(GUEST_FS_BASE);
	vmcs12->guest_gs_base = vmcs_readl(GUEST_GS_BASE);
	vmcs12->guest_ldtr_base = vmcs_readl(GUEST_LDTR_BASE);
	vmcs12->guest_tr_base = vmcs_readl(GUEST_TR_BASE);
	vmcs12->guest_gdtr_base = vmcs_readl(GUEST_GDTR_BASE);
	vmcs12->guest_idtr_base = vmcs_readl(GUEST_IDTR_BASE);

	vmcs12->guest_interruptibility_info =
		vmcs_read32(GUEST_INTERRUPTIBILITY_INFO);
	vmcs12->guest_pending_dbg_exceptions =
		vmcs_readl(GUEST_PENDING_DBG_EXCEPTIONS);
	if (vcpu->arch.mp_state == KVM_MP_STATE_HALTED)
		vmcs12->guest_activity_state = GUEST_ACTIVITY_HLT;
	else
		vmcs12->guest_activity_state = GUEST_ACTIVITY_ACTIVE;

	if (nested_cpu_has_preemption_timer(vmcs12) &&
	    vmcs12->vm_exit_controls & VM_EXIT_SAVE_VMX_PREEMPTION_TIMER)
			vmcs12->vmx_preemption_timer_value =
				vmx_get_preemption_timer_value(vcpu);

	/*
	 * In some cases (usually, nested EPT), L2 is allowed to change its
	 * own CR3 without exiting. If it has changed it, we must keep it.
	 * Of course, if L0 is using shadow page tables, GUEST_CR3 was defined
	 * by L0, not L1 or L2, so we mustn't unconditionally copy it to vmcs12.
	 *
	 * Additionally, restore L2's PDPTR to vmcs12.
	 */
	if (enable_ept) {
		vmcs12->guest_cr3 = vmcs_readl(GUEST_CR3);
		vmcs12->guest_pdptr0 = vmcs_read64(GUEST_PDPTR0);
		vmcs12->guest_pdptr1 = vmcs_read64(GUEST_PDPTR1);
		vmcs12->guest_pdptr2 = vmcs_read64(GUEST_PDPTR2);
		vmcs12->guest_pdptr3 = vmcs_read64(GUEST_PDPTR3);
	}

	vmcs12->guest_linear_address = vmcs_readl(GUEST_LINEAR_ADDRESS);

	if (nested_cpu_has_vid(vmcs12))
		vmcs12->guest_intr_status = vmcs_read16(GUEST_INTR_STATUS);

	vmcs12->vm_entry_controls =
		(vmcs12->vm_entry_controls & ~VM_ENTRY_IA32E_MODE) |
		(vm_entry_controls_get(to_vmx(vcpu)) & VM_ENTRY_IA32E_MODE);

	if (vmcs12->vm_exit_controls & VM_EXIT_SAVE_DEBUG_CONTROLS) {
		kvm_get_dr(vcpu, 7, (unsigned long *)&vmcs12->guest_dr7);
		vmcs12->guest_ia32_debugctl = vmcs_read64(GUEST_IA32_DEBUGCTL);
	}

	/* TODO: These cannot have changed unless we have MSR bitmaps and
	 * the relevant bit asks not to trap the change */
	if (vmcs12->vm_exit_controls & VM_EXIT_SAVE_IA32_PAT)
		vmcs12->guest_ia32_pat = vmcs_read64(GUEST_IA32_PAT);
	if (vmcs12->vm_exit_controls & VM_EXIT_SAVE_IA32_EFER)
		vmcs12->guest_ia32_efer = vcpu->arch.efer;
	vmcs12->guest_sysenter_cs = vmcs_read32(GUEST_SYSENTER_CS);
	vmcs12->guest_sysenter_esp = vmcs_readl(GUEST_SYSENTER_ESP);
	vmcs12->guest_sysenter_eip = vmcs_readl(GUEST_SYSENTER_EIP);
	if (kvm_mpx_supported())
		vmcs12->guest_bndcfgs = vmcs_read64(GUEST_BNDCFGS);
}

/*
 * prepare_vmcs12 is part of what we need to do when the nested L2 guest exits
 * and we want to prepare to run its L1 parent. L1 keeps a vmcs for L2 (vmcs12),
 * and this function updates it to reflect the changes to the guest state while
 * L2 was running (and perhaps made some exits which were handled directly by L0
 * without going back to L1), and to reflect the exit reason.
 * Note that we do not have to copy here all VMCS fields, just those that
 * could have changed by the L2 guest or the exit - i.e., the guest-state and
 * exit-information fields only. Other fields are modified by L1 with VMWRITE,
 * which already writes to vmcs12 directly.
 */
static void prepare_vmcs12(struct kvm_vcpu *vcpu, struct vmcs12 *vmcs12,
			   u32 exit_reason, u32 exit_intr_info,
			   unsigned long exit_qualification)
{
	/* update guest state fields: */
	sync_vmcs12(vcpu, vmcs12);

	/* update exit information fields: */

	vmcs12->vm_exit_reason = exit_reason;
	vmcs12->exit_qualification = exit_qualification;
	vmcs12->vm_exit_intr_info = exit_intr_info;

	vmcs12->idt_vectoring_info_field = 0;
	vmcs12->vm_exit_instruction_len = vmcs_read32(VM_EXIT_INSTRUCTION_LEN);
	vmcs12->vmx_instruction_info = vmcs_read32(VMX_INSTRUCTION_INFO);

	if (!(vmcs12->vm_exit_reason & VMX_EXIT_REASONS_FAILED_VMENTRY)) {
		vmcs12->launch_state = 1;

		/* vm_entry_intr_info_field is cleared on exit. Emulate this
		 * instead of reading the real value. */
		vmcs12->vm_entry_intr_info_field &= ~INTR_INFO_VALID_MASK;

		/*
		 * Transfer the event that L0 or L1 may wanted to inject into
		 * L2 to IDT_VECTORING_INFO_FIELD.
		 */
		vmcs12_save_pending_event(vcpu, vmcs12);

		/*
		 * According to spec, there's no need to store the guest's
		 * MSRs if the exit is due to a VM-entry failure that occurs
		 * during or after loading the guest state. Since this exit
		 * does not fall in that category, we need to save the MSRs.
		 */
		if (nested_vmx_store_msr(vcpu,
					 vmcs12->vm_exit_msr_store_addr,
					 vmcs12->vm_exit_msr_store_count))
			nested_vmx_abort(vcpu,
					 VMX_ABORT_SAVE_GUEST_MSR_FAIL);
	}

	/*
	 * Drop what we picked up for L2 via vmx_complete_interrupts. It is
	 * preserved above and would only end up incorrectly in L1.
	 */
	vcpu->arch.nmi_injected = false;
	kvm_clear_exception_queue(vcpu);
	kvm_clear_interrupt_queue(vcpu);
}

/*
 * A part of what we need to when the nested L2 guest exits and we want to
 * run its L1 parent, is to reset L1's guest state to the host state specified
 * in vmcs12.
 * This function is to be called not only on normal nested exit, but also on
 * a nested entry failure, as explained in Intel's spec, 3B.23.7 ("VM-Entry
 * Failures During or After Loading Guest State").
 * This function should be called when the active VMCS is L1's (vmcs01).
 */
static void load_vmcs12_host_state(struct kvm_vcpu *vcpu,
				   struct vmcs12 *vmcs12)
{
	struct kvm_segment seg;
	u32 entry_failure_code;

	if (vmcs12->vm_exit_controls & VM_EXIT_LOAD_IA32_EFER)
		vcpu->arch.efer = vmcs12->host_ia32_efer;
	else if (vmcs12->vm_exit_controls & VM_EXIT_HOST_ADDR_SPACE_SIZE)
		vcpu->arch.efer |= (EFER_LMA | EFER_LME);
	else
		vcpu->arch.efer &= ~(EFER_LMA | EFER_LME);
	vmx_set_efer(vcpu, vcpu->arch.efer);

	kvm_rsp_write(vcpu, vmcs12->host_rsp);
	kvm_rip_write(vcpu, vmcs12->host_rip);
	vmx_set_rflags(vcpu, X86_EFLAGS_FIXED);
	vmx_set_interrupt_shadow(vcpu, 0);

	/*
	 * Note that calling vmx_set_cr0 is important, even if cr0 hasn't
	 * actually changed, because vmx_set_cr0 refers to efer set above.
	 *
	 * CR0_GUEST_HOST_MASK is already set in the original vmcs01
	 * (KVM doesn't change it);
	 */
	vcpu->arch.cr0_guest_owned_bits = X86_CR0_TS;
	vmx_set_cr0(vcpu, vmcs12->host_cr0);

	/* Same as above - no reason to call set_cr4_guest_host_mask().  */
	vcpu->arch.cr4_guest_owned_bits = ~vmcs_readl(CR4_GUEST_HOST_MASK);
	vmx_set_cr4(vcpu, vmcs12->host_cr4);

	nested_ept_uninit_mmu_context(vcpu);

	/*
	 * Only PDPTE load can fail as the value of cr3 was checked on entry and
	 * couldn't have changed.
	 */
	if (nested_vmx_load_cr3(vcpu, vmcs12->host_cr3, false, &entry_failure_code))
		nested_vmx_abort(vcpu, VMX_ABORT_LOAD_HOST_PDPTE_FAIL);

	if (!enable_ept)
		vcpu->arch.walk_mmu->inject_page_fault = kvm_inject_page_fault;

	/*
	 * If vmcs01 doesn't use VPID, CPU flushes TLB on every
	 * VMEntry/VMExit. Thus, no need to flush TLB.
	 *
	 * If vmcs12 doesn't use VPID, L1 expects TLB to be
	 * flushed on every VMEntry/VMExit.
	 *
	 * Otherwise, we can preserve TLB entries as long as we are
	 * able to tag L1 TLB entries differently than L2 TLB entries.
	 *
	 * If vmcs12 uses EPT, we need to execute this flush on EPTP01
	 * and therefore we request the TLB flush to happen only after VMCS EPTP
	 * has been set by KVM_REQ_LOAD_CR3.
	 */
	if (enable_vpid &&
	    (!nested_cpu_has_vpid(vmcs12) || !nested_has_guest_tlb_tag(vcpu))) {
		kvm_make_request(KVM_REQ_TLB_FLUSH, vcpu);
	}

	vmcs_write32(GUEST_SYSENTER_CS, vmcs12->host_ia32_sysenter_cs);
	vmcs_writel(GUEST_SYSENTER_ESP, vmcs12->host_ia32_sysenter_esp);
	vmcs_writel(GUEST_SYSENTER_EIP, vmcs12->host_ia32_sysenter_eip);
	vmcs_writel(GUEST_IDTR_BASE, vmcs12->host_idtr_base);
	vmcs_writel(GUEST_GDTR_BASE, vmcs12->host_gdtr_base);
	vmcs_write32(GUEST_IDTR_LIMIT, 0xFFFF);
	vmcs_write32(GUEST_GDTR_LIMIT, 0xFFFF);

	/* If not VM_EXIT_CLEAR_BNDCFGS, the L2 value propagates to L1.  */
	if (vmcs12->vm_exit_controls & VM_EXIT_CLEAR_BNDCFGS)
		vmcs_write64(GUEST_BNDCFGS, 0);

	if (vmcs12->vm_exit_controls & VM_EXIT_LOAD_IA32_PAT) {
		vmcs_write64(GUEST_IA32_PAT, vmcs12->host_ia32_pat);
		vcpu->arch.pat = vmcs12->host_ia32_pat;
	}
	if (vmcs12->vm_exit_controls & VM_EXIT_LOAD_IA32_PERF_GLOBAL_CTRL)
		vmcs_write64(GUEST_IA32_PERF_GLOBAL_CTRL,
			vmcs12->host_ia32_perf_global_ctrl);

	/* Set L1 segment info according to Intel SDM
	    27.5.2 Loading Host Segment and Descriptor-Table Registers */
	seg = (struct kvm_segment) {
		.base = 0,
		.limit = 0xFFFFFFFF,
		.selector = vmcs12->host_cs_selector,
		.type = 11,
		.present = 1,
		.s = 1,
		.g = 1
	};
	if (vmcs12->vm_exit_controls & VM_EXIT_HOST_ADDR_SPACE_SIZE)
		seg.l = 1;
	else
		seg.db = 1;
	vmx_set_segment(vcpu, &seg, VCPU_SREG_CS);
	seg = (struct kvm_segment) {
		.base = 0,
		.limit = 0xFFFFFFFF,
		.type = 3,
		.present = 1,
		.s = 1,
		.db = 1,
		.g = 1
	};
	seg.selector = vmcs12->host_ds_selector;
	vmx_set_segment(vcpu, &seg, VCPU_SREG_DS);
	seg.selector = vmcs12->host_es_selector;
	vmx_set_segment(vcpu, &seg, VCPU_SREG_ES);
	seg.selector = vmcs12->host_ss_selector;
	vmx_set_segment(vcpu, &seg, VCPU_SREG_SS);
	seg.selector = vmcs12->host_fs_selector;
	seg.base = vmcs12->host_fs_base;
	vmx_set_segment(vcpu, &seg, VCPU_SREG_FS);
	seg.selector = vmcs12->host_gs_selector;
	seg.base = vmcs12->host_gs_base;
	vmx_set_segment(vcpu, &seg, VCPU_SREG_GS);
	seg = (struct kvm_segment) {
		.base = vmcs12->host_tr_base,
		.limit = 0x67,
		.selector = vmcs12->host_tr_selector,
		.type = 11,
		.present = 1
	};
	vmx_set_segment(vcpu, &seg, VCPU_SREG_TR);

	kvm_set_dr(vcpu, 7, 0x400);
	vmcs_write64(GUEST_IA32_DEBUGCTL, 0);

	if (cpu_has_vmx_msr_bitmap())
		vmx_update_msr_bitmap(vcpu);

	if (nested_vmx_load_msr(vcpu, vmcs12->vm_exit_msr_load_addr,
				vmcs12->vm_exit_msr_load_count))
		nested_vmx_abort(vcpu, VMX_ABORT_LOAD_HOST_MSR_FAIL);
}

static inline u64 nested_vmx_get_vmcs01_guest_efer(struct vcpu_vmx *vmx)
{
	struct shared_msr_entry *efer_msr;
	unsigned int i;

	if (vm_entry_controls_get(vmx) & VM_ENTRY_LOAD_IA32_EFER)
		return vmcs_read64(GUEST_IA32_EFER);

	if (cpu_has_load_ia32_efer())
		return host_efer;

	for (i = 0; i < vmx->msr_autoload.guest.nr; ++i) {
		if (vmx->msr_autoload.guest.val[i].index == MSR_EFER)
			return vmx->msr_autoload.guest.val[i].value;
	}

	efer_msr = find_msr_entry(vmx, MSR_EFER);
	if (efer_msr)
		return efer_msr->data;

	return host_efer;
}

static void nested_vmx_restore_host_state(struct kvm_vcpu *vcpu)
{
	struct vmcs12 *vmcs12 = get_vmcs12(vcpu);
	struct vcpu_vmx *vmx = to_vmx(vcpu);
	struct vmx_msr_entry g, h;
	struct msr_data msr;
	gpa_t gpa;
	u32 i, j;

	vcpu->arch.pat = vmcs_read64(GUEST_IA32_PAT);

	if (vmcs12->vm_entry_controls & VM_ENTRY_LOAD_DEBUG_CONTROLS) {
		/*
		 * L1's host DR7 is lost if KVM_GUESTDBG_USE_HW_BP is set
		 * as vmcs01.GUEST_DR7 contains a userspace defined value
		 * and vcpu->arch.dr7 is not squirreled away before the
		 * nested VMENTER (not worth adding a variable in nested_vmx).
		 */
		if (vcpu->guest_debug & KVM_GUESTDBG_USE_HW_BP)
			kvm_set_dr(vcpu, 7, DR7_FIXED_1);
		else
			WARN_ON(kvm_set_dr(vcpu, 7, vmcs_readl(GUEST_DR7)));
	}

	/*
	 * Note that calling vmx_set_{efer,cr0,cr4} is important as they
	 * handle a variety of side effects to KVM's software model.
	 */
	vmx_set_efer(vcpu, nested_vmx_get_vmcs01_guest_efer(vmx));

	vcpu->arch.cr0_guest_owned_bits = X86_CR0_TS;
	vmx_set_cr0(vcpu, vmcs_readl(CR0_READ_SHADOW));

	vcpu->arch.cr4_guest_owned_bits = ~vmcs_readl(CR4_GUEST_HOST_MASK);
	vmx_set_cr4(vcpu, vmcs_readl(CR4_READ_SHADOW));

	nested_ept_uninit_mmu_context(vcpu);

	/*
	 * This is only valid if EPT is in use, otherwise the vmcs01 GUEST_CR3
	 * points to shadow pages!  Fortunately we only get here after a WARN_ON
	 * if EPT is disabled, so a VMabort is perfectly fine.
	 */
	if (enable_ept) {
		vcpu->arch.cr3 = vmcs_readl(GUEST_CR3);
		__set_bit(VCPU_EXREG_CR3, (ulong *)&vcpu->arch.regs_avail);
	} else {
		nested_vmx_abort(vcpu, VMX_ABORT_VMCS_CORRUPTED);
	}

	/*
	 * Use ept_save_pdptrs(vcpu) to load the MMU's cached PDPTRs
	 * from vmcs01 (if necessary).  The PDPTRs are not loaded on
	 * VMFail, like everything else we just need to ensure our
	 * software model is up-to-date.
	 */
	ept_save_pdptrs(vcpu);

	kvm_mmu_reset_context(vcpu);

	if (cpu_has_vmx_msr_bitmap())
		vmx_update_msr_bitmap(vcpu);

	/*
	 * This nasty bit of open coding is a compromise between blindly
	 * loading L1's MSRs using the exit load lists (incorrect emulation
	 * of VMFail), leaving the nested VM's MSRs in the software model
	 * (incorrect behavior) and snapshotting the modified MSRs (too
	 * expensive since the lists are unbound by hardware).  For each
	 * MSR that was (prematurely) loaded from the nested VMEntry load
	 * list, reload it from the exit load list if it exists and differs
	 * from the guest value.  The intent is to stuff host state as
	 * silently as possible, not to fully process the exit load list.
	 */
	msr.host_initiated = false;
	for (i = 0; i < vmcs12->vm_entry_msr_load_count; i++) {
		gpa = vmcs12->vm_entry_msr_load_addr + (i * sizeof(g));
		if (kvm_vcpu_read_guest(vcpu, gpa, &g, sizeof(g))) {
			pr_debug_ratelimited(
				"%s read MSR index failed (%u, 0x%08llx)\n",
				__func__, i, gpa);
			goto vmabort;
		}

		for (j = 0; j < vmcs12->vm_exit_msr_load_count; j++) {
			gpa = vmcs12->vm_exit_msr_load_addr + (j * sizeof(h));
			if (kvm_vcpu_read_guest(vcpu, gpa, &h, sizeof(h))) {
				pr_debug_ratelimited(
					"%s read MSR failed (%u, 0x%08llx)\n",
					__func__, j, gpa);
				goto vmabort;
			}
			if (h.index != g.index)
				continue;
			if (h.value == g.value)
				break;

			if (nested_vmx_load_msr_check(vcpu, &h)) {
				pr_debug_ratelimited(
					"%s check failed (%u, 0x%x, 0x%x)\n",
					__func__, j, h.index, h.reserved);
				goto vmabort;
			}

			msr.index = h.index;
			msr.data = h.value;
			if (kvm_set_msr(vcpu, &msr)) {
				pr_debug_ratelimited(
					"%s WRMSR failed (%u, 0x%x, 0x%llx)\n",
					__func__, j, h.index, h.value);
				goto vmabort;
			}
		}
	}

	return;

vmabort:
	nested_vmx_abort(vcpu, VMX_ABORT_LOAD_HOST_MSR_FAIL);
}

/*
 * Emulate an exit from nested guest (L2) to L1, i.e., prepare to run L1
 * and modify vmcs12 to make it see what it would expect to see there if
 * L2 was its real guest. Must only be called when in L2 (is_guest_mode())
 */
void nested_vmx_vmexit(struct kvm_vcpu *vcpu, u32 exit_reason,
		       u32 exit_intr_info, unsigned long exit_qualification)
{
	struct vcpu_vmx *vmx = to_vmx(vcpu);
	struct vmcs12 *vmcs12 = get_vmcs12(vcpu);

	/* trying to cancel vmlaunch/vmresume is a bug */
	WARN_ON_ONCE(vmx->nested.nested_run_pending);

	leave_guest_mode(vcpu);

	if (nested_cpu_has_preemption_timer(vmcs12))
		hrtimer_cancel(&to_vmx(vcpu)->nested.preemption_timer);

	if (vmcs12->cpu_based_vm_exec_control & CPU_BASED_USE_TSC_OFFSETING)
		vcpu->arch.tsc_offset -= vmcs12->tsc_offset;

	if (likely(!vmx->fail)) {
		if (exit_reason == -1)
			sync_vmcs12(vcpu, vmcs12);
		else
			prepare_vmcs12(vcpu, vmcs12, exit_reason, exit_intr_info,
				       exit_qualification);

		/*
		 * Must happen outside of sync_vmcs12() as it will
		 * also be used to capture vmcs12 cache as part of
		 * capturing nVMX state for snapshot (migration).
		 *
		 * Otherwise, this flush will dirty guest memory at a
		 * point it is already assumed by user-space to be
		 * immutable.
		 */
		nested_flush_cached_shadow_vmcs12(vcpu, vmcs12);
	} else {
		/*
		 * The only expected VM-instruction error is "VM entry with
		 * invalid control field(s)." Anything else indicates a
		 * problem with L0.  And we should never get here with a
		 * VMFail of any type if early consistency checks are enabled.
		 */
		WARN_ON_ONCE(vmcs_read32(VM_INSTRUCTION_ERROR) !=
			     VMXERR_ENTRY_INVALID_CONTROL_FIELD);
		WARN_ON_ONCE(nested_early_check);
	}

	vmx_switch_vmcs(vcpu, &vmx->vmcs01);

	/* Update any VMCS fields that might have changed while L2 ran */
	vmcs_write32(VM_EXIT_MSR_LOAD_COUNT, vmx->msr_autoload.host.nr);
	vmcs_write32(VM_ENTRY_MSR_LOAD_COUNT, vmx->msr_autoload.guest.nr);
	vmcs_write64(TSC_OFFSET, vcpu->arch.tsc_offset);

	if (kvm_has_tsc_control)
		decache_tsc_multiplier(vmx);

	if (vmx->nested.change_vmcs01_virtual_apic_mode) {
		vmx->nested.change_vmcs01_virtual_apic_mode = false;
		vmx_set_virtual_apic_mode(vcpu);
	} else if (!nested_cpu_has_ept(vmcs12) &&
		   nested_cpu_has2(vmcs12,
				   SECONDARY_EXEC_VIRTUALIZE_APIC_ACCESSES)) {
		vmx_flush_tlb(vcpu, true);
	}

	/* Unpin physical memory we referred to in vmcs02 */
	if (vmx->nested.apic_access_page) {
		kvm_release_page_dirty(vmx->nested.apic_access_page);
		vmx->nested.apic_access_page = NULL;
	}
	kvm_vcpu_unmap(vcpu, &vmx->nested.virtual_apic_map, true);
	kvm_vcpu_unmap(vcpu, &vmx->nested.pi_desc_map, true);
	vmx->nested.pi_desc = NULL;

	/*
	 * We are now running in L2, mmu_notifier will force to reload the
	 * page's hpa for L2 vmcs. Need to reload it for L1 before entering L1.
	 */
	kvm_make_request(KVM_REQ_APIC_PAGE_RELOAD, vcpu);

	if ((exit_reason != -1) && (enable_shadow_vmcs || vmx->nested.hv_evmcs))
		vmx->nested.need_vmcs12_sync = true;

	/* in case we halted in L2 */
	vcpu->arch.mp_state = KVM_MP_STATE_RUNNABLE;

	if (likely(!vmx->fail)) {
		/*
		 * TODO: SDM says that with acknowledge interrupt on
		 * exit, bit 31 of the VM-exit interrupt information
		 * (valid interrupt) is always set to 1 on
		 * EXIT_REASON_EXTERNAL_INTERRUPT, so we shouldn't
		 * need kvm_cpu_has_interrupt().  See the commit
		 * message for details.
		 */
		if (nested_exit_intr_ack_set(vcpu) &&
		    exit_reason == EXIT_REASON_EXTERNAL_INTERRUPT &&
		    kvm_cpu_has_interrupt(vcpu)) {
			int irq = kvm_cpu_get_interrupt(vcpu);
			WARN_ON(irq < 0);
			vmcs12->vm_exit_intr_info = irq |
				INTR_INFO_VALID_MASK | INTR_TYPE_EXT_INTR;
		}

		if (exit_reason != -1)
			trace_kvm_nested_vmexit_inject(vmcs12->vm_exit_reason,
						       vmcs12->exit_qualification,
						       vmcs12->idt_vectoring_info_field,
						       vmcs12->vm_exit_intr_info,
						       vmcs12->vm_exit_intr_error_code,
						       KVM_ISA_VMX);

		load_vmcs12_host_state(vcpu, vmcs12);

		return;
	}

	/*
	 * After an early L2 VM-entry failure, we're now back
	 * in L1 which thinks it just finished a VMLAUNCH or
	 * VMRESUME instruction, so we need to set the failure
	 * flag and the VM-instruction error field of the VMCS
	 * accordingly, and skip the emulated instruction.
	 */
	(void)nested_vmx_failValid(vcpu, VMXERR_ENTRY_INVALID_CONTROL_FIELD);

	/*
	 * Restore L1's host state to KVM's software model.  We're here
	 * because a consistency check was caught by hardware, which
	 * means some amount of guest state has been propagated to KVM's
	 * model and needs to be unwound to the host's state.
	 */
	nested_vmx_restore_host_state(vcpu);

	vmx->fail = 0;
}

/*
 * Decode the memory-address operand of a vmx instruction, as recorded on an
 * exit caused by such an instruction (run by a guest hypervisor).
 * On success, returns 0. When the operand is invalid, returns 1 and throws
 * #UD or #GP.
 */
int get_vmx_mem_address(struct kvm_vcpu *vcpu, unsigned long exit_qualification,
			u32 vmx_instruction_info, bool wr, gva_t *ret)
{
	gva_t off;
	bool exn;
	struct kvm_segment s;

	/*
	 * According to Vol. 3B, "Information for VM Exits Due to Instruction
	 * Execution", on an exit, vmx_instruction_info holds most of the
	 * addressing components of the operand. Only the displacement part
	 * is put in exit_qualification (see 3B, "Basic VM-Exit Information").
	 * For how an actual address is calculated from all these components,
	 * refer to Vol. 1, "Operand Addressing".
	 */
	int  scaling = vmx_instruction_info & 3;
	int  addr_size = (vmx_instruction_info >> 7) & 7;
	bool is_reg = vmx_instruction_info & (1u << 10);
	int  seg_reg = (vmx_instruction_info >> 15) & 7;
	int  index_reg = (vmx_instruction_info >> 18) & 0xf;
	bool index_is_valid = !(vmx_instruction_info & (1u << 22));
	int  base_reg       = (vmx_instruction_info >> 23) & 0xf;
	bool base_is_valid  = !(vmx_instruction_info & (1u << 27));

	if (is_reg) {
		kvm_queue_exception(vcpu, UD_VECTOR);
		return 1;
	}

	/* Addr = segment_base + offset */
	/* offset = base + [index * scale] + displacement */
	off = exit_qualification; /* holds the displacement */
	if (addr_size == 1)
		off = (gva_t)sign_extend64(off, 31);
	else if (addr_size == 0)
		off = (gva_t)sign_extend64(off, 15);
	if (base_is_valid)
		off += kvm_register_read(vcpu, base_reg);
	if (index_is_valid)
		off += kvm_register_read(vcpu, index_reg)<<scaling;
	vmx_get_segment(vcpu, &s, seg_reg);

	/*
	 * The effective address, i.e. @off, of a memory operand is truncated
	 * based on the address size of the instruction.  Note that this is
	 * the *effective address*, i.e. the address prior to accounting for
	 * the segment's base.
	 */
	if (addr_size == 1) /* 32 bit */
		off &= 0xffffffff;
	else if (addr_size == 0) /* 16 bit */
		off &= 0xffff;

	/* Checks for #GP/#SS exceptions. */
	exn = false;
	if (is_long_mode(vcpu)) {
		/*
		 * The virtual/linear address is never truncated in 64-bit
		 * mode, e.g. a 32-bit address size can yield a 64-bit virtual
		 * address when using FS/GS with a non-zero base.
		 */
		*ret = s.base + off;

		/* Long mode: #GP(0)/#SS(0) if the memory address is in a
		 * non-canonical form. This is the only check on the memory
		 * destination for long mode!
		 */
		exn = is_noncanonical_address(*ret, vcpu);
	} else {
		/*
		 * When not in long mode, the virtual/linear address is
		 * unconditionally truncated to 32 bits regardless of the
		 * address size.
		 */
		*ret = (s.base + off) & 0xffffffff;

		/* Protected mode: apply checks for segment validity in the
		 * following order:
		 * - segment type check (#GP(0) may be thrown)
		 * - usability check (#GP(0)/#SS(0))
		 * - limit check (#GP(0)/#SS(0))
		 */
		if (wr)
			/* #GP(0) if the destination operand is located in a
			 * read-only data segment or any code segment.
			 */
			exn = ((s.type & 0xa) == 0 || (s.type & 8));
		else
			/* #GP(0) if the source operand is located in an
			 * execute-only code segment
			 */
			exn = ((s.type & 0xa) == 8);
		if (exn) {
			kvm_queue_exception_e(vcpu, GP_VECTOR, 0);
			return 1;
		}
		/* Protected mode: #GP(0)/#SS(0) if the segment is unusable.
		 */
		exn = (s.unusable != 0);

		/*
		 * Protected mode: #GP(0)/#SS(0) if the memory operand is
		 * outside the segment limit.  All CPUs that support VMX ignore
		 * limit checks for flat segments, i.e. segments with base==0,
		 * limit==0xffffffff and of type expand-up data or code.
		 */
		if (!(s.base == 0 && s.limit == 0xffffffff &&
		     ((s.type & 8) || !(s.type & 4))))
			exn = exn || (off + sizeof(u64) > s.limit);
	}
	if (exn) {
		kvm_queue_exception_e(vcpu,
				      seg_reg == VCPU_SREG_SS ?
						SS_VECTOR : GP_VECTOR,
				      0);
		return 1;
	}

	return 0;
}

static int nested_vmx_get_vmptr(struct kvm_vcpu *vcpu, gpa_t *vmpointer)
{
	gva_t gva;
	struct x86_exception e;

	if (get_vmx_mem_address(vcpu, vmcs_readl(EXIT_QUALIFICATION),
			vmcs_read32(VMX_INSTRUCTION_INFO), false, &gva))
		return 1;

	if (kvm_read_guest_virt(vcpu, gva, vmpointer, sizeof(*vmpointer), &e)) {
		kvm_inject_page_fault(vcpu, &e);
		return 1;
	}

	return 0;
}

/*
 * Allocate a shadow VMCS and associate it with the currently loaded
 * VMCS, unless such a shadow VMCS already exists. The newly allocated
 * VMCS is also VMCLEARed, so that it is ready for use.
 */
static struct vmcs *alloc_shadow_vmcs(struct kvm_vcpu *vcpu)
{
	struct vcpu_vmx *vmx = to_vmx(vcpu);
	struct loaded_vmcs *loaded_vmcs = vmx->loaded_vmcs;

	/*
	 * We should allocate a shadow vmcs for vmcs01 only when L1
	 * executes VMXON and free it when L1 executes VMXOFF.
	 * As it is invalid to execute VMXON twice, we shouldn't reach
	 * here when vmcs01 already have an allocated shadow vmcs.
	 */
	WARN_ON(loaded_vmcs == &vmx->vmcs01 && loaded_vmcs->shadow_vmcs);

	if (!loaded_vmcs->shadow_vmcs) {
		loaded_vmcs->shadow_vmcs = alloc_vmcs(true);
		if (loaded_vmcs->shadow_vmcs)
			vmcs_clear(loaded_vmcs->shadow_vmcs);
	}
	return loaded_vmcs->shadow_vmcs;
}

static int enter_vmx_operation(struct kvm_vcpu *vcpu)
{
	struct vcpu_vmx *vmx = to_vmx(vcpu);
	int r;

	r = alloc_loaded_vmcs(&vmx->nested.vmcs02);
	if (r < 0)
		goto out_vmcs02;

	vmx->nested.cached_vmcs12 = kzalloc(VMCS12_SIZE, GFP_KERNEL_ACCOUNT);
	if (!vmx->nested.cached_vmcs12)
		goto out_cached_vmcs12;

	vmx->nested.cached_shadow_vmcs12 = kzalloc(VMCS12_SIZE, GFP_KERNEL_ACCOUNT);
	if (!vmx->nested.cached_shadow_vmcs12)
		goto out_cached_shadow_vmcs12;

	if (enable_shadow_vmcs && !alloc_shadow_vmcs(vcpu))
		goto out_shadow_vmcs;

	hrtimer_init(&vmx->nested.preemption_timer, CLOCK_MONOTONIC,
		     HRTIMER_MODE_REL_PINNED);
	vmx->nested.preemption_timer.function = vmx_preemption_timer_fn;

	vmx->nested.vpid02 = allocate_vpid();

	vmx->nested.vmcs02_initialized = false;
	vmx->nested.vmxon = true;

	if (pt_mode == PT_MODE_HOST_GUEST) {
		vmx->pt_desc.guest.ctl = 0;
		pt_update_intercept_for_msr(vmx);
	}

	return 0;

out_shadow_vmcs:
	kfree(vmx->nested.cached_shadow_vmcs12);

out_cached_shadow_vmcs12:
	kfree(vmx->nested.cached_vmcs12);

out_cached_vmcs12:
	free_loaded_vmcs(&vmx->nested.vmcs02);

out_vmcs02:
	return -ENOMEM;
}

/*
 * Emulate the VMXON instruction.
 * Currently, we just remember that VMX is active, and do not save or even
 * inspect the argument to VMXON (the so-called "VMXON pointer") because we
 * do not currently need to store anything in that guest-allocated memory
 * region. Consequently, VMCLEAR and VMPTRLD also do not verify that the their
 * argument is different from the VMXON pointer (which the spec says they do).
 */
static int handle_vmon(struct kvm_vcpu *vcpu)
{
	int ret;
	gpa_t vmptr;
	uint32_t revision;
	struct vcpu_vmx *vmx = to_vmx(vcpu);
	const u64 VMXON_NEEDED_FEATURES = FEATURE_CONTROL_LOCKED
		| FEATURE_CONTROL_VMXON_ENABLED_OUTSIDE_SMX;

	/*
	 * The Intel VMX Instruction Reference lists a bunch of bits that are
	 * prerequisite to running VMXON, most notably cr4.VMXE must be set to
	 * 1 (see vmx_set_cr4() for when we allow the guest to set this).
	 * Otherwise, we should fail with #UD.  But most faulting conditions
	 * have already been checked by hardware, prior to the VM-exit for
	 * VMXON.  We do test guest cr4.VMXE because processor CR4 always has
	 * that bit set to 1 in non-root mode.
	 */
	if (!kvm_read_cr4_bits(vcpu, X86_CR4_VMXE)) {
		kvm_queue_exception(vcpu, UD_VECTOR);
		return 1;
	}

	/* CPL=0 must be checked manually. */
	if (vmx_get_cpl(vcpu)) {
		kvm_inject_gp(vcpu, 0);
		return 1;
	}

	if (vmx->nested.vmxon)
		return nested_vmx_failValid(vcpu,
			VMXERR_VMXON_IN_VMX_ROOT_OPERATION);

	if ((vmx->msr_ia32_feature_control & VMXON_NEEDED_FEATURES)
			!= VMXON_NEEDED_FEATURES) {
		kvm_inject_gp(vcpu, 0);
		return 1;
	}

	if (nested_vmx_get_vmptr(vcpu, &vmptr))
		return 1;

	/*
	 * SDM 3: 24.11.5
	 * The first 4 bytes of VMXON region contain the supported
	 * VMCS revision identifier
	 *
	 * Note - IA32_VMX_BASIC[48] will never be 1 for the nested case;
	 * which replaces physical address width with 32
	 */
	if (!page_address_valid(vcpu, vmptr))
<<<<<<< HEAD
		return nested_vmx_failInvalid(vcpu);

	if (kvm_read_guest(vcpu->kvm, vmptr, &revision, sizeof(revision)) ||
	    revision != VMCS12_REVISION)
		return nested_vmx_failInvalid(vcpu);

=======
		return nested_vmx_failInvalid(vcpu);

	if (kvm_read_guest(vcpu->kvm, vmptr, &revision, sizeof(revision)) ||
	    revision != VMCS12_REVISION)
		return nested_vmx_failInvalid(vcpu);

>>>>>>> 4b972a01
	vmx->nested.vmxon_ptr = vmptr;
	ret = enter_vmx_operation(vcpu);
	if (ret)
		return ret;

	return nested_vmx_succeed(vcpu);
}

static inline void nested_release_vmcs12(struct kvm_vcpu *vcpu)
{
	struct vcpu_vmx *vmx = to_vmx(vcpu);

	if (vmx->nested.current_vmptr == -1ull)
		return;

	if (enable_shadow_vmcs) {
		/* copy to memory all shadowed fields in case
		   they were modified */
		copy_shadow_to_vmcs12(vmx);
		vmx->nested.need_vmcs12_sync = false;
		vmx_disable_shadow_vmcs(vmx);
	}
	vmx->nested.posted_intr_nv = -1;

	/* Flush VMCS12 to guest memory */
	kvm_vcpu_write_guest_page(vcpu,
				  vmx->nested.current_vmptr >> PAGE_SHIFT,
				  vmx->nested.cached_vmcs12, 0, VMCS12_SIZE);

	kvm_mmu_free_roots(vcpu, &vcpu->arch.guest_mmu, KVM_MMU_ROOTS_ALL);

	vmx->nested.current_vmptr = -1ull;
}

/* Emulate the VMXOFF instruction */
static int handle_vmoff(struct kvm_vcpu *vcpu)
{
	if (!nested_vmx_check_permission(vcpu))
		return 1;
	free_nested(vcpu);
	return nested_vmx_succeed(vcpu);
}

/* Emulate the VMCLEAR instruction */
static int handle_vmclear(struct kvm_vcpu *vcpu)
{
	struct vcpu_vmx *vmx = to_vmx(vcpu);
	u32 zero = 0;
	gpa_t vmptr;

	if (!nested_vmx_check_permission(vcpu))
		return 1;

	if (nested_vmx_get_vmptr(vcpu, &vmptr))
		return 1;

	if (!page_address_valid(vcpu, vmptr))
		return nested_vmx_failValid(vcpu,
			VMXERR_VMCLEAR_INVALID_ADDRESS);

	if (vmptr == vmx->nested.vmxon_ptr)
		return nested_vmx_failValid(vcpu,
			VMXERR_VMCLEAR_VMXON_POINTER);

	if (vmx->nested.hv_evmcs_map.hva) {
		if (vmptr == vmx->nested.hv_evmcs_vmptr)
			nested_release_evmcs(vcpu);
	} else {
		if (vmptr == vmx->nested.current_vmptr)
			nested_release_vmcs12(vcpu);

		kvm_vcpu_write_guest(vcpu,
				     vmptr + offsetof(struct vmcs12,
						      launch_state),
				     &zero, sizeof(zero));
	}

	return nested_vmx_succeed(vcpu);
}

static int nested_vmx_run(struct kvm_vcpu *vcpu, bool launch);

/* Emulate the VMLAUNCH instruction */
static int handle_vmlaunch(struct kvm_vcpu *vcpu)
{
	return nested_vmx_run(vcpu, true);
}

/* Emulate the VMRESUME instruction */
static int handle_vmresume(struct kvm_vcpu *vcpu)
{

	return nested_vmx_run(vcpu, false);
}

static int handle_vmread(struct kvm_vcpu *vcpu)
{
	unsigned long field;
	u64 field_value;
	unsigned long exit_qualification = vmcs_readl(EXIT_QUALIFICATION);
	u32 vmx_instruction_info = vmcs_read32(VMX_INSTRUCTION_INFO);
	gva_t gva = 0;
	struct vmcs12 *vmcs12;

	if (!nested_vmx_check_permission(vcpu))
		return 1;

	if (to_vmx(vcpu)->nested.current_vmptr == -1ull)
		return nested_vmx_failInvalid(vcpu);

	if (!is_guest_mode(vcpu))
		vmcs12 = get_vmcs12(vcpu);
	else {
		/*
		 * When vmcs->vmcs_link_pointer is -1ull, any VMREAD
		 * to shadowed-field sets the ALU flags for VMfailInvalid.
		 */
		if (get_vmcs12(vcpu)->vmcs_link_pointer == -1ull)
			return nested_vmx_failInvalid(vcpu);
		vmcs12 = get_shadow_vmcs12(vcpu);
	}

	/* Decode instruction info and find the field to read */
	field = kvm_register_readl(vcpu, (((vmx_instruction_info) >> 28) & 0xf));
	/* Read the field, zero-extended to a u64 field_value */
	if (vmcs12_read_any(vmcs12, field, &field_value) < 0)
		return nested_vmx_failValid(vcpu,
			VMXERR_UNSUPPORTED_VMCS_COMPONENT);

	/*
	 * Now copy part of this value to register or memory, as requested.
	 * Note that the number of bits actually copied is 32 or 64 depending
	 * on the guest's mode (32 or 64 bit), not on the given field's length.
	 */
	if (vmx_instruction_info & (1u << 10)) {
		kvm_register_writel(vcpu, (((vmx_instruction_info) >> 3) & 0xf),
			field_value);
	} else {
		if (get_vmx_mem_address(vcpu, exit_qualification,
				vmx_instruction_info, true, &gva))
			return 1;
		/* _system ok, nested_vmx_check_permission has verified cpl=0 */
		kvm_write_guest_virt_system(vcpu, gva, &field_value,
					    (is_long_mode(vcpu) ? 8 : 4), NULL);
	}

	return nested_vmx_succeed(vcpu);
}


static int handle_vmwrite(struct kvm_vcpu *vcpu)
{
	unsigned long field;
	gva_t gva;
	struct vcpu_vmx *vmx = to_vmx(vcpu);
	unsigned long exit_qualification = vmcs_readl(EXIT_QUALIFICATION);
	u32 vmx_instruction_info = vmcs_read32(VMX_INSTRUCTION_INFO);

	/* The value to write might be 32 or 64 bits, depending on L1's long
	 * mode, and eventually we need to write that into a field of several
	 * possible lengths. The code below first zero-extends the value to 64
	 * bit (field_value), and then copies only the appropriate number of
	 * bits into the vmcs12 field.
	 */
	u64 field_value = 0;
	struct x86_exception e;
	struct vmcs12 *vmcs12;

	if (!nested_vmx_check_permission(vcpu))
		return 1;

	if (vmx->nested.current_vmptr == -1ull)
		return nested_vmx_failInvalid(vcpu);

	if (vmx_instruction_info & (1u << 10))
		field_value = kvm_register_readl(vcpu,
			(((vmx_instruction_info) >> 3) & 0xf));
	else {
		if (get_vmx_mem_address(vcpu, exit_qualification,
				vmx_instruction_info, false, &gva))
			return 1;
		if (kvm_read_guest_virt(vcpu, gva, &field_value,
					(is_64_bit_mode(vcpu) ? 8 : 4), &e)) {
			kvm_inject_page_fault(vcpu, &e);
			return 1;
		}
	}


	field = kvm_register_readl(vcpu, (((vmx_instruction_info) >> 28) & 0xf));
	/*
	 * If the vCPU supports "VMWRITE to any supported field in the
	 * VMCS," then the "read-only" fields are actually read/write.
	 */
	if (vmcs_field_readonly(field) &&
	    !nested_cpu_has_vmwrite_any_field(vcpu))
		return nested_vmx_failValid(vcpu,
			VMXERR_VMWRITE_READ_ONLY_VMCS_COMPONENT);

	if (!is_guest_mode(vcpu))
		vmcs12 = get_vmcs12(vcpu);
	else {
		/*
		 * When vmcs->vmcs_link_pointer is -1ull, any VMWRITE
		 * to shadowed-field sets the ALU flags for VMfailInvalid.
		 */
		if (get_vmcs12(vcpu)->vmcs_link_pointer == -1ull)
			return nested_vmx_failInvalid(vcpu);
		vmcs12 = get_shadow_vmcs12(vcpu);
	}

	if (vmcs12_write_any(vmcs12, field, field_value) < 0)
		return nested_vmx_failValid(vcpu,
			VMXERR_UNSUPPORTED_VMCS_COMPONENT);

	/*
	 * Do not track vmcs12 dirty-state if in guest-mode
	 * as we actually dirty shadow vmcs12 instead of vmcs12.
	 */
	if (!is_guest_mode(vcpu)) {
		switch (field) {
#define SHADOW_FIELD_RW(x) case x:
#include "vmcs_shadow_fields.h"
			/*
			 * The fields that can be updated by L1 without a vmexit are
			 * always updated in the vmcs02, the others go down the slow
			 * path of prepare_vmcs02.
			 */
			break;
		default:
			vmx->nested.dirty_vmcs12 = true;
			break;
		}
	}

	return nested_vmx_succeed(vcpu);
}

static void set_current_vmptr(struct vcpu_vmx *vmx, gpa_t vmptr)
{
	vmx->nested.current_vmptr = vmptr;
	if (enable_shadow_vmcs) {
		vmcs_set_bits(SECONDARY_VM_EXEC_CONTROL,
			      SECONDARY_EXEC_SHADOW_VMCS);
		vmcs_write64(VMCS_LINK_POINTER,
			     __pa(vmx->vmcs01.shadow_vmcs));
		vmx->nested.need_vmcs12_sync = true;
	}
	vmx->nested.dirty_vmcs12 = true;
}

/* Emulate the VMPTRLD instruction */
static int handle_vmptrld(struct kvm_vcpu *vcpu)
{
	struct vcpu_vmx *vmx = to_vmx(vcpu);
	gpa_t vmptr;

	if (!nested_vmx_check_permission(vcpu))
		return 1;

	if (nested_vmx_get_vmptr(vcpu, &vmptr))
		return 1;

	if (!page_address_valid(vcpu, vmptr))
		return nested_vmx_failValid(vcpu,
			VMXERR_VMPTRLD_INVALID_ADDRESS);

	if (vmptr == vmx->nested.vmxon_ptr)
		return nested_vmx_failValid(vcpu,
			VMXERR_VMPTRLD_VMXON_POINTER);

	/* Forbid normal VMPTRLD if Enlightened version was used */
	if (vmx->nested.hv_evmcs)
		return 1;

	if (vmx->nested.current_vmptr != vmptr) {
		struct kvm_host_map map;
		struct vmcs12 *new_vmcs12;

		if (kvm_vcpu_map(vcpu, gpa_to_gfn(vmptr), &map)) {
			/*
			 * Reads from an unbacked page return all 1s,
			 * which means that the 32 bits located at the
			 * given physical address won't match the required
			 * VMCS12_REVISION identifier.
			 */
			return nested_vmx_failValid(vcpu,
				VMXERR_VMPTRLD_INCORRECT_VMCS_REVISION_ID);
		}

		new_vmcs12 = map.hva;

		if (new_vmcs12->hdr.revision_id != VMCS12_REVISION ||
		    (new_vmcs12->hdr.shadow_vmcs &&
		     !nested_cpu_has_vmx_shadow_vmcs(vcpu))) {
			kvm_vcpu_unmap(vcpu, &map, false);
			return nested_vmx_failValid(vcpu,
				VMXERR_VMPTRLD_INCORRECT_VMCS_REVISION_ID);
		}

		nested_release_vmcs12(vcpu);

		/*
		 * Load VMCS12 from guest memory since it is not already
		 * cached.
		 */
		memcpy(vmx->nested.cached_vmcs12, new_vmcs12, VMCS12_SIZE);
		kvm_vcpu_unmap(vcpu, &map, false);

		set_current_vmptr(vmx, vmptr);
	}

	return nested_vmx_succeed(vcpu);
}

/* Emulate the VMPTRST instruction */
static int handle_vmptrst(struct kvm_vcpu *vcpu)
{
	unsigned long exit_qual = vmcs_readl(EXIT_QUALIFICATION);
	u32 instr_info = vmcs_read32(VMX_INSTRUCTION_INFO);
	gpa_t current_vmptr = to_vmx(vcpu)->nested.current_vmptr;
	struct x86_exception e;
	gva_t gva;

	if (!nested_vmx_check_permission(vcpu))
		return 1;

	if (unlikely(to_vmx(vcpu)->nested.hv_evmcs))
		return 1;

	if (get_vmx_mem_address(vcpu, exit_qual, instr_info, true, &gva))
		return 1;
	/* *_system ok, nested_vmx_check_permission has verified cpl=0 */
	if (kvm_write_guest_virt_system(vcpu, gva, (void *)&current_vmptr,
					sizeof(gpa_t), &e)) {
		kvm_inject_page_fault(vcpu, &e);
		return 1;
	}
	return nested_vmx_succeed(vcpu);
}

/* Emulate the INVEPT instruction */
static int handle_invept(struct kvm_vcpu *vcpu)
{
	struct vcpu_vmx *vmx = to_vmx(vcpu);
	u32 vmx_instruction_info, types;
	unsigned long type;
	gva_t gva;
	struct x86_exception e;
	struct {
		u64 eptp, gpa;
	} operand;

	if (!(vmx->nested.msrs.secondary_ctls_high &
	      SECONDARY_EXEC_ENABLE_EPT) ||
	    !(vmx->nested.msrs.ept_caps & VMX_EPT_INVEPT_BIT)) {
		kvm_queue_exception(vcpu, UD_VECTOR);
		return 1;
	}

	if (!nested_vmx_check_permission(vcpu))
		return 1;

	vmx_instruction_info = vmcs_read32(VMX_INSTRUCTION_INFO);
	type = kvm_register_readl(vcpu, (vmx_instruction_info >> 28) & 0xf);

	types = (vmx->nested.msrs.ept_caps >> VMX_EPT_EXTENT_SHIFT) & 6;

	if (type >= 32 || !(types & (1 << type)))
		return nested_vmx_failValid(vcpu,
				VMXERR_INVALID_OPERAND_TO_INVEPT_INVVPID);

	/* According to the Intel VMX instruction reference, the memory
	 * operand is read even if it isn't needed (e.g., for type==global)
	 */
	if (get_vmx_mem_address(vcpu, vmcs_readl(EXIT_QUALIFICATION),
			vmx_instruction_info, false, &gva))
		return 1;
	if (kvm_read_guest_virt(vcpu, gva, &operand, sizeof(operand), &e)) {
		kvm_inject_page_fault(vcpu, &e);
		return 1;
	}

	switch (type) {
	case VMX_EPT_EXTENT_GLOBAL:
	/*
	 * TODO: track mappings and invalidate
	 * single context requests appropriately
	 */
	case VMX_EPT_EXTENT_CONTEXT:
		kvm_mmu_sync_roots(vcpu);
		kvm_make_request(KVM_REQ_TLB_FLUSH, vcpu);
		break;
	default:
		BUG_ON(1);
		break;
	}

	return nested_vmx_succeed(vcpu);
}

static int handle_invvpid(struct kvm_vcpu *vcpu)
{
	struct vcpu_vmx *vmx = to_vmx(vcpu);
	u32 vmx_instruction_info;
	unsigned long type, types;
	gva_t gva;
	struct x86_exception e;
	struct {
		u64 vpid;
		u64 gla;
	} operand;
	u16 vpid02;

	if (!(vmx->nested.msrs.secondary_ctls_high &
	      SECONDARY_EXEC_ENABLE_VPID) ||
			!(vmx->nested.msrs.vpid_caps & VMX_VPID_INVVPID_BIT)) {
		kvm_queue_exception(vcpu, UD_VECTOR);
		return 1;
	}

	if (!nested_vmx_check_permission(vcpu))
		return 1;

	vmx_instruction_info = vmcs_read32(VMX_INSTRUCTION_INFO);
	type = kvm_register_readl(vcpu, (vmx_instruction_info >> 28) & 0xf);

	types = (vmx->nested.msrs.vpid_caps &
			VMX_VPID_EXTENT_SUPPORTED_MASK) >> 8;

	if (type >= 32 || !(types & (1 << type)))
		return nested_vmx_failValid(vcpu,
			VMXERR_INVALID_OPERAND_TO_INVEPT_INVVPID);

	/* according to the intel vmx instruction reference, the memory
	 * operand is read even if it isn't needed (e.g., for type==global)
	 */
	if (get_vmx_mem_address(vcpu, vmcs_readl(EXIT_QUALIFICATION),
			vmx_instruction_info, false, &gva))
		return 1;
	if (kvm_read_guest_virt(vcpu, gva, &operand, sizeof(operand), &e)) {
		kvm_inject_page_fault(vcpu, &e);
		return 1;
	}
	if (operand.vpid >> 16)
		return nested_vmx_failValid(vcpu,
			VMXERR_INVALID_OPERAND_TO_INVEPT_INVVPID);

	vpid02 = nested_get_vpid02(vcpu);
	switch (type) {
	case VMX_VPID_EXTENT_INDIVIDUAL_ADDR:
		if (!operand.vpid ||
		    is_noncanonical_address(operand.gla, vcpu))
			return nested_vmx_failValid(vcpu,
				VMXERR_INVALID_OPERAND_TO_INVEPT_INVVPID);
		if (cpu_has_vmx_invvpid_individual_addr()) {
			__invvpid(VMX_VPID_EXTENT_INDIVIDUAL_ADDR,
				vpid02, operand.gla);
		} else
			__vmx_flush_tlb(vcpu, vpid02, false);
		break;
	case VMX_VPID_EXTENT_SINGLE_CONTEXT:
	case VMX_VPID_EXTENT_SINGLE_NON_GLOBAL:
		if (!operand.vpid)
			return nested_vmx_failValid(vcpu,
				VMXERR_INVALID_OPERAND_TO_INVEPT_INVVPID);
		__vmx_flush_tlb(vcpu, vpid02, false);
		break;
	case VMX_VPID_EXTENT_ALL_CONTEXT:
		__vmx_flush_tlb(vcpu, vpid02, false);
		break;
	default:
		WARN_ON_ONCE(1);
		return kvm_skip_emulated_instruction(vcpu);
	}

	return nested_vmx_succeed(vcpu);
}

static int nested_vmx_eptp_switching(struct kvm_vcpu *vcpu,
				     struct vmcs12 *vmcs12)
{
	u32 index = kvm_rcx_read(vcpu);
	u64 address;
	bool accessed_dirty;
	struct kvm_mmu *mmu = vcpu->arch.walk_mmu;

	if (!nested_cpu_has_eptp_switching(vmcs12) ||
	    !nested_cpu_has_ept(vmcs12))
		return 1;

	if (index >= VMFUNC_EPTP_ENTRIES)
		return 1;


	if (kvm_vcpu_read_guest_page(vcpu, vmcs12->eptp_list_address >> PAGE_SHIFT,
				     &address, index * 8, 8))
		return 1;

	accessed_dirty = !!(address & VMX_EPTP_AD_ENABLE_BIT);

	/*
	 * If the (L2) guest does a vmfunc to the currently
	 * active ept pointer, we don't have to do anything else
	 */
	if (vmcs12->ept_pointer != address) {
		if (!valid_ept_address(vcpu, address))
			return 1;

		kvm_mmu_unload(vcpu);
		mmu->ept_ad = accessed_dirty;
		mmu->mmu_role.base.ad_disabled = !accessed_dirty;
		vmcs12->ept_pointer = address;
		/*
		 * TODO: Check what's the correct approach in case
		 * mmu reload fails. Currently, we just let the next
		 * reload potentially fail
		 */
		kvm_mmu_reload(vcpu);
	}

	return 0;
}

static int handle_vmfunc(struct kvm_vcpu *vcpu)
{
	struct vcpu_vmx *vmx = to_vmx(vcpu);
	struct vmcs12 *vmcs12;
	u32 function = kvm_rax_read(vcpu);

	/*
	 * VMFUNC is only supported for nested guests, but we always enable the
	 * secondary control for simplicity; for non-nested mode, fake that we
	 * didn't by injecting #UD.
	 */
	if (!is_guest_mode(vcpu)) {
		kvm_queue_exception(vcpu, UD_VECTOR);
		return 1;
	}

	vmcs12 = get_vmcs12(vcpu);
	if ((vmcs12->vm_function_control & (1 << function)) == 0)
		goto fail;

	switch (function) {
	case 0:
		if (nested_vmx_eptp_switching(vcpu, vmcs12))
			goto fail;
		break;
	default:
		goto fail;
	}
	return kvm_skip_emulated_instruction(vcpu);

fail:
	nested_vmx_vmexit(vcpu, vmx->exit_reason,
			  vmcs_read32(VM_EXIT_INTR_INFO),
			  vmcs_readl(EXIT_QUALIFICATION));
	return 1;
}


static bool nested_vmx_exit_handled_io(struct kvm_vcpu *vcpu,
				       struct vmcs12 *vmcs12)
{
	unsigned long exit_qualification;
	gpa_t bitmap, last_bitmap;
	unsigned int port;
	int size;
	u8 b;

	if (!nested_cpu_has(vmcs12, CPU_BASED_USE_IO_BITMAPS))
		return nested_cpu_has(vmcs12, CPU_BASED_UNCOND_IO_EXITING);

	exit_qualification = vmcs_readl(EXIT_QUALIFICATION);

	port = exit_qualification >> 16;
	size = (exit_qualification & 7) + 1;

	last_bitmap = (gpa_t)-1;
	b = -1;

	while (size > 0) {
		if (port < 0x8000)
			bitmap = vmcs12->io_bitmap_a;
		else if (port < 0x10000)
			bitmap = vmcs12->io_bitmap_b;
		else
			return true;
		bitmap += (port & 0x7fff) / 8;

		if (last_bitmap != bitmap)
			if (kvm_vcpu_read_guest(vcpu, bitmap, &b, 1))
				return true;
		if (b & (1 << (port & 7)))
			return true;

		port++;
		size--;
		last_bitmap = bitmap;
	}

	return false;
}

/*
 * Return 1 if we should exit from L2 to L1 to handle an MSR access access,
 * rather than handle it ourselves in L0. I.e., check whether L1 expressed
 * disinterest in the current event (read or write a specific MSR) by using an
 * MSR bitmap. This may be the case even when L0 doesn't use MSR bitmaps.
 */
static bool nested_vmx_exit_handled_msr(struct kvm_vcpu *vcpu,
	struct vmcs12 *vmcs12, u32 exit_reason)
{
	u32 msr_index = kvm_rcx_read(vcpu);
	gpa_t bitmap;

	if (!nested_cpu_has(vmcs12, CPU_BASED_USE_MSR_BITMAPS))
		return true;

	/*
	 * The MSR_BITMAP page is divided into four 1024-byte bitmaps,
	 * for the four combinations of read/write and low/high MSR numbers.
	 * First we need to figure out which of the four to use:
	 */
	bitmap = vmcs12->msr_bitmap;
	if (exit_reason == EXIT_REASON_MSR_WRITE)
		bitmap += 2048;
	if (msr_index >= 0xc0000000) {
		msr_index -= 0xc0000000;
		bitmap += 1024;
	}

	/* Then read the msr_index'th bit from this bitmap: */
	if (msr_index < 1024*8) {
		unsigned char b;
		if (kvm_vcpu_read_guest(vcpu, bitmap + msr_index/8, &b, 1))
			return true;
		return 1 & (b >> (msr_index & 7));
	} else
		return true; /* let L1 handle the wrong parameter */
}

/*
 * Return 1 if we should exit from L2 to L1 to handle a CR access exit,
 * rather than handle it ourselves in L0. I.e., check if L1 wanted to
 * intercept (via guest_host_mask etc.) the current event.
 */
static bool nested_vmx_exit_handled_cr(struct kvm_vcpu *vcpu,
	struct vmcs12 *vmcs12)
{
	unsigned long exit_qualification = vmcs_readl(EXIT_QUALIFICATION);
	int cr = exit_qualification & 15;
	int reg;
	unsigned long val;

	switch ((exit_qualification >> 4) & 3) {
	case 0: /* mov to cr */
		reg = (exit_qualification >> 8) & 15;
		val = kvm_register_readl(vcpu, reg);
		switch (cr) {
		case 0:
			if (vmcs12->cr0_guest_host_mask &
			    (val ^ vmcs12->cr0_read_shadow))
				return true;
			break;
		case 3:
			if ((vmcs12->cr3_target_count >= 1 &&
					vmcs12->cr3_target_value0 == val) ||
				(vmcs12->cr3_target_count >= 2 &&
					vmcs12->cr3_target_value1 == val) ||
				(vmcs12->cr3_target_count >= 3 &&
					vmcs12->cr3_target_value2 == val) ||
				(vmcs12->cr3_target_count >= 4 &&
					vmcs12->cr3_target_value3 == val))
				return false;
			if (nested_cpu_has(vmcs12, CPU_BASED_CR3_LOAD_EXITING))
				return true;
			break;
		case 4:
			if (vmcs12->cr4_guest_host_mask &
			    (vmcs12->cr4_read_shadow ^ val))
				return true;
			break;
		case 8:
			if (nested_cpu_has(vmcs12, CPU_BASED_CR8_LOAD_EXITING))
				return true;
			break;
		}
		break;
	case 2: /* clts */
		if ((vmcs12->cr0_guest_host_mask & X86_CR0_TS) &&
		    (vmcs12->cr0_read_shadow & X86_CR0_TS))
			return true;
		break;
	case 1: /* mov from cr */
		switch (cr) {
		case 3:
			if (vmcs12->cpu_based_vm_exec_control &
			    CPU_BASED_CR3_STORE_EXITING)
				return true;
			break;
		case 8:
			if (vmcs12->cpu_based_vm_exec_control &
			    CPU_BASED_CR8_STORE_EXITING)
				return true;
			break;
		}
		break;
	case 3: /* lmsw */
		/*
		 * lmsw can change bits 1..3 of cr0, and only set bit 0 of
		 * cr0. Other attempted changes are ignored, with no exit.
		 */
		val = (exit_qualification >> LMSW_SOURCE_DATA_SHIFT) & 0x0f;
		if (vmcs12->cr0_guest_host_mask & 0xe &
		    (val ^ vmcs12->cr0_read_shadow))
			return true;
		if ((vmcs12->cr0_guest_host_mask & 0x1) &&
		    !(vmcs12->cr0_read_shadow & 0x1) &&
		    (val & 0x1))
			return true;
		break;
	}
	return false;
}

static bool nested_vmx_exit_handled_vmcs_access(struct kvm_vcpu *vcpu,
	struct vmcs12 *vmcs12, gpa_t bitmap)
{
	u32 vmx_instruction_info;
	unsigned long field;
	u8 b;

	if (!nested_cpu_has_shadow_vmcs(vmcs12))
		return true;

	/* Decode instruction info and find the field to access */
	vmx_instruction_info = vmcs_read32(VMX_INSTRUCTION_INFO);
	field = kvm_register_read(vcpu, (((vmx_instruction_info) >> 28) & 0xf));

	/* Out-of-range fields always cause a VM exit from L2 to L1 */
	if (field >> 15)
		return true;

	if (kvm_vcpu_read_guest(vcpu, bitmap + field/8, &b, 1))
		return true;

	return 1 & (b >> (field & 7));
}

/*
 * Return 1 if we should exit from L2 to L1 to handle an exit, or 0 if we
 * should handle it ourselves in L0 (and then continue L2). Only call this
 * when in is_guest_mode (L2).
 */
bool nested_vmx_exit_reflected(struct kvm_vcpu *vcpu, u32 exit_reason)
{
	u32 intr_info = vmcs_read32(VM_EXIT_INTR_INFO);
	struct vcpu_vmx *vmx = to_vmx(vcpu);
	struct vmcs12 *vmcs12 = get_vmcs12(vcpu);

	if (vmx->nested.nested_run_pending)
		return false;

	if (unlikely(vmx->fail)) {
		pr_info_ratelimited("%s failed vm entry %x\n", __func__,
				    vmcs_read32(VM_INSTRUCTION_ERROR));
		return true;
	}

	/*
	 * The host physical addresses of some pages of guest memory
	 * are loaded into the vmcs02 (e.g. vmcs12's Virtual APIC
	 * Page). The CPU may write to these pages via their host
	 * physical address while L2 is running, bypassing any
	 * address-translation-based dirty tracking (e.g. EPT write
	 * protection).
	 *
	 * Mark them dirty on every exit from L2 to prevent them from
	 * getting out of sync with dirty tracking.
	 */
	nested_mark_vmcs12_pages_dirty(vcpu);

	trace_kvm_nested_vmexit(kvm_rip_read(vcpu), exit_reason,
				vmcs_readl(EXIT_QUALIFICATION),
				vmx->idt_vectoring_info,
				intr_info,
				vmcs_read32(VM_EXIT_INTR_ERROR_CODE),
				KVM_ISA_VMX);

	switch (exit_reason) {
	case EXIT_REASON_EXCEPTION_NMI:
		if (is_nmi(intr_info))
			return false;
		else if (is_page_fault(intr_info))
			return !vmx->vcpu.arch.apf.host_apf_reason && enable_ept;
		else if (is_debug(intr_info) &&
			 vcpu->guest_debug &
			 (KVM_GUESTDBG_SINGLESTEP | KVM_GUESTDBG_USE_HW_BP))
			return false;
		else if (is_breakpoint(intr_info) &&
			 vcpu->guest_debug & KVM_GUESTDBG_USE_SW_BP)
			return false;
		return vmcs12->exception_bitmap &
				(1u << (intr_info & INTR_INFO_VECTOR_MASK));
	case EXIT_REASON_EXTERNAL_INTERRUPT:
		return false;
	case EXIT_REASON_TRIPLE_FAULT:
		return true;
	case EXIT_REASON_PENDING_INTERRUPT:
		return nested_cpu_has(vmcs12, CPU_BASED_VIRTUAL_INTR_PENDING);
	case EXIT_REASON_NMI_WINDOW:
		return nested_cpu_has(vmcs12, CPU_BASED_VIRTUAL_NMI_PENDING);
	case EXIT_REASON_TASK_SWITCH:
		return true;
	case EXIT_REASON_CPUID:
		return true;
	case EXIT_REASON_HLT:
		return nested_cpu_has(vmcs12, CPU_BASED_HLT_EXITING);
	case EXIT_REASON_INVD:
		return true;
	case EXIT_REASON_INVLPG:
		return nested_cpu_has(vmcs12, CPU_BASED_INVLPG_EXITING);
	case EXIT_REASON_RDPMC:
		return nested_cpu_has(vmcs12, CPU_BASED_RDPMC_EXITING);
	case EXIT_REASON_RDRAND:
		return nested_cpu_has2(vmcs12, SECONDARY_EXEC_RDRAND_EXITING);
	case EXIT_REASON_RDSEED:
		return nested_cpu_has2(vmcs12, SECONDARY_EXEC_RDSEED_EXITING);
	case EXIT_REASON_RDTSC: case EXIT_REASON_RDTSCP:
		return nested_cpu_has(vmcs12, CPU_BASED_RDTSC_EXITING);
	case EXIT_REASON_VMREAD:
		return nested_vmx_exit_handled_vmcs_access(vcpu, vmcs12,
			vmcs12->vmread_bitmap);
	case EXIT_REASON_VMWRITE:
		return nested_vmx_exit_handled_vmcs_access(vcpu, vmcs12,
			vmcs12->vmwrite_bitmap);
	case EXIT_REASON_VMCALL: case EXIT_REASON_VMCLEAR:
	case EXIT_REASON_VMLAUNCH: case EXIT_REASON_VMPTRLD:
	case EXIT_REASON_VMPTRST: case EXIT_REASON_VMRESUME:
	case EXIT_REASON_VMOFF: case EXIT_REASON_VMON:
	case EXIT_REASON_INVEPT: case EXIT_REASON_INVVPID:
		/*
		 * VMX instructions trap unconditionally. This allows L1 to
		 * emulate them for its L2 guest, i.e., allows 3-level nesting!
		 */
		return true;
	case EXIT_REASON_CR_ACCESS:
		return nested_vmx_exit_handled_cr(vcpu, vmcs12);
	case EXIT_REASON_DR_ACCESS:
		return nested_cpu_has(vmcs12, CPU_BASED_MOV_DR_EXITING);
	case EXIT_REASON_IO_INSTRUCTION:
		return nested_vmx_exit_handled_io(vcpu, vmcs12);
	case EXIT_REASON_GDTR_IDTR: case EXIT_REASON_LDTR_TR:
		return nested_cpu_has2(vmcs12, SECONDARY_EXEC_DESC);
	case EXIT_REASON_MSR_READ:
	case EXIT_REASON_MSR_WRITE:
		return nested_vmx_exit_handled_msr(vcpu, vmcs12, exit_reason);
	case EXIT_REASON_INVALID_STATE:
		return true;
	case EXIT_REASON_MWAIT_INSTRUCTION:
		return nested_cpu_has(vmcs12, CPU_BASED_MWAIT_EXITING);
	case EXIT_REASON_MONITOR_TRAP_FLAG:
		return nested_cpu_has(vmcs12, CPU_BASED_MONITOR_TRAP_FLAG);
	case EXIT_REASON_MONITOR_INSTRUCTION:
		return nested_cpu_has(vmcs12, CPU_BASED_MONITOR_EXITING);
	case EXIT_REASON_PAUSE_INSTRUCTION:
		return nested_cpu_has(vmcs12, CPU_BASED_PAUSE_EXITING) ||
			nested_cpu_has2(vmcs12,
				SECONDARY_EXEC_PAUSE_LOOP_EXITING);
	case EXIT_REASON_MCE_DURING_VMENTRY:
		return false;
	case EXIT_REASON_TPR_BELOW_THRESHOLD:
		return nested_cpu_has(vmcs12, CPU_BASED_TPR_SHADOW);
	case EXIT_REASON_APIC_ACCESS:
	case EXIT_REASON_APIC_WRITE:
	case EXIT_REASON_EOI_INDUCED:
		/*
		 * The controls for "virtualize APIC accesses," "APIC-
		 * register virtualization," and "virtual-interrupt
		 * delivery" only come from vmcs12.
		 */
		return true;
	case EXIT_REASON_EPT_VIOLATION:
		/*
		 * L0 always deals with the EPT violation. If nested EPT is
		 * used, and the nested mmu code discovers that the address is
		 * missing in the guest EPT table (EPT12), the EPT violation
		 * will be injected with nested_ept_inject_page_fault()
		 */
		return false;
	case EXIT_REASON_EPT_MISCONFIG:
		/*
		 * L2 never uses directly L1's EPT, but rather L0's own EPT
		 * table (shadow on EPT) or a merged EPT table that L0 built
		 * (EPT on EPT). So any problems with the structure of the
		 * table is L0's fault.
		 */
		return false;
	case EXIT_REASON_INVPCID:
		return
			nested_cpu_has2(vmcs12, SECONDARY_EXEC_ENABLE_INVPCID) &&
			nested_cpu_has(vmcs12, CPU_BASED_INVLPG_EXITING);
	case EXIT_REASON_WBINVD:
		return nested_cpu_has2(vmcs12, SECONDARY_EXEC_WBINVD_EXITING);
	case EXIT_REASON_XSETBV:
		return true;
	case EXIT_REASON_XSAVES: case EXIT_REASON_XRSTORS:
		/*
		 * This should never happen, since it is not possible to
		 * set XSS to a non-zero value---neither in L1 nor in L2.
		 * If if it were, XSS would have to be checked against
		 * the XSS exit bitmap in vmcs12.
		 */
		return nested_cpu_has2(vmcs12, SECONDARY_EXEC_XSAVES);
	case EXIT_REASON_PREEMPTION_TIMER:
		return false;
	case EXIT_REASON_PML_FULL:
		/* We emulate PML support to L1. */
		return false;
	case EXIT_REASON_VMFUNC:
		/* VM functions are emulated through L2->L0 vmexits. */
		return false;
	case EXIT_REASON_ENCLS:
		/* SGX is never exposed to L1 */
		return false;
	default:
		return true;
	}
}


static int vmx_get_nested_state(struct kvm_vcpu *vcpu,
				struct kvm_nested_state __user *user_kvm_nested_state,
				u32 user_data_size)
{
	struct vcpu_vmx *vmx;
	struct vmcs12 *vmcs12;
	struct kvm_nested_state kvm_state = {
		.flags = 0,
		.format = KVM_STATE_NESTED_FORMAT_VMX,
		.size = sizeof(kvm_state),
		.hdr.vmx.vmxon_pa = -1ull,
		.hdr.vmx.vmcs12_pa = -1ull,
	};
	struct kvm_vmx_nested_state_data __user *user_vmx_nested_state =
		&user_kvm_nested_state->data.vmx[0];

	if (!vcpu)
		return kvm_state.size + sizeof(*user_vmx_nested_state);

	vmx = to_vmx(vcpu);
	vmcs12 = get_vmcs12(vcpu);

	if (nested_vmx_allowed(vcpu) && vmx->nested.enlightened_vmcs_enabled)
		kvm_state.flags |= KVM_STATE_NESTED_EVMCS;

	if (nested_vmx_allowed(vcpu) &&
	    (vmx->nested.vmxon || vmx->nested.smm.vmxon)) {
		kvm_state.hdr.vmx.vmxon_pa = vmx->nested.vmxon_ptr;
		kvm_state.hdr.vmx.vmcs12_pa = vmx->nested.current_vmptr;

		if (vmx_has_valid_vmcs12(vcpu)) {
			kvm_state.size += sizeof(user_vmx_nested_state->vmcs12);

			if (is_guest_mode(vcpu) &&
			    nested_cpu_has_shadow_vmcs(vmcs12) &&
			    vmcs12->vmcs_link_pointer != -1ull)
				kvm_state.size += sizeof(user_vmx_nested_state->shadow_vmcs12);
		}

		if (vmx->nested.smm.vmxon)
			kvm_state.hdr.vmx.smm.flags |= KVM_STATE_NESTED_SMM_VMXON;

		if (vmx->nested.smm.guest_mode)
			kvm_state.hdr.vmx.smm.flags |= KVM_STATE_NESTED_SMM_GUEST_MODE;

		if (is_guest_mode(vcpu)) {
			kvm_state.flags |= KVM_STATE_NESTED_GUEST_MODE;

			if (vmx->nested.nested_run_pending)
				kvm_state.flags |= KVM_STATE_NESTED_RUN_PENDING;
		}
	}

	if (user_data_size < kvm_state.size)
		goto out;

	if (copy_to_user(user_kvm_nested_state, &kvm_state, sizeof(kvm_state)))
		return -EFAULT;

	if (!vmx_has_valid_vmcs12(vcpu))
		goto out;

	/*
	 * When running L2, the authoritative vmcs12 state is in the
	 * vmcs02. When running L1, the authoritative vmcs12 state is
	 * in the shadow or enlightened vmcs linked to vmcs01, unless
	 * need_vmcs12_sync is set, in which case, the authoritative
	 * vmcs12 state is in the vmcs12 already.
	 */
	if (is_guest_mode(vcpu)) {
		sync_vmcs12(vcpu, vmcs12);
	} else if (!vmx->nested.need_vmcs12_sync) {
		if (vmx->nested.hv_evmcs)
			copy_enlightened_to_vmcs12(vmx);
		else if (enable_shadow_vmcs)
			copy_shadow_to_vmcs12(vmx);
	}

	BUILD_BUG_ON(sizeof(user_vmx_nested_state->vmcs12) < VMCS12_SIZE);
	BUILD_BUG_ON(sizeof(user_vmx_nested_state->shadow_vmcs12) < VMCS12_SIZE);

	/*
	 * Copy over the full allocated size of vmcs12 rather than just the size
	 * of the struct.
	 */
	if (copy_to_user(user_vmx_nested_state->vmcs12, vmcs12, VMCS12_SIZE))
		return -EFAULT;

	if (nested_cpu_has_shadow_vmcs(vmcs12) &&
	    vmcs12->vmcs_link_pointer != -1ull) {
		if (copy_to_user(user_vmx_nested_state->shadow_vmcs12,
				 get_shadow_vmcs12(vcpu), VMCS12_SIZE))
			return -EFAULT;
	}

out:
	return kvm_state.size;
}

/*
 * Forcibly leave nested mode in order to be able to reset the VCPU later on.
 */
void vmx_leave_nested(struct kvm_vcpu *vcpu)
{
	if (is_guest_mode(vcpu)) {
		to_vmx(vcpu)->nested.nested_run_pending = 0;
		nested_vmx_vmexit(vcpu, -1, 0, 0);
	}
	free_nested(vcpu);
}

static int vmx_set_nested_state(struct kvm_vcpu *vcpu,
				struct kvm_nested_state __user *user_kvm_nested_state,
				struct kvm_nested_state *kvm_state)
{
	struct vcpu_vmx *vmx = to_vmx(vcpu);
	struct vmcs12 *vmcs12;
	u32 exit_qual;
	struct kvm_vmx_nested_state_data __user *user_vmx_nested_state =
		&user_kvm_nested_state->data.vmx[0];
	int ret;

	if (kvm_state->format != KVM_STATE_NESTED_FORMAT_VMX)
		return -EINVAL;

<<<<<<< HEAD
	if (!nested_vmx_allowed(vcpu))
		return kvm_state->vmx.vmxon_pa == -1ull ? 0 : -EINVAL;

	if (kvm_state->vmx.vmxon_pa == -1ull) {
		if (kvm_state->vmx.smm.flags)
=======
	if (kvm_state->hdr.vmx.vmxon_pa == -1ull) {
		if (kvm_state->hdr.vmx.smm.flags)
>>>>>>> 4b972a01
			return -EINVAL;

		if (kvm_state->hdr.vmx.vmcs12_pa != -1ull)
			return -EINVAL;

		if (kvm_state->flags & ~KVM_STATE_NESTED_EVMCS)
			return -EINVAL;
	} else {
		if (!nested_vmx_allowed(vcpu))
			return -EINVAL;

		if (!page_address_valid(vcpu, kvm_state->hdr.vmx.vmxon_pa))
			return -EINVAL;
    	}

	if ((kvm_state->hdr.vmx.smm.flags & KVM_STATE_NESTED_SMM_GUEST_MODE) &&
	    (kvm_state->flags & KVM_STATE_NESTED_GUEST_MODE))
		return -EINVAL;

	if (kvm_state->hdr.vmx.smm.flags &
	    ~(KVM_STATE_NESTED_SMM_GUEST_MODE | KVM_STATE_NESTED_SMM_VMXON))
		return -EINVAL;

	/*
	 * SMM temporarily disables VMX, so we cannot be in guest mode,
	 * nor can VMLAUNCH/VMRESUME be pending.  Outside SMM, SMM flags
	 * must be zero.
	 */
	if (is_smm(vcpu) ? kvm_state->flags : kvm_state->hdr.vmx.smm.flags)
		return -EINVAL;

	if ((kvm_state->hdr.vmx.smm.flags & KVM_STATE_NESTED_SMM_GUEST_MODE) &&
	    !(kvm_state->hdr.vmx.smm.flags & KVM_STATE_NESTED_SMM_VMXON))
		return -EINVAL;

	vmx_leave_nested(vcpu);
	if (kvm_state->flags & KVM_STATE_NESTED_EVMCS) {
		if (!nested_vmx_allowed(vcpu))
			return -EINVAL;

		nested_enable_evmcs(vcpu, NULL);
	}

	if (kvm_state->hdr.vmx.vmxon_pa == -1ull)
		return 0;

<<<<<<< HEAD
	if (kvm_state->flags & KVM_STATE_NESTED_EVMCS)
		nested_enable_evmcs(vcpu, NULL);

	vmx->nested.vmxon_ptr = kvm_state->vmx.vmxon_pa;
=======
	vmx->nested.vmxon_ptr = kvm_state->hdr.vmx.vmxon_pa;
>>>>>>> 4b972a01
	ret = enter_vmx_operation(vcpu);
	if (ret)
		return ret;

	/* Empty 'VMXON' state is permitted */
	if (kvm_state->size < sizeof(*kvm_state) + sizeof(*vmcs12))
		return 0;

	if (kvm_state->hdr.vmx.vmcs12_pa != -1ull) {
		if (kvm_state->hdr.vmx.vmcs12_pa == kvm_state->hdr.vmx.vmxon_pa ||
		    !page_address_valid(vcpu, kvm_state->hdr.vmx.vmcs12_pa))
			return -EINVAL;

		set_current_vmptr(vmx, kvm_state->hdr.vmx.vmcs12_pa);
	} else if (kvm_state->flags & KVM_STATE_NESTED_EVMCS) {
		/*
		 * Sync eVMCS upon entry as we may not have
		 * HV_X64_MSR_VP_ASSIST_PAGE set up yet.
		 */
		vmx->nested.need_vmcs12_sync = true;
	} else {
		return -EINVAL;
	}

	if (kvm_state->hdr.vmx.smm.flags & KVM_STATE_NESTED_SMM_VMXON) {
		vmx->nested.smm.vmxon = true;
		vmx->nested.vmxon = false;

		if (kvm_state->hdr.vmx.smm.flags & KVM_STATE_NESTED_SMM_GUEST_MODE)
			vmx->nested.smm.guest_mode = true;
	}

	vmcs12 = get_vmcs12(vcpu);
	if (copy_from_user(vmcs12, user_vmx_nested_state->vmcs12, sizeof(*vmcs12)))
		return -EFAULT;

	if (vmcs12->hdr.revision_id != VMCS12_REVISION)
		return -EINVAL;

	if (!(kvm_state->flags & KVM_STATE_NESTED_GUEST_MODE))
		return 0;

<<<<<<< HEAD
=======
	vmx->nested.nested_run_pending =
		!!(kvm_state->flags & KVM_STATE_NESTED_RUN_PENDING);

	ret = -EINVAL;
>>>>>>> 4b972a01
	if (nested_cpu_has_shadow_vmcs(vmcs12) &&
	    vmcs12->vmcs_link_pointer != -1ull) {
		struct vmcs12 *shadow_vmcs12 = get_shadow_vmcs12(vcpu);

<<<<<<< HEAD
		if (kvm_state->size < sizeof(*kvm_state) + 2 * sizeof(*vmcs12))
			return -EINVAL;
=======
		if (kvm_state->size <
		    sizeof(*kvm_state) +
		    sizeof(user_vmx_nested_state->vmcs12) + sizeof(*shadow_vmcs12))
			goto error_guest_mode;
>>>>>>> 4b972a01

		if (copy_from_user(shadow_vmcs12,
				   user_vmx_nested_state->shadow_vmcs12,
				   sizeof(*shadow_vmcs12))) {
			ret = -EFAULT;
			goto error_guest_mode;
		}

		if (shadow_vmcs12->hdr.revision_id != VMCS12_REVISION ||
		    !shadow_vmcs12->hdr.shadow_vmcs)
			goto error_guest_mode;
	}

	if (nested_vmx_check_controls(vcpu, vmcs12) ||
	    nested_vmx_check_host_state(vcpu, vmcs12) ||
	    nested_vmx_check_guest_state(vcpu, vmcs12, &exit_qual))
<<<<<<< HEAD
		return -EINVAL;
=======
		goto error_guest_mode;
>>>>>>> 4b972a01

	vmx->nested.dirty_vmcs12 = true;
	vmx->nested.nested_run_pending =
		!!(kvm_state->flags & KVM_STATE_NESTED_RUN_PENDING);

	ret = nested_vmx_enter_non_root_mode(vcpu, false);
<<<<<<< HEAD
	if (ret) {
		vmx->nested.nested_run_pending = 0;
		return -EINVAL;
	}
=======
	if (ret)
		goto error_guest_mode;
>>>>>>> 4b972a01

	return 0;

error_guest_mode:
	vmx->nested.nested_run_pending = 0;
	return ret;
}

void nested_vmx_vcpu_setup(void)
{
	if (enable_shadow_vmcs) {
		/*
		 * At vCPU creation, "VMWRITE to any supported field
		 * in the VMCS" is supported, so use the more
		 * permissive vmx_vmread_bitmap to specify both read
		 * and write permissions for the shadow VMCS.
		 */
		vmcs_write64(VMREAD_BITMAP, __pa(vmx_vmread_bitmap));
		vmcs_write64(VMWRITE_BITMAP, __pa(vmx_vmread_bitmap));
	}
}

/*
 * nested_vmx_setup_ctls_msrs() sets up variables containing the values to be
 * returned for the various VMX controls MSRs when nested VMX is enabled.
 * The same values should also be used to verify that vmcs12 control fields are
 * valid during nested entry from L1 to L2.
 * Each of these control msrs has a low and high 32-bit half: A low bit is on
 * if the corresponding bit in the (32-bit) control field *must* be on, and a
 * bit in the high half is on if the corresponding bit in the control field
 * may be on. See also vmx_control_verify().
 */
void nested_vmx_setup_ctls_msrs(struct nested_vmx_msrs *msrs, u32 ept_caps,
				bool apicv)
{
	/*
	 * Note that as a general rule, the high half of the MSRs (bits in
	 * the control fields which may be 1) should be initialized by the
	 * intersection of the underlying hardware's MSR (i.e., features which
	 * can be supported) and the list of features we want to expose -
	 * because they are known to be properly supported in our code.
	 * Also, usually, the low half of the MSRs (bits which must be 1) can
	 * be set to 0, meaning that L1 may turn off any of these bits. The
	 * reason is that if one of these bits is necessary, it will appear
	 * in vmcs01 and prepare_vmcs02, when it bitwise-or's the control
	 * fields of vmcs01 and vmcs02, will turn these bits off - and
	 * nested_vmx_exit_reflected() will not pass related exits to L1.
	 * These rules have exceptions below.
	 */

	/* pin-based controls */
	rdmsr(MSR_IA32_VMX_PINBASED_CTLS,
		msrs->pinbased_ctls_low,
		msrs->pinbased_ctls_high);
	msrs->pinbased_ctls_low |=
		PIN_BASED_ALWAYSON_WITHOUT_TRUE_MSR;
	msrs->pinbased_ctls_high &=
		PIN_BASED_EXT_INTR_MASK |
		PIN_BASED_NMI_EXITING |
		PIN_BASED_VIRTUAL_NMIS |
		(apicv ? PIN_BASED_POSTED_INTR : 0);
	msrs->pinbased_ctls_high |=
		PIN_BASED_ALWAYSON_WITHOUT_TRUE_MSR |
		PIN_BASED_VMX_PREEMPTION_TIMER;

	/* exit controls */
	rdmsr(MSR_IA32_VMX_EXIT_CTLS,
		msrs->exit_ctls_low,
		msrs->exit_ctls_high);
	msrs->exit_ctls_low =
		VM_EXIT_ALWAYSON_WITHOUT_TRUE_MSR;

	msrs->exit_ctls_high &=
#ifdef CONFIG_X86_64
		VM_EXIT_HOST_ADDR_SPACE_SIZE |
#endif
		VM_EXIT_LOAD_IA32_PAT | VM_EXIT_SAVE_IA32_PAT;
	msrs->exit_ctls_high |=
		VM_EXIT_ALWAYSON_WITHOUT_TRUE_MSR |
		VM_EXIT_LOAD_IA32_EFER | VM_EXIT_SAVE_IA32_EFER |
		VM_EXIT_SAVE_VMX_PREEMPTION_TIMER | VM_EXIT_ACK_INTR_ON_EXIT;

	/* We support free control of debug control saving. */
	msrs->exit_ctls_low &= ~VM_EXIT_SAVE_DEBUG_CONTROLS;

	/* entry controls */
	rdmsr(MSR_IA32_VMX_ENTRY_CTLS,
		msrs->entry_ctls_low,
		msrs->entry_ctls_high);
	msrs->entry_ctls_low =
		VM_ENTRY_ALWAYSON_WITHOUT_TRUE_MSR;
	msrs->entry_ctls_high &=
#ifdef CONFIG_X86_64
		VM_ENTRY_IA32E_MODE |
#endif
		VM_ENTRY_LOAD_IA32_PAT;
	msrs->entry_ctls_high |=
		(VM_ENTRY_ALWAYSON_WITHOUT_TRUE_MSR | VM_ENTRY_LOAD_IA32_EFER);

	/* We support free control of debug control loading. */
	msrs->entry_ctls_low &= ~VM_ENTRY_LOAD_DEBUG_CONTROLS;

	/* cpu-based controls */
	rdmsr(MSR_IA32_VMX_PROCBASED_CTLS,
		msrs->procbased_ctls_low,
		msrs->procbased_ctls_high);
	msrs->procbased_ctls_low =
		CPU_BASED_ALWAYSON_WITHOUT_TRUE_MSR;
	msrs->procbased_ctls_high &=
		CPU_BASED_VIRTUAL_INTR_PENDING |
		CPU_BASED_VIRTUAL_NMI_PENDING | CPU_BASED_USE_TSC_OFFSETING |
		CPU_BASED_HLT_EXITING | CPU_BASED_INVLPG_EXITING |
		CPU_BASED_MWAIT_EXITING | CPU_BASED_CR3_LOAD_EXITING |
		CPU_BASED_CR3_STORE_EXITING |
#ifdef CONFIG_X86_64
		CPU_BASED_CR8_LOAD_EXITING | CPU_BASED_CR8_STORE_EXITING |
#endif
		CPU_BASED_MOV_DR_EXITING | CPU_BASED_UNCOND_IO_EXITING |
		CPU_BASED_USE_IO_BITMAPS | CPU_BASED_MONITOR_TRAP_FLAG |
		CPU_BASED_MONITOR_EXITING | CPU_BASED_RDPMC_EXITING |
		CPU_BASED_RDTSC_EXITING | CPU_BASED_PAUSE_EXITING |
		CPU_BASED_TPR_SHADOW | CPU_BASED_ACTIVATE_SECONDARY_CONTROLS;
	/*
	 * We can allow some features even when not supported by the
	 * hardware. For example, L1 can specify an MSR bitmap - and we
	 * can use it to avoid exits to L1 - even when L0 runs L2
	 * without MSR bitmaps.
	 */
	msrs->procbased_ctls_high |=
		CPU_BASED_ALWAYSON_WITHOUT_TRUE_MSR |
		CPU_BASED_USE_MSR_BITMAPS;

	/* We support free control of CR3 access interception. */
	msrs->procbased_ctls_low &=
		~(CPU_BASED_CR3_LOAD_EXITING | CPU_BASED_CR3_STORE_EXITING);

	/*
	 * secondary cpu-based controls.  Do not include those that
	 * depend on CPUID bits, they are added later by vmx_cpuid_update.
	 */
	if (msrs->procbased_ctls_high & CPU_BASED_ACTIVATE_SECONDARY_CONTROLS)
		rdmsr(MSR_IA32_VMX_PROCBASED_CTLS2,
		      msrs->secondary_ctls_low,
		      msrs->secondary_ctls_high);

	msrs->secondary_ctls_low = 0;
	msrs->secondary_ctls_high &=
		SECONDARY_EXEC_DESC |
		SECONDARY_EXEC_VIRTUALIZE_X2APIC_MODE |
		SECONDARY_EXEC_APIC_REGISTER_VIRT |
		SECONDARY_EXEC_VIRTUAL_INTR_DELIVERY |
		SECONDARY_EXEC_WBINVD_EXITING;

	/*
	 * We can emulate "VMCS shadowing," even if the hardware
	 * doesn't support it.
	 */
	msrs->secondary_ctls_high |=
		SECONDARY_EXEC_SHADOW_VMCS;

	if (enable_ept) {
		/* nested EPT: emulate EPT also to L1 */
		msrs->secondary_ctls_high |=
			SECONDARY_EXEC_ENABLE_EPT;
		msrs->ept_caps = VMX_EPT_PAGE_WALK_4_BIT |
			 VMX_EPTP_WB_BIT | VMX_EPT_INVEPT_BIT;
		if (cpu_has_vmx_ept_execute_only())
			msrs->ept_caps |=
				VMX_EPT_EXECUTE_ONLY_BIT;
		msrs->ept_caps &= ept_caps;
		msrs->ept_caps |= VMX_EPT_EXTENT_GLOBAL_BIT |
			VMX_EPT_EXTENT_CONTEXT_BIT | VMX_EPT_2MB_PAGE_BIT |
			VMX_EPT_1GB_PAGE_BIT;
		if (enable_ept_ad_bits) {
			msrs->secondary_ctls_high |=
				SECONDARY_EXEC_ENABLE_PML;
			msrs->ept_caps |= VMX_EPT_AD_BIT;
		}
	}

	if (cpu_has_vmx_vmfunc()) {
		msrs->secondary_ctls_high |=
			SECONDARY_EXEC_ENABLE_VMFUNC;
		/*
		 * Advertise EPTP switching unconditionally
		 * since we emulate it
		 */
		if (enable_ept)
			msrs->vmfunc_controls =
				VMX_VMFUNC_EPTP_SWITCHING;
	}

	/*
	 * Old versions of KVM use the single-context version without
	 * checking for support, so declare that it is supported even
	 * though it is treated as global context.  The alternative is
	 * not failing the single-context invvpid, and it is worse.
	 */
	if (enable_vpid) {
		msrs->secondary_ctls_high |=
			SECONDARY_EXEC_ENABLE_VPID;
		msrs->vpid_caps = VMX_VPID_INVVPID_BIT |
			VMX_VPID_EXTENT_SUPPORTED_MASK;
	}

	if (enable_unrestricted_guest)
		msrs->secondary_ctls_high |=
			SECONDARY_EXEC_UNRESTRICTED_GUEST;

	if (flexpriority_enabled)
		msrs->secondary_ctls_high |=
			SECONDARY_EXEC_VIRTUALIZE_APIC_ACCESSES;

	/* miscellaneous data */
	rdmsr(MSR_IA32_VMX_MISC,
		msrs->misc_low,
		msrs->misc_high);
	msrs->misc_low &= VMX_MISC_SAVE_EFER_LMA;
	msrs->misc_low |=
		MSR_IA32_VMX_MISC_VMWRITE_SHADOW_RO_FIELDS |
		VMX_MISC_EMULATED_PREEMPTION_TIMER_RATE |
		VMX_MISC_ACTIVITY_HLT;
	msrs->misc_high = 0;

	/*
	 * This MSR reports some information about VMX support. We
	 * should return information about the VMX we emulate for the
	 * guest, and the VMCS structure we give it - not about the
	 * VMX support of the underlying hardware.
	 */
	msrs->basic =
		VMCS12_REVISION |
		VMX_BASIC_TRUE_CTLS |
		((u64)VMCS12_SIZE << VMX_BASIC_VMCS_SIZE_SHIFT) |
		(VMX_BASIC_MEM_TYPE_WB << VMX_BASIC_MEM_TYPE_SHIFT);

	if (cpu_has_vmx_basic_inout())
		msrs->basic |= VMX_BASIC_INOUT;

	/*
	 * These MSRs specify bits which the guest must keep fixed on
	 * while L1 is in VMXON mode (in L1's root mode, or running an L2).
	 * We picked the standard core2 setting.
	 */
#define VMXON_CR0_ALWAYSON     (X86_CR0_PE | X86_CR0_PG | X86_CR0_NE)
#define VMXON_CR4_ALWAYSON     X86_CR4_VMXE
	msrs->cr0_fixed0 = VMXON_CR0_ALWAYSON;
	msrs->cr4_fixed0 = VMXON_CR4_ALWAYSON;

	/* These MSRs specify bits which the guest must keep fixed off. */
	rdmsrl(MSR_IA32_VMX_CR0_FIXED1, msrs->cr0_fixed1);
	rdmsrl(MSR_IA32_VMX_CR4_FIXED1, msrs->cr4_fixed1);

	/* highest index: VMX_PREEMPTION_TIMER_VALUE */
	msrs->vmcs_enum = VMCS12_MAX_FIELD_INDEX << 1;
}

void nested_vmx_hardware_unsetup(void)
{
	int i;

	if (enable_shadow_vmcs) {
		for (i = 0; i < VMX_BITMAP_NR; i++)
			free_page((unsigned long)vmx_bitmap[i]);
	}
}

__init int nested_vmx_hardware_setup(int (*exit_handlers[])(struct kvm_vcpu *))
{
	int i;

	/*
	 * Without EPT it is not possible to restore L1's CR3 and PDPTR on
	 * VMfail, because they are not available in vmcs01.  Just always
	 * use hardware checks.
	 */
	if (!enable_ept)
		nested_early_check = 1;

	if (!cpu_has_vmx_shadow_vmcs())
		enable_shadow_vmcs = 0;
	if (enable_shadow_vmcs) {
		for (i = 0; i < VMX_BITMAP_NR; i++) {
			/*
			 * The vmx_bitmap is not tied to a VM and so should
			 * not be charged to a memcg.
			 */
			vmx_bitmap[i] = (unsigned long *)
				__get_free_page(GFP_KERNEL);
			if (!vmx_bitmap[i]) {
				nested_vmx_hardware_unsetup();
				return -ENOMEM;
			}
		}

		init_vmcs_shadow_fields();
	}

	exit_handlers[EXIT_REASON_VMCLEAR]	= handle_vmclear,
	exit_handlers[EXIT_REASON_VMLAUNCH]	= handle_vmlaunch,
	exit_handlers[EXIT_REASON_VMPTRLD]	= handle_vmptrld,
	exit_handlers[EXIT_REASON_VMPTRST]	= handle_vmptrst,
	exit_handlers[EXIT_REASON_VMREAD]	= handle_vmread,
	exit_handlers[EXIT_REASON_VMRESUME]	= handle_vmresume,
	exit_handlers[EXIT_REASON_VMWRITE]	= handle_vmwrite,
	exit_handlers[EXIT_REASON_VMOFF]	= handle_vmoff,
	exit_handlers[EXIT_REASON_VMON]		= handle_vmon,
	exit_handlers[EXIT_REASON_INVEPT]	= handle_invept,
	exit_handlers[EXIT_REASON_INVVPID]	= handle_invvpid,
	exit_handlers[EXIT_REASON_VMFUNC]	= handle_vmfunc,

	kvm_x86_ops->check_nested_events = vmx_check_nested_events;
	kvm_x86_ops->get_nested_state = vmx_get_nested_state;
	kvm_x86_ops->set_nested_state = vmx_set_nested_state;
	kvm_x86_ops->get_vmcs12_pages = nested_get_vmcs12_pages,
	kvm_x86_ops->nested_enable_evmcs = nested_enable_evmcs;
	kvm_x86_ops->nested_get_evmcs_version = nested_get_evmcs_version;

	return 0;
}<|MERGE_RESOLUTION|>--- conflicted
+++ resolved
@@ -530,7 +530,6 @@
 	 * the x2APIC MSR range and selectively disable them below.
 	 */
 	enable_x2apic_msr_intercepts(msr_bitmap_l0);
-<<<<<<< HEAD
 
 	if (nested_cpu_has_virt_x2apic_mode(vmcs12)) {
 		if (nested_cpu_has_apic_reg_virt(vmcs12)) {
@@ -543,20 +542,6 @@
 			for (msr = 0x800; msr <= 0x8ff; msr += BITS_PER_LONG) {
 				unsigned word = msr / BITS_PER_LONG;
 
-=======
-
-	if (nested_cpu_has_virt_x2apic_mode(vmcs12)) {
-		if (nested_cpu_has_apic_reg_virt(vmcs12)) {
-			/*
-			 * L0 need not intercept reads for MSRs between 0x800
-			 * and 0x8ff, it just lets the processor take the value
-			 * from the virtual-APIC page; take those 256 bits
-			 * directly from the L1 bitmap.
-			 */
-			for (msr = 0x800; msr <= 0x8ff; msr += BITS_PER_LONG) {
-				unsigned word = msr / BITS_PER_LONG;
-
->>>>>>> 4b972a01
 				msr_bitmap_l0[word] = msr_bitmap_l1[word];
 			}
 		}
@@ -4294,21 +4279,12 @@
 	 * which replaces physical address width with 32
 	 */
 	if (!page_address_valid(vcpu, vmptr))
-<<<<<<< HEAD
 		return nested_vmx_failInvalid(vcpu);
 
 	if (kvm_read_guest(vcpu->kvm, vmptr, &revision, sizeof(revision)) ||
 	    revision != VMCS12_REVISION)
 		return nested_vmx_failInvalid(vcpu);
 
-=======
-		return nested_vmx_failInvalid(vcpu);
-
-	if (kvm_read_guest(vcpu->kvm, vmptr, &revision, sizeof(revision)) ||
-	    revision != VMCS12_REVISION)
-		return nested_vmx_failInvalid(vcpu);
-
->>>>>>> 4b972a01
 	vmx->nested.vmxon_ptr = vmptr;
 	ret = enter_vmx_operation(vcpu);
 	if (ret)
@@ -5367,16 +5343,8 @@
 	if (kvm_state->format != KVM_STATE_NESTED_FORMAT_VMX)
 		return -EINVAL;
 
-<<<<<<< HEAD
-	if (!nested_vmx_allowed(vcpu))
-		return kvm_state->vmx.vmxon_pa == -1ull ? 0 : -EINVAL;
-
-	if (kvm_state->vmx.vmxon_pa == -1ull) {
-		if (kvm_state->vmx.smm.flags)
-=======
 	if (kvm_state->hdr.vmx.vmxon_pa == -1ull) {
 		if (kvm_state->hdr.vmx.smm.flags)
->>>>>>> 4b972a01
 			return -EINVAL;
 
 		if (kvm_state->hdr.vmx.vmcs12_pa != -1ull)
@@ -5423,14 +5391,7 @@
 	if (kvm_state->hdr.vmx.vmxon_pa == -1ull)
 		return 0;
 
-<<<<<<< HEAD
-	if (kvm_state->flags & KVM_STATE_NESTED_EVMCS)
-		nested_enable_evmcs(vcpu, NULL);
-
-	vmx->nested.vmxon_ptr = kvm_state->vmx.vmxon_pa;
-=======
 	vmx->nested.vmxon_ptr = kvm_state->hdr.vmx.vmxon_pa;
->>>>>>> 4b972a01
 	ret = enter_vmx_operation(vcpu);
 	if (ret)
 		return ret;
@@ -5473,26 +5434,18 @@
 	if (!(kvm_state->flags & KVM_STATE_NESTED_GUEST_MODE))
 		return 0;
 
-<<<<<<< HEAD
-=======
 	vmx->nested.nested_run_pending =
 		!!(kvm_state->flags & KVM_STATE_NESTED_RUN_PENDING);
 
 	ret = -EINVAL;
->>>>>>> 4b972a01
 	if (nested_cpu_has_shadow_vmcs(vmcs12) &&
 	    vmcs12->vmcs_link_pointer != -1ull) {
 		struct vmcs12 *shadow_vmcs12 = get_shadow_vmcs12(vcpu);
 
-<<<<<<< HEAD
-		if (kvm_state->size < sizeof(*kvm_state) + 2 * sizeof(*vmcs12))
-			return -EINVAL;
-=======
 		if (kvm_state->size <
 		    sizeof(*kvm_state) +
 		    sizeof(user_vmx_nested_state->vmcs12) + sizeof(*shadow_vmcs12))
 			goto error_guest_mode;
->>>>>>> 4b972a01
 
 		if (copy_from_user(shadow_vmcs12,
 				   user_vmx_nested_state->shadow_vmcs12,
@@ -5509,26 +5462,12 @@
 	if (nested_vmx_check_controls(vcpu, vmcs12) ||
 	    nested_vmx_check_host_state(vcpu, vmcs12) ||
 	    nested_vmx_check_guest_state(vcpu, vmcs12, &exit_qual))
-<<<<<<< HEAD
-		return -EINVAL;
-=======
 		goto error_guest_mode;
->>>>>>> 4b972a01
 
 	vmx->nested.dirty_vmcs12 = true;
-	vmx->nested.nested_run_pending =
-		!!(kvm_state->flags & KVM_STATE_NESTED_RUN_PENDING);
-
 	ret = nested_vmx_enter_non_root_mode(vcpu, false);
-<<<<<<< HEAD
-	if (ret) {
-		vmx->nested.nested_run_pending = 0;
-		return -EINVAL;
-	}
-=======
 	if (ret)
 		goto error_guest_mode;
->>>>>>> 4b972a01
 
 	return 0;
 
