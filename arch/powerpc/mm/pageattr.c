--- conflicted
+++ resolved
@@ -31,10 +31,7 @@
 {
 	long action = (long)data;
 
-<<<<<<< HEAD
-=======
 	addr &= PAGE_MASK;
->>>>>>> 88084a3d
 	/* modify the PTE bits as desired */
 	switch (action) {
 	case SET_MEMORY_RO:
