use crate::{
<<<<<<< HEAD
    device::{Device, RawDevice},
    error::{to_result, Result},
    str::CStr,
=======
    error::{from_result, to_result, Result},
>>>>>>> fa27c942
    types::{ForeignOwnable, Opaque},
};
use alloc::vec::{self, Vec};
use core::mem::MaybeUninit;
use core::{ffi::c_void, marker::PhantomData};
use macros::vtable;

pub const I2C_M_RD: u32 = bindings::I2C_M_RD;
pub const I2C_M_TEN: u32 = bindings::I2C_M_TEN;
pub const I2C_M_DMA_SAFE: u32 = bindings::I2C_M_DMA_SAFE;
pub const I2C_M_RECV_LEN: u32 = bindings::I2C_M_RECV_LEN;
pub const I2C_M_NO_RD_ACK: u32 = bindings::I2C_M_NO_RD_ACK;
pub const I2C_M_IGNORE_NAK: u32 = bindings::I2C_M_IGNORE_NAK;
pub const I2C_M_REV_DIR_ADDR: u32 = bindings::I2C_M_REV_DIR_ADDR;
pub const I2C_M_NOSTART: u32 = bindings::I2C_M_NOSTART;
pub const I2C_M_STOP: u32 = bindings::I2C_M_STOP;
pub const I2C_FUNC_I2C: u32 = bindings::I2C_FUNC_I2C;
pub const I2C_FUNC_10BIT_ADDR: u32 = bindings::I2C_FUNC_10BIT_ADDR;
pub const I2C_FUNC_PROTOCOL_MANGLING: u32 = bindings::I2C_FUNC_PROTOCOL_MANGLING;
pub const I2C_FUNC_SMBUS_PEC: u32 = bindings::I2C_FUNC_SMBUS_PEC;
pub const I2C_FUNC_NOSTART: u32 = bindings::I2C_FUNC_NOSTART;
pub const I2C_FUNC_SLAVE: u32 = bindings::I2C_FUNC_SLAVE;
pub const I2C_FUNC_SMBUS_BLOCK_PROC_CALL: u32 = bindings::I2C_FUNC_SMBUS_BLOCK_PROC_CALL;
pub const I2C_FUNC_SMBUS_QUICK: u32 = bindings::I2C_FUNC_SMBUS_QUICK;
pub const I2C_FUNC_SMBUS_READ_BYTE: u32 = bindings::I2C_FUNC_SMBUS_READ_BYTE;
pub const I2C_FUNC_SMBUS_WRITE_BYTE: u32 = bindings::I2C_FUNC_SMBUS_WRITE_BYTE;
pub const I2C_FUNC_SMBUS_READ_BYTE_DATA: u32 = bindings::I2C_FUNC_SMBUS_READ_BYTE_DATA;
pub const I2C_FUNC_SMBUS_WRITE_BYTE_DATA: u32 = bindings::I2C_FUNC_SMBUS_WRITE_BYTE_DATA;
pub const I2C_FUNC_SMBUS_READ_WORD_DATA: u32 = bindings::I2C_FUNC_SMBUS_READ_WORD_DATA;
pub const I2C_FUNC_SMBUS_WRITE_WORD_DATA: u32 = bindings::I2C_FUNC_SMBUS_WRITE_WORD_DATA;
pub const I2C_FUNC_SMBUS_PROC_CALL: u32 = bindings::I2C_FUNC_SMBUS_PROC_CALL;
pub const I2C_FUNC_SMBUS_READ_BLOCK_DATA: u32 = bindings::I2C_FUNC_SMBUS_READ_BLOCK_DATA;
pub const I2C_FUNC_SMBUS_WRITE_BLOCK_DATA: u32 = bindings::I2C_FUNC_SMBUS_WRITE_BLOCK_DATA;
pub const I2C_FUNC_SMBUS_READ_I2C_BLOCK: u32 = bindings::I2C_FUNC_SMBUS_READ_I2C_BLOCK;
pub const I2C_FUNC_SMBUS_WRITE_I2C_BLOCK: u32 = bindings::I2C_FUNC_SMBUS_WRITE_I2C_BLOCK;
pub const I2C_FUNC_SMBUS_HOST_NOTIFY: u32 = bindings::I2C_FUNC_SMBUS_HOST_NOTIFY;
pub const I2C_FUNC_SMBUS_BYTE: u32 = bindings::I2C_FUNC_SMBUS_BYTE;
pub const I2C_FUNC_SMBUS_BYTE_DATA: u32 = bindings::I2C_FUNC_SMBUS_BYTE_DATA;
pub const I2C_FUNC_SMBUS_WORD_DATA: u32 = bindings::I2C_FUNC_SMBUS_WORD_DATA;
pub const I2C_FUNC_SMBUS_BLOCK_DATA: u32 = bindings::I2C_FUNC_SMBUS_BLOCK_DATA;
pub const I2C_FUNC_SMBUS_I2C_BLOCK: u32 = bindings::I2C_FUNC_SMBUS_I2C_BLOCK;
pub const I2C_FUNC_SMBUS_EMUL: u32 = bindings::I2C_FUNC_SMBUS_EMUL;
pub const I2C_FUNC_SMBUS_EMUL_ALL: u32 = bindings::I2C_FUNC_SMBUS_EMUL_ALL;

// No BIT macros.
pub const I2C_AQ_NO_CLK_STRETCH: u32 = 1 << 4;
/// Represents i2c_adapter_quirks
///
pub struct I2cAdapterQuirks(bindings::i2c_adapter_quirks);

impl I2cAdapterQuirks {
    pub fn new() -> Self {
        let up = unsafe { MaybeUninit::<bindings::i2c_adapter_quirks>::zeroed().assume_init() };
        Self(up)
    }

    pub fn as_ptr(&self) -> *mut bindings::i2c_adapter_quirks {
        &self.0 as *const _ as *mut _
    }

    pub fn set_flags(mut self, flags: u64) -> Self {
        self.0.flags = flags;
        self
    }
}

/// Represents i2c_msg
///
/// Note: buf is a raw pointer
/// Note: all primitive fields are __u16 type in C, represented as u16 in Rust.
pub struct I2cMsg(bindings::i2c_msg);

impl I2cMsg {
    pub unsafe fn from_raw<'a>(ptr: *mut bindings::i2c_msg) -> &'a mut Self {
        let ptr = ptr.cast::<Self>();
        unsafe { &mut *ptr }
    }

    /// return flags of i2c_msg
    pub fn flags(&self) -> u16 {
        self.0.flags as u16
    }

    /// return len of i2c_msg
    pub fn len(&self) -> u16 {
        self.0.len as u16
    }

    /// return addr of i2c_msg
    pub fn addr(&self) -> u16 {
        self.0.addr as u16
    }

    /// return buf of i2c_msg and transfer ownership of the buf
    pub fn buf_to_vec(&self) -> Option<Vec<u8>> {
        let len = self.len() as usize;
        let buf = self.0.buf as *const _ as *mut u8;
        if buf.is_null() {
            return None;
        }
        // Safety: buf is valid for len bytes, no contiguity.
        let vec: Vec<u8> = unsafe { Vec::from_raw_parts(buf, len, len) };
        Some(vec)
    }
}

/*
impl Default for I2cMsg {
    fn default() -> Self {
        Self(bindings::i2c_msg::default())
    }
}*/

/// Represents i2c_adapter
///
pub struct I2cAdapter(bindings::i2c_adapter);
impl I2cAdapter {
    pub unsafe fn from_raw<'a>(ptr: *mut bindings::i2c_adapter) -> &'a mut Self {
        let ptr = ptr.cast::<Self>();
        unsafe { &mut *ptr }
    }

    pub fn as_ptr(&self) -> *mut bindings::i2c_adapter {
        &self.0 as *const _ as *mut _
    }

    pub unsafe fn i2c_get_adapdata<T>(&self) -> *mut T {
        unsafe { bindings::dev_get_drvdata(&self.0.dev as *const _ as *mut _) as *mut T }
    }

    pub unsafe fn i2c_set_adapdata<T>(&mut self, data: *mut T) {
        unsafe { bindings::dev_set_drvdata(&self.0.dev as *const _ as *mut _, data as *mut c_void) }
    }

    pub fn i2c_add_adapter(&self) -> Result {
        let ret = unsafe { bindings::i2c_add_adapter(self.as_ptr()) };
        to_result(ret)
    }

    pub fn set_name(&mut self, name: &CStr) {
        let len = name.len().min(self.0.name.len() - 1);
        let s = name.as_bytes();
        for b in &s[0..len] {
            self.0.name[0] = *b as i8;
        }
        self.0.name[len] = 0;
    }

    pub unsafe fn set_owner(&mut self, owner: *mut bindings::module) {
        self.0.owner = owner
    }

    pub fn set_class(&mut self, class: u32) {
        self.0.class = class
    }

    pub unsafe fn set_algorithm(&mut self, algorithm: *const bindings::i2c_algorithm) {
        self.0.algo = algorithm
    }

    pub unsafe fn setup_device(&mut self, device: &Device) {
        let dev_ptr = device.raw_device();
        self.0.dev.parent = dev_ptr;
        unsafe {
            self.0.dev.of_node = (*dev_ptr).of_node;
        }
    }

    pub unsafe fn set_quirks(&mut self, quirks: &I2cAdapterQuirks) {
        self.0.quirks = &quirks.0 as *const _;
    }

    pub fn timeout(&self) -> usize {
        unsafe { self.0.timeout as usize }
    }
}
/// Represents i2c_smbus_data
///
pub struct I2cSmbusData(Opaque<bindings::i2c_smbus_data>);

impl I2cSmbusData {
    pub unsafe fn from_raw<'a>(ptr: *mut bindings::i2c_smbus_data) -> &'a mut Self {
        let ptr = ptr.cast::<Self>();
        unsafe { &mut *ptr }
    }
}

/// Represents i2c_algorithm
///
#[vtable]
pub trait I2cAlgorithm {
    /// User data that will be accessible to all operations
    type Data: ForeignOwnable + Send + Sync = ();

    // Caution: May <Result>!

    fn master_xfer(adap: &mut I2cAdapter, msgs: &mut I2cMsg, num: i32) -> Result<i32>;

    fn master_xfer_atomic(adap: &mut I2cAdapter, msgs: &mut I2cMsg, num: i32) -> Result<i32>;

    // Caution: read_write is c_char, flags is c_ushort!
    fn smbus_xfer(
        adap: &mut I2cAdapter,
        addr: u16,
        flags: u16,
        read_write: i8,
        command: u8,
        size: i32,
        data: &mut I2cSmbusData,
    ) -> Result<i32>;

    fn smbus_xfer_atomic(
        adap: &mut I2cAdapter,
        addr: u16,
        flags: u16,
        read_write: i8,
        command: u8,
        size: i32,
        data: &mut I2cSmbusData,
    ) -> Result<i32>;

    fn functionality(adap: &mut I2cAdapter) -> u32;
}

pub(crate) struct Adapter<T: I2cAlgorithm>(PhantomData<T>);

impl<T: I2cAlgorithm> Adapter<T> {
    unsafe extern "C" fn master_xfer_callback(
        adap: *mut bindings::i2c_adapter,
        msgs: *mut bindings::i2c_msg,
        num: i32,
    ) -> core::ffi::c_int {
        let adapter = unsafe { I2cAdapter::from_raw(adap) };
        let messages = unsafe { I2cMsg::from_raw(msgs) };
        from_result(|| T::master_xfer(adapter, messages, num))
    }

    unsafe extern "C" fn master_xfer_atomic_callback(
        adap: *mut bindings::i2c_adapter,
        msgs: *mut bindings::i2c_msg,
        num: i32,
    ) -> core::ffi::c_int {
        let adapter = unsafe { I2cAdapter::from_raw(adap) };
        let messages = unsafe { I2cMsg::from_raw(msgs) };
        from_result(|| T::master_xfer_atomic(adapter, messages, num))
    }

    unsafe extern "C" fn smbus_xfer_callback(
        adap: *mut bindings::i2c_adapter,
        addr: u16,
        flags: u16,
        read_write: i8,
        command: u8,
        size: i32,
        data: *mut bindings::i2c_smbus_data,
    ) -> core::ffi::c_int {
        let adapter = unsafe { I2cAdapter::from_raw(adap) };
        let smbus_data = unsafe { I2cSmbusData::from_raw(data) };
        from_result(|| T::smbus_xfer(adapter, addr, flags, read_write, command, size, smbus_data))
    }

    unsafe extern "C" fn smbus_xfer_atomic_callback(
        adap: *mut bindings::i2c_adapter,
        addr: u16,
        flags: u16,
        read_write: i8,
        command: u8,
        size: i32,
        data: *mut bindings::i2c_smbus_data,
    ) -> core::ffi::c_int {
        let adapter = unsafe { I2cAdapter::from_raw(adap) };
        let smbus_data = unsafe { I2cSmbusData::from_raw(data) };
        from_result(|| {
            T::smbus_xfer_atomic(adapter, addr, flags, read_write, command, size, smbus_data)
        })
    }

    unsafe extern "C" fn functionality_callback(
        adap: *mut bindings::i2c_adapter,
    ) -> core::ffi::c_uint {
        let adapter = unsafe { I2cAdapter::from_raw(adap) };
        T::functionality(adapter)
    }

    const VTABLE: bindings::i2c_algorithm = bindings::i2c_algorithm {
        master_xfer: if T::HAS_MASTER_XFER {
            Some(Adapter::<T>::master_xfer_callback)
        } else {
            None
        },
        master_xfer_atomic: if T::HAS_MASTER_XFER_ATOMIC {
            Some(Adapter::<T>::master_xfer_atomic_callback)
        } else {
            None
        },
        smbus_xfer: if T::HAS_SMBUS_XFER {
            Some(Adapter::<T>::smbus_xfer_callback)
        } else {
            None
        },
        smbus_xfer_atomic: if T::HAS_SMBUS_XFER_ATOMIC {
            Some(Adapter::<T>::smbus_xfer_atomic_callback)
        } else {
            None
        },
        functionality: if T::HAS_FUNCTIONALITY {
            Some(Adapter::<T>::functionality_callback)
        } else {
            None
        },
    };

    const fn build() -> &'static bindings::i2c_algorithm {
        &Self::VTABLE
    }
}<|MERGE_RESOLUTION|>--- conflicted
+++ resolved
@@ -1,11 +1,8 @@
 use crate::{
-<<<<<<< HEAD
     device::{Device, RawDevice},
-    error::{to_result, Result},
+    error::{from_result, to_result, Result},
+    prelude::*,
     str::CStr,
-=======
-    error::{from_result, to_result, Result},
->>>>>>> fa27c942
     types::{ForeignOwnable, Opaque},
 };
 use alloc::vec::{self, Vec};
@@ -162,8 +159,8 @@
         self.0.class = class
     }
 
-    pub unsafe fn set_algorithm(&mut self, algorithm: *const bindings::i2c_algorithm) {
-        self.0.algo = algorithm
+    pub unsafe fn set_algorithm<T: I2cAlgorithm>(&mut self) {
+        self.0.algo = Adapter::<T>::build()
     }
 
     pub unsafe fn setup_device(&mut self, device: &Device) {
@@ -202,9 +199,13 @@
 
     // Caution: May <Result>!
 
-    fn master_xfer(adap: &mut I2cAdapter, msgs: &mut I2cMsg, num: i32) -> Result<i32>;
-
-    fn master_xfer_atomic(adap: &mut I2cAdapter, msgs: &mut I2cMsg, num: i32) -> Result<i32>;
+    fn master_xfer(adap: &mut I2cAdapter, msgs: Vec<I2cMsg>, num: i32) -> Result<i32> {
+        Err(ENOTSUPP)
+    }
+
+    fn master_xfer_atomic(adap: &mut I2cAdapter, msgs: Vec<I2cMsg>, num: i32) -> Result<i32> {
+        Err(ENOTSUPP)
+    }
 
     // Caution: read_write is c_char, flags is c_ushort!
     fn smbus_xfer(
@@ -215,7 +216,9 @@
         command: u8,
         size: i32,
         data: &mut I2cSmbusData,
-    ) -> Result<i32>;
+    ) -> Result<i32> {
+        Err(ENOTSUPP)
+    }
 
     fn smbus_xfer_atomic(
         adap: &mut I2cAdapter,
@@ -225,9 +228,13 @@
         command: u8,
         size: i32,
         data: &mut I2cSmbusData,
-    ) -> Result<i32>;
-
-    fn functionality(adap: &mut I2cAdapter) -> u32;
+    ) -> Result<i32> {
+        Err(ENOTSUPP)
+    }
+
+    fn functionality(adap: &mut I2cAdapter) -> u32 {
+        0
+    }
 }
 
 pub(crate) struct Adapter<T: I2cAlgorithm>(PhantomData<T>);
@@ -239,7 +246,12 @@
         num: i32,
     ) -> core::ffi::c_int {
         let adapter = unsafe { I2cAdapter::from_raw(adap) };
-        let messages = unsafe { I2cMsg::from_raw(msgs) };
+
+        let mut messages = Vec::try_with_capacity(num as usize).expect("Failed to allocate memory");
+        for i in 0..num as usize {
+            messages[i] = unsafe { I2cMsg(*msgs.add(i)) };
+        }
+
         from_result(|| T::master_xfer(adapter, messages, num))
     }
 
@@ -249,7 +261,12 @@
         num: i32,
     ) -> core::ffi::c_int {
         let adapter = unsafe { I2cAdapter::from_raw(adap) };
-        let messages = unsafe { I2cMsg::from_raw(msgs) };
+
+        let mut messages = Vec::try_with_capacity(num as usize).expect("Failed to allocate memory");
+        for i in 0..num as usize {
+            messages[i] = unsafe { I2cMsg(*msgs.add(i)) };
+        }
+
         from_result(|| T::master_xfer_atomic(adapter, messages, num))
     }
 
