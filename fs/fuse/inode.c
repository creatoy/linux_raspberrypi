/*
  FUSE: Filesystem in Userspace
  Copyright (C) 2001-2008  Miklos Szeredi <miklos@szeredi.hu>

  This program can be distributed under the terms of the GNU GPL.
  See the file COPYING.
*/

#include "fuse_i.h"

#include <linux/pagemap.h>
#include <linux/slab.h>
#include <linux/file.h>
#include <linux/seq_file.h>
#include <linux/init.h>
#include <linux/module.h>
#include <linux/parser.h>
#include <linux/statfs.h>
#include <linux/random.h>
#include <linux/sched.h>
#include <linux/exportfs.h>

MODULE_AUTHOR("Miklos Szeredi <miklos@szeredi.hu>");
MODULE_DESCRIPTION("Filesystem in Userspace");
MODULE_LICENSE("GPL");

static struct kmem_cache *fuse_inode_cachep;
struct list_head fuse_conn_list;
DEFINE_MUTEX(fuse_mutex);

#define FUSE_SUPER_MAGIC 0x65735546

#define FUSE_DEFAULT_BLKSIZE 512

struct fuse_mount_data {
	int fd;
	unsigned rootmode;
	unsigned user_id;
	unsigned group_id;
	unsigned fd_present:1;
	unsigned rootmode_present:1;
	unsigned user_id_present:1;
	unsigned group_id_present:1;
	unsigned flags;
	unsigned max_read;
	unsigned blksize;
};

static struct inode *fuse_alloc_inode(struct super_block *sb)
{
	struct inode *inode;
	struct fuse_inode *fi;

	inode = kmem_cache_alloc(fuse_inode_cachep, GFP_KERNEL);
	if (!inode)
		return NULL;

	fi = get_fuse_inode(inode);
	fi->i_time = 0;
	fi->nodeid = 0;
	fi->nlookup = 0;
	fi->attr_version = 0;
	fi->writectr = 0;
	INIT_LIST_HEAD(&fi->write_files);
	INIT_LIST_HEAD(&fi->queued_writes);
	INIT_LIST_HEAD(&fi->writepages);
	init_waitqueue_head(&fi->page_waitq);
	fi->forget_req = fuse_request_alloc();
	if (!fi->forget_req) {
		kmem_cache_free(fuse_inode_cachep, inode);
		return NULL;
	}

	return inode;
}

static void fuse_destroy_inode(struct inode *inode)
{
	struct fuse_inode *fi = get_fuse_inode(inode);
	BUG_ON(!list_empty(&fi->write_files));
	BUG_ON(!list_empty(&fi->queued_writes));
	if (fi->forget_req)
		fuse_request_free(fi->forget_req);
	kmem_cache_free(fuse_inode_cachep, inode);
}

void fuse_send_forget(struct fuse_conn *fc, struct fuse_req *req,
		      u64 nodeid, u64 nlookup)
{
	struct fuse_forget_in *inarg = &req->misc.forget_in;
	inarg->nlookup = nlookup;
	req->in.h.opcode = FUSE_FORGET;
	req->in.h.nodeid = nodeid;
	req->in.numargs = 1;
	req->in.args[0].size = sizeof(struct fuse_forget_in);
	req->in.args[0].value = inarg;
	fuse_request_send_noreply(fc, req);
}

static void fuse_clear_inode(struct inode *inode)
{
	if (inode->i_sb->s_flags & MS_ACTIVE) {
		struct fuse_conn *fc = get_fuse_conn(inode);
		struct fuse_inode *fi = get_fuse_inode(inode);
		fuse_send_forget(fc, fi->forget_req, fi->nodeid, fi->nlookup);
		fi->forget_req = NULL;
	}
}

static int fuse_remount_fs(struct super_block *sb, int *flags, char *data)
{
	if (*flags & MS_MANDLOCK)
		return -EINVAL;

	return 0;
}

void fuse_truncate(struct address_space *mapping, loff_t offset)
{
	/* See vmtruncate() */
	unmap_mapping_range(mapping, offset + PAGE_SIZE - 1, 0, 1);
	truncate_inode_pages(mapping, offset);
	unmap_mapping_range(mapping, offset + PAGE_SIZE - 1, 0, 1);
}

void fuse_change_attributes_common(struct inode *inode, struct fuse_attr *attr,
				   u64 attr_valid)
{
	struct fuse_conn *fc = get_fuse_conn(inode);
	struct fuse_inode *fi = get_fuse_inode(inode);

	fi->attr_version = ++fc->attr_version;
	fi->i_time = attr_valid;

	inode->i_ino     = attr->ino;
	inode->i_mode    = (inode->i_mode & S_IFMT) | (attr->mode & 07777);
	inode->i_nlink   = attr->nlink;
	inode->i_uid     = attr->uid;
	inode->i_gid     = attr->gid;
	inode->i_blocks  = attr->blocks;
	inode->i_atime.tv_sec   = attr->atime;
	inode->i_atime.tv_nsec  = attr->atimensec;
	inode->i_mtime.tv_sec   = attr->mtime;
	inode->i_mtime.tv_nsec  = attr->mtimensec;
	inode->i_ctime.tv_sec   = attr->ctime;
	inode->i_ctime.tv_nsec  = attr->ctimensec;

	if (attr->blksize != 0)
		inode->i_blkbits = ilog2(attr->blksize);
	else
		inode->i_blkbits = inode->i_sb->s_blocksize_bits;

	/*
	 * Don't set the sticky bit in i_mode, unless we want the VFS
	 * to check permissions.  This prevents failures due to the
	 * check in may_delete().
	 */
	fi->orig_i_mode = inode->i_mode;
	if (!(fc->flags & FUSE_DEFAULT_PERMISSIONS))
		inode->i_mode &= ~S_ISVTX;
}

void fuse_change_attributes(struct inode *inode, struct fuse_attr *attr,
			    u64 attr_valid, u64 attr_version)
{
	struct fuse_conn *fc = get_fuse_conn(inode);
	struct fuse_inode *fi = get_fuse_inode(inode);
	loff_t oldsize;

	spin_lock(&fc->lock);
	if (attr_version != 0 && fi->attr_version > attr_version) {
		spin_unlock(&fc->lock);
		return;
	}

	fuse_change_attributes_common(inode, attr, attr_valid);

	oldsize = inode->i_size;
	i_size_write(inode, attr->size);
	spin_unlock(&fc->lock);

	if (S_ISREG(inode->i_mode) && oldsize != attr->size) {
		if (attr->size < oldsize)
			fuse_truncate(inode->i_mapping, attr->size);
		invalidate_inode_pages2(inode->i_mapping);
	}
}

static void fuse_init_inode(struct inode *inode, struct fuse_attr *attr)
{
	inode->i_mode = attr->mode & S_IFMT;
	inode->i_size = attr->size;
	if (S_ISREG(inode->i_mode)) {
		fuse_init_common(inode);
		fuse_init_file_inode(inode);
	} else if (S_ISDIR(inode->i_mode))
		fuse_init_dir(inode);
	else if (S_ISLNK(inode->i_mode))
		fuse_init_symlink(inode);
	else if (S_ISCHR(inode->i_mode) || S_ISBLK(inode->i_mode) ||
		 S_ISFIFO(inode->i_mode) || S_ISSOCK(inode->i_mode)) {
		fuse_init_common(inode);
		init_special_inode(inode, inode->i_mode,
				   new_decode_dev(attr->rdev));
	} else
		BUG();
}

int fuse_inode_eq(struct inode *inode, void *_nodeidp)
{
	u64 nodeid = *(u64 *) _nodeidp;
	if (get_node_id(inode) == nodeid)
		return 1;
	else
		return 0;
}

static int fuse_inode_set(struct inode *inode, void *_nodeidp)
{
	u64 nodeid = *(u64 *) _nodeidp;
	get_fuse_inode(inode)->nodeid = nodeid;
	return 0;
}

struct inode *fuse_iget(struct super_block *sb, u64 nodeid,
			int generation, struct fuse_attr *attr,
			u64 attr_valid, u64 attr_version)
{
	struct inode *inode;
	struct fuse_inode *fi;
	struct fuse_conn *fc = get_fuse_conn_super(sb);

 retry:
	inode = iget5_locked(sb, nodeid, fuse_inode_eq, fuse_inode_set, &nodeid);
	if (!inode)
		return NULL;

	if ((inode->i_state & I_NEW)) {
		inode->i_flags |= S_NOATIME|S_NOCMTIME;
		inode->i_generation = generation;
		inode->i_data.backing_dev_info = &fc->bdi;
		fuse_init_inode(inode, attr);
		unlock_new_inode(inode);
	} else if ((inode->i_mode ^ attr->mode) & S_IFMT) {
		/* Inode has changed type, any I/O on the old should fail */
		make_bad_inode(inode);
		iput(inode);
		goto retry;
	}

	fi = get_fuse_inode(inode);
	spin_lock(&fc->lock);
	fi->nlookup++;
	spin_unlock(&fc->lock);
	fuse_change_attributes(inode, attr, attr_valid, attr_version);

	return inode;
}

int fuse_reverse_inval_inode(struct super_block *sb, u64 nodeid,
			     loff_t offset, loff_t len)
{
	struct inode *inode;
	pgoff_t pg_start;
	pgoff_t pg_end;

	inode = ilookup5(sb, nodeid, fuse_inode_eq, &nodeid);
	if (!inode)
		return -ENOENT;

	fuse_invalidate_attr(inode);
	if (offset >= 0) {
		pg_start = offset >> PAGE_CACHE_SHIFT;
		if (len <= 0)
			pg_end = -1;
		else
			pg_end = (offset + len - 1) >> PAGE_CACHE_SHIFT;
		invalidate_inode_pages2_range(inode->i_mapping,
					      pg_start, pg_end);
	}
	iput(inode);
	return 0;
}

static void fuse_umount_begin(struct super_block *sb)
{
	fuse_abort_conn(get_fuse_conn_super(sb));
}

static void fuse_send_destroy(struct fuse_conn *fc)
{
	struct fuse_req *req = fc->destroy_req;
	if (req && fc->conn_init) {
		fc->destroy_req = NULL;
		req->in.h.opcode = FUSE_DESTROY;
		req->force = 1;
		fuse_request_send(fc, req);
		fuse_put_request(fc, req);
	}
}

static void fuse_bdi_destroy(struct fuse_conn *fc)
{
	if (fc->bdi_initialized)
		bdi_destroy(&fc->bdi);
}

void fuse_conn_kill(struct fuse_conn *fc)
{
	spin_lock(&fc->lock);
	fc->connected = 0;
	fc->blocked = 0;
	spin_unlock(&fc->lock);
	/* Flush all readers on this fs */
	kill_fasync(&fc->fasync, SIGIO, POLL_IN);
	wake_up_all(&fc->waitq);
	wake_up_all(&fc->blocked_waitq);
	wake_up_all(&fc->reserved_req_waitq);
	mutex_lock(&fuse_mutex);
	list_del(&fc->entry);
	fuse_ctl_remove_conn(fc);
	mutex_unlock(&fuse_mutex);
	fuse_bdi_destroy(fc);
}
EXPORT_SYMBOL_GPL(fuse_conn_kill);

static void fuse_put_super(struct super_block *sb)
{
	struct fuse_conn *fc = get_fuse_conn_super(sb);

	fuse_send_destroy(fc);
	fuse_conn_kill(fc);
	fuse_conn_put(fc);
}

static void convert_fuse_statfs(struct kstatfs *stbuf, struct fuse_kstatfs *attr)
{
	stbuf->f_type    = FUSE_SUPER_MAGIC;
	stbuf->f_bsize   = attr->bsize;
	stbuf->f_frsize  = attr->frsize;
	stbuf->f_blocks  = attr->blocks;
	stbuf->f_bfree   = attr->bfree;
	stbuf->f_bavail  = attr->bavail;
	stbuf->f_files   = attr->files;
	stbuf->f_ffree   = attr->ffree;
	stbuf->f_namelen = attr->namelen;
	/* fsid is left zero */
}

static int fuse_statfs(struct dentry *dentry, struct kstatfs *buf)
{
	struct super_block *sb = dentry->d_sb;
	struct fuse_conn *fc = get_fuse_conn_super(sb);
	struct fuse_req *req;
	struct fuse_statfs_out outarg;
	int err;

	if (!fuse_allow_task(fc, current)) {
		buf->f_type = FUSE_SUPER_MAGIC;
		return 0;
	}

	req = fuse_get_req(fc);
	if (IS_ERR(req))
		return PTR_ERR(req);

	memset(&outarg, 0, sizeof(outarg));
	req->in.numargs = 0;
	req->in.h.opcode = FUSE_STATFS;
	req->in.h.nodeid = get_node_id(dentry->d_inode);
	req->out.numargs = 1;
	req->out.args[0].size =
		fc->minor < 4 ? FUSE_COMPAT_STATFS_SIZE : sizeof(outarg);
	req->out.args[0].value = &outarg;
	fuse_request_send(fc, req);
	err = req->out.h.error;
	if (!err)
		convert_fuse_statfs(buf, &outarg.st);
	fuse_put_request(fc, req);
	return err;
}

enum {
	OPT_FD,
	OPT_ROOTMODE,
	OPT_USER_ID,
	OPT_GROUP_ID,
	OPT_DEFAULT_PERMISSIONS,
	OPT_ALLOW_OTHER,
	OPT_MAX_READ,
	OPT_BLKSIZE,
	OPT_ERR
};

static const match_table_t tokens = {
	{OPT_FD,			"fd=%u"},
	{OPT_ROOTMODE,			"rootmode=%o"},
	{OPT_USER_ID,			"user_id=%u"},
	{OPT_GROUP_ID,			"group_id=%u"},
	{OPT_DEFAULT_PERMISSIONS,	"default_permissions"},
	{OPT_ALLOW_OTHER,		"allow_other"},
	{OPT_MAX_READ,			"max_read=%u"},
	{OPT_BLKSIZE,			"blksize=%u"},
	{OPT_ERR,			NULL}
};

static int parse_fuse_opt(char *opt, struct fuse_mount_data *d, int is_bdev)
{
	char *p;
	memset(d, 0, sizeof(struct fuse_mount_data));
	d->max_read = ~0;
	d->blksize = FUSE_DEFAULT_BLKSIZE;

	while ((p = strsep(&opt, ",")) != NULL) {
		int token;
		int value;
		substring_t args[MAX_OPT_ARGS];
		if (!*p)
			continue;

		token = match_token(p, tokens, args);
		switch (token) {
		case OPT_FD:
			if (match_int(&args[0], &value))
				return 0;
			d->fd = value;
			d->fd_present = 1;
			break;

		case OPT_ROOTMODE:
			if (match_octal(&args[0], &value))
				return 0;
			if (!fuse_valid_type(value))
				return 0;
			d->rootmode = value;
			d->rootmode_present = 1;
			break;

		case OPT_USER_ID:
			if (match_int(&args[0], &value))
				return 0;
			d->user_id = value;
			d->user_id_present = 1;
			break;

		case OPT_GROUP_ID:
			if (match_int(&args[0], &value))
				return 0;
			d->group_id = value;
			d->group_id_present = 1;
			break;

		case OPT_DEFAULT_PERMISSIONS:
			d->flags |= FUSE_DEFAULT_PERMISSIONS;
			break;

		case OPT_ALLOW_OTHER:
			d->flags |= FUSE_ALLOW_OTHER;
			break;

		case OPT_MAX_READ:
			if (match_int(&args[0], &value))
				return 0;
			d->max_read = value;
			break;

		case OPT_BLKSIZE:
			if (!is_bdev || match_int(&args[0], &value))
				return 0;
			d->blksize = value;
			break;

		default:
			return 0;
		}
	}

	if (!d->fd_present || !d->rootmode_present ||
	    !d->user_id_present || !d->group_id_present)
		return 0;

	return 1;
}

static int fuse_show_options(struct seq_file *m, struct vfsmount *mnt)
{
	struct fuse_conn *fc = get_fuse_conn_super(mnt->mnt_sb);

	seq_printf(m, ",user_id=%u", fc->user_id);
	seq_printf(m, ",group_id=%u", fc->group_id);
	if (fc->flags & FUSE_DEFAULT_PERMISSIONS)
		seq_puts(m, ",default_permissions");
	if (fc->flags & FUSE_ALLOW_OTHER)
		seq_puts(m, ",allow_other");
	if (fc->max_read != ~0)
		seq_printf(m, ",max_read=%u", fc->max_read);
	if (mnt->mnt_sb->s_bdev &&
	    mnt->mnt_sb->s_blocksize != FUSE_DEFAULT_BLKSIZE)
		seq_printf(m, ",blksize=%lu", mnt->mnt_sb->s_blocksize);
	return 0;
}

void fuse_conn_init(struct fuse_conn *fc)
{
	memset(fc, 0, sizeof(*fc));
	spin_lock_init(&fc->lock);
	mutex_init(&fc->inst_mutex);
	init_rwsem(&fc->killsb);
	atomic_set(&fc->count, 1);
	init_waitqueue_head(&fc->waitq);
	init_waitqueue_head(&fc->blocked_waitq);
	init_waitqueue_head(&fc->reserved_req_waitq);
	INIT_LIST_HEAD(&fc->pending);
	INIT_LIST_HEAD(&fc->processing);
	INIT_LIST_HEAD(&fc->io);
	INIT_LIST_HEAD(&fc->interrupts);
	INIT_LIST_HEAD(&fc->bg_queue);
	INIT_LIST_HEAD(&fc->entry);
	atomic_set(&fc->num_waiting, 0);
	fc->khctr = 0;
	fc->polled_files = RB_ROOT;
	fc->reqctr = 0;
	fc->blocked = 1;
	fc->attr_version = 1;
	get_random_bytes(&fc->scramble_key, sizeof(fc->scramble_key));
}
EXPORT_SYMBOL_GPL(fuse_conn_init);

void fuse_conn_put(struct fuse_conn *fc)
{
	if (atomic_dec_and_test(&fc->count)) {
		if (fc->destroy_req)
			fuse_request_free(fc->destroy_req);
		mutex_destroy(&fc->inst_mutex);
		fc->release(fc);
	}
}
EXPORT_SYMBOL_GPL(fuse_conn_put);

struct fuse_conn *fuse_conn_get(struct fuse_conn *fc)
{
	atomic_inc(&fc->count);
	return fc;
}
EXPORT_SYMBOL_GPL(fuse_conn_get);

static struct inode *fuse_get_root_inode(struct super_block *sb, unsigned mode)
{
	struct fuse_attr attr;
	memset(&attr, 0, sizeof(attr));

	attr.mode = mode;
	attr.ino = FUSE_ROOT_ID;
	attr.nlink = 1;
	return fuse_iget(sb, 1, 0, &attr, 0, 0);
}

struct fuse_inode_handle {
	u64 nodeid;
	u32 generation;
};

static struct dentry *fuse_get_dentry(struct super_block *sb,
				      struct fuse_inode_handle *handle)
{
	struct fuse_conn *fc = get_fuse_conn_super(sb);
	struct inode *inode;
	struct dentry *entry;
	int err = -ESTALE;

	if (handle->nodeid == 0)
		goto out_err;

	inode = ilookup5(sb, handle->nodeid, fuse_inode_eq, &handle->nodeid);
	if (!inode) {
		struct fuse_entry_out outarg;
		struct qstr name;

		if (!fc->export_support)
			goto out_err;

		name.len = 1;
		name.name = ".";
		err = fuse_lookup_name(sb, handle->nodeid, &name, &outarg,
				       &inode);
		if (err && err != -ENOENT)
			goto out_err;
		if (err || !inode) {
			err = -ESTALE;
			goto out_err;
		}
		err = -EIO;
		if (get_node_id(inode) != handle->nodeid)
			goto out_iput;
	}
	err = -ESTALE;
	if (inode->i_generation != handle->generation)
		goto out_iput;

	entry = d_obtain_alias(inode);
	if (!IS_ERR(entry) && get_node_id(inode) != FUSE_ROOT_ID) {
		entry->d_op = &fuse_dentry_operations;
		fuse_invalidate_entry_cache(entry);
	}

	return entry;

 out_iput:
	iput(inode);
 out_err:
	return ERR_PTR(err);
}

static int fuse_encode_fh(struct dentry *dentry, u32 *fh, int *max_len,
			   int connectable)
{
	struct inode *inode = dentry->d_inode;
	bool encode_parent = connectable && !S_ISDIR(inode->i_mode);
	int len = encode_parent ? 6 : 3;
	u64 nodeid;
	u32 generation;

	if (*max_len < len)
		return  255;

	nodeid = get_fuse_inode(inode)->nodeid;
	generation = inode->i_generation;

	fh[0] = (u32)(nodeid >> 32);
	fh[1] = (u32)(nodeid & 0xffffffff);
	fh[2] = generation;

	if (encode_parent) {
		struct inode *parent;

		spin_lock(&dentry->d_lock);
		parent = dentry->d_parent->d_inode;
		nodeid = get_fuse_inode(parent)->nodeid;
		generation = parent->i_generation;
		spin_unlock(&dentry->d_lock);

		fh[3] = (u32)(nodeid >> 32);
		fh[4] = (u32)(nodeid & 0xffffffff);
		fh[5] = generation;
	}

	*max_len = len;
	return encode_parent ? 0x82 : 0x81;
}

static struct dentry *fuse_fh_to_dentry(struct super_block *sb,
		struct fid *fid, int fh_len, int fh_type)
{
	struct fuse_inode_handle handle;

	if ((fh_type != 0x81 && fh_type != 0x82) || fh_len < 3)
		return NULL;

	handle.nodeid = (u64) fid->raw[0] << 32;
	handle.nodeid |= (u64) fid->raw[1];
	handle.generation = fid->raw[2];
	return fuse_get_dentry(sb, &handle);
}

static struct dentry *fuse_fh_to_parent(struct super_block *sb,
		struct fid *fid, int fh_len, int fh_type)
{
	struct fuse_inode_handle parent;

	if (fh_type != 0x82 || fh_len < 6)
		return NULL;

	parent.nodeid = (u64) fid->raw[3] << 32;
	parent.nodeid |= (u64) fid->raw[4];
	parent.generation = fid->raw[5];
	return fuse_get_dentry(sb, &parent);
}

static struct dentry *fuse_get_parent(struct dentry *child)
{
	struct inode *child_inode = child->d_inode;
	struct fuse_conn *fc = get_fuse_conn(child_inode);
	struct inode *inode;
	struct dentry *parent;
	struct fuse_entry_out outarg;
	struct qstr name;
	int err;

	if (!fc->export_support)
		return ERR_PTR(-ESTALE);

	name.len = 2;
	name.name = "..";
	err = fuse_lookup_name(child_inode->i_sb, get_node_id(child_inode),
			       &name, &outarg, &inode);
	if (err) {
		if (err == -ENOENT)
			return ERR_PTR(-ESTALE);
		return ERR_PTR(err);
	}

	parent = d_obtain_alias(inode);
	if (!IS_ERR(parent) && get_node_id(inode) != FUSE_ROOT_ID) {
		parent->d_op = &fuse_dentry_operations;
		fuse_invalidate_entry_cache(parent);
	}

	return parent;
}

static const struct export_operations fuse_export_operations = {
	.fh_to_dentry	= fuse_fh_to_dentry,
	.fh_to_parent	= fuse_fh_to_parent,
	.encode_fh	= fuse_encode_fh,
	.get_parent	= fuse_get_parent,
};

static const struct super_operations fuse_super_operations = {
	.alloc_inode    = fuse_alloc_inode,
	.destroy_inode  = fuse_destroy_inode,
	.clear_inode	= fuse_clear_inode,
	.drop_inode	= generic_delete_inode,
	.remount_fs	= fuse_remount_fs,
	.put_super	= fuse_put_super,
	.umount_begin	= fuse_umount_begin,
	.statfs		= fuse_statfs,
	.show_options	= fuse_show_options,
};

static void process_init_reply(struct fuse_conn *fc, struct fuse_req *req)
{
	struct fuse_init_out *arg = &req->misc.init_out;

	if (req->out.h.error || arg->major != FUSE_KERNEL_VERSION)
		fc->conn_error = 1;
	else {
		unsigned long ra_pages;

		if (arg->minor >= 6) {
			ra_pages = arg->max_readahead / PAGE_CACHE_SIZE;
			if (arg->flags & FUSE_ASYNC_READ)
				fc->async_read = 1;
			if (!(arg->flags & FUSE_POSIX_LOCKS))
				fc->no_lock = 1;
			if (arg->flags & FUSE_ATOMIC_O_TRUNC)
				fc->atomic_o_trunc = 1;
			if (arg->minor >= 9) {
				/* LOOKUP has dependency on proto version */
				if (arg->flags & FUSE_EXPORT_SUPPORT)
					fc->export_support = 1;
			}
			if (arg->flags & FUSE_BIG_WRITES)
				fc->big_writes = 1;
			if (arg->flags & FUSE_DONT_MASK)
				fc->dont_mask = 1;
		} else {
			ra_pages = fc->max_read / PAGE_CACHE_SIZE;
			fc->no_lock = 1;
		}

		fc->bdi.ra_pages = min(fc->bdi.ra_pages, ra_pages);
		fc->minor = arg->minor;
		fc->max_write = arg->minor < 5 ? 4096 : arg->max_write;
		fc->max_write = max_t(unsigned, 4096, fc->max_write);
		fc->conn_init = 1;
	}
	fc->blocked = 0;
	wake_up_all(&fc->blocked_waitq);
}

static void fuse_send_init(struct fuse_conn *fc, struct fuse_req *req)
{
	struct fuse_init_in *arg = &req->misc.init_in;

	arg->major = FUSE_KERNEL_VERSION;
	arg->minor = FUSE_KERNEL_MINOR_VERSION;
	arg->max_readahead = fc->bdi.ra_pages * PAGE_CACHE_SIZE;
	arg->flags |= FUSE_ASYNC_READ | FUSE_POSIX_LOCKS | FUSE_ATOMIC_O_TRUNC |
		FUSE_EXPORT_SUPPORT | FUSE_BIG_WRITES | FUSE_DONT_MASK;
	req->in.h.opcode = FUSE_INIT;
	req->in.numargs = 1;
	req->in.args[0].size = sizeof(*arg);
	req->in.args[0].value = arg;
	req->out.numargs = 1;
	/* Variable length arguement used for backward compatibility
	   with interface version < 7.5.  Rest of init_out is zeroed
	   by do_get_request(), so a short reply is not a problem */
	req->out.argvar = 1;
	req->out.args[0].size = sizeof(struct fuse_init_out);
	req->out.args[0].value = &req->misc.init_out;
	req->end = process_init_reply;
	fuse_request_send_background(fc, req);
}

static void fuse_free_conn(struct fuse_conn *fc)
{
	kfree(fc);
}

static int fuse_bdi_init(struct fuse_conn *fc, struct super_block *sb)
{
	int err;

	fc->bdi.ra_pages = (VM_MAX_READAHEAD * 1024) / PAGE_CACHE_SIZE;
	fc->bdi.unplug_io_fn = default_unplug_io_fn;
	/* fuse does it's own writeback accounting */
	fc->bdi.capabilities = BDI_CAP_NO_ACCT_WB;

	err = bdi_init(&fc->bdi);
	if (err)
		return err;

	fc->bdi_initialized = 1;

	if (sb->s_bdev) {
		err =  bdi_register(&fc->bdi, NULL, "%u:%u-fuseblk",
				    MAJOR(fc->dev), MINOR(fc->dev));
	} else {
		err = bdi_register_dev(&fc->bdi, fc->dev);
	}

	if (err)
		return err;

	/*
	 * For a single fuse filesystem use max 1% of dirty +
	 * writeback threshold.
	 *
	 * This gives about 1M of write buffer for memory maps on a
	 * machine with 1G and 10% dirty_ratio, which should be more
	 * than enough.
	 *
	 * Privileged users can raise it by writing to
	 *
	 *    /sys/class/bdi/<bdi>/max_ratio
	 */
	bdi_set_max_ratio(&fc->bdi, 1);

	return 0;
}

static int fuse_fill_super(struct super_block *sb, void *data, int silent)
{
	struct fuse_conn *fc;
	struct inode *root;
	struct fuse_mount_data d;
	struct file *file;
	struct dentry *root_dentry;
	struct fuse_req *init_req;
	int err;
	int is_bdev = sb->s_bdev != NULL;

	err = -EINVAL;
	if (sb->s_flags & MS_MANDLOCK)
		goto err;

	if (!parse_fuse_opt((char *) data, &d, is_bdev))
		goto err;

	if (is_bdev) {
#ifdef CONFIG_BLOCK
		err = -EINVAL;
		if (!sb_set_blocksize(sb, d.blksize))
			goto err;
#endif
	} else {
		sb->s_blocksize = PAGE_CACHE_SIZE;
		sb->s_blocksize_bits = PAGE_CACHE_SHIFT;
	}
	sb->s_magic = FUSE_SUPER_MAGIC;
	sb->s_op = &fuse_super_operations;
	sb->s_maxbytes = MAX_LFS_FILESIZE;
	sb->s_export_op = &fuse_export_operations;

	file = fget(d.fd);
	err = -EINVAL;
	if (!file)
		goto err;

	if (file->f_op != &fuse_dev_operations)
		goto err_fput;

	fc = kmalloc(sizeof(*fc), GFP_KERNEL);
	err = -ENOMEM;
	if (!fc)
		goto err_fput;

	fuse_conn_init(fc);

	fc->dev = sb->s_dev;
<<<<<<< HEAD
	err = fuse_bdi_init(fc, sb);
	if (err)
		goto err_put_conn;
=======
	fc->sb = sb;
	err = fuse_bdi_init(fc, sb);
	if (err)
		goto err_put_conn;

	/* Handle umasking inside the fuse code */
	if (sb->s_flags & MS_POSIXACL)
		fc->dont_mask = 1;
	sb->s_flags |= MS_POSIXACL;
>>>>>>> 80ffb3cc

	fc->release = fuse_free_conn;
	fc->flags = d.flags;
	fc->user_id = d.user_id;
	fc->group_id = d.group_id;
	fc->max_read = max_t(unsigned, 4096, d.max_read);

	/* Used by get_root_inode() */
	sb->s_fs_info = fc;

	err = -ENOMEM;
	root = fuse_get_root_inode(sb, d.rootmode);
	if (!root)
		goto err_put_conn;

	root_dentry = d_alloc_root(root);
	if (!root_dentry) {
		iput(root);
		goto err_put_conn;
	}

	init_req = fuse_request_alloc();
	if (!init_req)
		goto err_put_root;

	if (is_bdev) {
		fc->destroy_req = fuse_request_alloc();
		if (!fc->destroy_req)
			goto err_free_init_req;
	}

	mutex_lock(&fuse_mutex);
	err = -EINVAL;
	if (file->private_data)
		goto err_unlock;

	err = fuse_ctl_add_conn(fc);
	if (err)
		goto err_unlock;

	list_add_tail(&fc->entry, &fuse_conn_list);
	sb->s_root = root_dentry;
	fc->connected = 1;
	file->private_data = fuse_conn_get(fc);
	mutex_unlock(&fuse_mutex);
	/*
	 * atomic_dec_and_test() in fput() provides the necessary
	 * memory barrier for file->private_data to be visible on all
	 * CPUs after this
	 */
	fput(file);

	fuse_send_init(fc, init_req);

	return 0;

 err_unlock:
	mutex_unlock(&fuse_mutex);
 err_free_init_req:
	fuse_request_free(init_req);
 err_put_root:
	dput(root_dentry);
 err_put_conn:
	fuse_bdi_destroy(fc);
	fuse_conn_put(fc);
 err_fput:
	fput(file);
 err:
	return err;
}

static int fuse_get_sb(struct file_system_type *fs_type,
		       int flags, const char *dev_name,
		       void *raw_data, struct vfsmount *mnt)
{
	return get_sb_nodev(fs_type, flags, raw_data, fuse_fill_super, mnt);
}

static void fuse_kill_sb_anon(struct super_block *sb)
{
	struct fuse_conn *fc = get_fuse_conn_super(sb);

	if (fc) {
		down_write(&fc->killsb);
		fc->sb = NULL;
		up_write(&fc->killsb);
	}

	kill_anon_super(sb);
}

static struct file_system_type fuse_fs_type = {
	.owner		= THIS_MODULE,
	.name		= "fuse",
	.fs_flags	= FS_HAS_SUBTYPE,
	.get_sb		= fuse_get_sb,
	.kill_sb	= fuse_kill_sb_anon,
};

#ifdef CONFIG_BLOCK
static int fuse_get_sb_blk(struct file_system_type *fs_type,
			   int flags, const char *dev_name,
			   void *raw_data, struct vfsmount *mnt)
{
	return get_sb_bdev(fs_type, flags, dev_name, raw_data, fuse_fill_super,
			   mnt);
}

static void fuse_kill_sb_blk(struct super_block *sb)
{
	struct fuse_conn *fc = get_fuse_conn_super(sb);

	if (fc) {
		down_write(&fc->killsb);
		fc->sb = NULL;
		up_write(&fc->killsb);
	}

	kill_block_super(sb);
}

static struct file_system_type fuseblk_fs_type = {
	.owner		= THIS_MODULE,
	.name		= "fuseblk",
	.get_sb		= fuse_get_sb_blk,
	.kill_sb	= fuse_kill_sb_blk,
	.fs_flags	= FS_REQUIRES_DEV | FS_HAS_SUBTYPE,
};

static inline int register_fuseblk(void)
{
	return register_filesystem(&fuseblk_fs_type);
}

static inline void unregister_fuseblk(void)
{
	unregister_filesystem(&fuseblk_fs_type);
}
#else
static inline int register_fuseblk(void)
{
	return 0;
}

static inline void unregister_fuseblk(void)
{
}
#endif

static void fuse_inode_init_once(void *foo)
{
	struct inode *inode = foo;

	inode_init_once(inode);
}

static int __init fuse_fs_init(void)
{
	int err;

	err = register_filesystem(&fuse_fs_type);
	if (err)
		goto out;

	err = register_fuseblk();
	if (err)
		goto out_unreg;

	fuse_inode_cachep = kmem_cache_create("fuse_inode",
					      sizeof(struct fuse_inode),
					      0, SLAB_HWCACHE_ALIGN,
					      fuse_inode_init_once);
	err = -ENOMEM;
	if (!fuse_inode_cachep)
		goto out_unreg2;

	return 0;

 out_unreg2:
	unregister_fuseblk();
 out_unreg:
	unregister_filesystem(&fuse_fs_type);
 out:
	return err;
}

static void fuse_fs_cleanup(void)
{
	unregister_filesystem(&fuse_fs_type);
	unregister_fuseblk();
	kmem_cache_destroy(fuse_inode_cachep);
}

static struct kobject *fuse_kobj;
static struct kobject *connections_kobj;

static int fuse_sysfs_init(void)
{
	int err;

	fuse_kobj = kobject_create_and_add("fuse", fs_kobj);
	if (!fuse_kobj) {
		err = -ENOMEM;
		goto out_err;
	}

	connections_kobj = kobject_create_and_add("connections", fuse_kobj);
	if (!connections_kobj) {
		err = -ENOMEM;
		goto out_fuse_unregister;
	}

	return 0;

 out_fuse_unregister:
	kobject_put(fuse_kobj);
 out_err:
	return err;
}

static void fuse_sysfs_cleanup(void)
{
	kobject_put(connections_kobj);
	kobject_put(fuse_kobj);
}

static int __init fuse_init(void)
{
	int res;

	printk(KERN_INFO "fuse init (API version %i.%i)\n",
	       FUSE_KERNEL_VERSION, FUSE_KERNEL_MINOR_VERSION);

	INIT_LIST_HEAD(&fuse_conn_list);
	res = fuse_fs_init();
	if (res)
		goto err;

	res = fuse_dev_init();
	if (res)
		goto err_fs_cleanup;

	res = fuse_sysfs_init();
	if (res)
		goto err_dev_cleanup;

	res = fuse_ctl_init();
	if (res)
		goto err_sysfs_cleanup;

	return 0;

 err_sysfs_cleanup:
	fuse_sysfs_cleanup();
 err_dev_cleanup:
	fuse_dev_cleanup();
 err_fs_cleanup:
	fuse_fs_cleanup();
 err:
	return res;
}

static void __exit fuse_exit(void)
{
	printk(KERN_DEBUG "fuse exit\n");

	fuse_ctl_cleanup();
	fuse_sysfs_cleanup();
	fuse_fs_cleanup();
	fuse_dev_cleanup();
}

module_init(fuse_init);
module_exit(fuse_exit);<|MERGE_RESOLUTION|>--- conflicted
+++ resolved
@@ -888,11 +888,6 @@
 	fuse_conn_init(fc);
 
 	fc->dev = sb->s_dev;
-<<<<<<< HEAD
-	err = fuse_bdi_init(fc, sb);
-	if (err)
-		goto err_put_conn;
-=======
 	fc->sb = sb;
 	err = fuse_bdi_init(fc, sb);
 	if (err)
@@ -902,7 +897,6 @@
 	if (sb->s_flags & MS_POSIXACL)
 		fc->dont_mask = 1;
 	sb->s_flags |= MS_POSIXACL;
->>>>>>> 80ffb3cc
 
 	fc->release = fuse_free_conn;
 	fc->flags = d.flags;
