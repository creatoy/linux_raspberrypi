--- conflicted
+++ resolved
@@ -4077,89 +4077,12 @@
 	return -EINVAL;
 }
 
-<<<<<<< HEAD
-=======
-static int __btf_resolve_helper_id(struct bpf_verifier_log *log, void *fn,
-				   int arg)
-{
-	char fnname[KSYM_SYMBOL_LEN + 4] = "btf_";
-	const struct btf_param *args;
-	const struct btf_type *t;
-	const char *tname, *sym;
-	u32 btf_id, i;
-
-	if (!btf_vmlinux) {
-		bpf_log(log, "btf_vmlinux doesn't exist\n");
-		return -EINVAL;
-	}
-
-	if (IS_ERR(btf_vmlinux)) {
-		bpf_log(log, "btf_vmlinux is malformed\n");
-		return -EINVAL;
-	}
-
-	sym = kallsyms_lookup((long)fn, NULL, NULL, NULL, fnname + 4);
-	if (!sym) {
-		bpf_log(log, "kernel doesn't have kallsyms\n");
-		return -EFAULT;
-	}
-
-	for (i = 1; i <= btf_vmlinux->nr_types; i++) {
-		t = btf_type_by_id(btf_vmlinux, i);
-		if (BTF_INFO_KIND(t->info) != BTF_KIND_TYPEDEF)
-			continue;
-		tname = __btf_name_by_offset(btf_vmlinux, t->name_off);
-		if (!strcmp(tname, fnname))
-			break;
-	}
-	if (i > btf_vmlinux->nr_types) {
-		bpf_log(log, "helper %s type is not found\n", fnname);
-		return -ENOENT;
-	}
-
-	t = btf_type_by_id(btf_vmlinux, t->type);
-	if (!btf_type_is_ptr(t))
-		return -EFAULT;
-	t = btf_type_by_id(btf_vmlinux, t->type);
-	if (!btf_type_is_func_proto(t))
-		return -EFAULT;
-
-	args = (const struct btf_param *)(t + 1);
-	if (arg >= btf_type_vlen(t)) {
-		bpf_log(log, "bpf helper %s doesn't have %d-th argument\n",
-			fnname, arg);
-		return -EINVAL;
-	}
-
-	t = btf_type_by_id(btf_vmlinux, args[arg].type);
-	if (!btf_type_is_ptr(t) || !t->type) {
-		/* anything but the pointer to struct is a helper config bug */
-		bpf_log(log, "ARG_PTR_TO_BTF is misconfigured\n");
-		return -EFAULT;
-	}
-	btf_id = t->type;
-	t = btf_type_by_id(btf_vmlinux, t->type);
-	/* skip modifiers */
-	while (btf_type_is_modifier(t)) {
-		btf_id = t->type;
-		t = btf_type_by_id(btf_vmlinux, t->type);
-	}
-	if (!btf_type_is_struct(t)) {
-		bpf_log(log, "ARG_PTR_TO_BTF is not a struct\n");
-		return -EFAULT;
-	}
-	bpf_log(log, "helper %s arg%d has btf_id %d struct %s\n", fnname + 4,
-		arg, btf_id, __btf_name_by_offset(btf_vmlinux, t->name_off));
-	return btf_id;
-}
-
->>>>>>> ac3a0c84
 int btf_resolve_helper_id(struct bpf_verifier_log *log,
 			  const struct bpf_func_proto *fn, int arg)
 {
 	int id;
 
-	if (fn->arg_type[arg] != ARG_PTR_TO_BTF_ID)
+	if (fn->arg_type[arg] != ARG_PTR_TO_BTF_ID || !btf_vmlinux)
 		return -EINVAL;
 	id = fn->btf_id[arg];
 	if (!id || id > btf_vmlinux->nr_types)
