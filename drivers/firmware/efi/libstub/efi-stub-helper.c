--- conflicted
+++ resolved
@@ -19,11 +19,7 @@
 #include "efistub.h"
 
 bool efi_nochunk;
-<<<<<<< HEAD
-bool efi_nokaslr;
-=======
 bool efi_nokaslr = !IS_ENABLED(CONFIG_RANDOMIZE_BASE);
->>>>>>> 84569f32
 bool efi_noinitrd;
 int efi_loglevel = CONSOLE_LOGLEVEL_DEFAULT;
 bool efi_novamap;
@@ -36,13 +32,10 @@
 	return !efi_nosoftreserve;
 }
 
-<<<<<<< HEAD
-=======
 /**
  * efi_char16_puts() - Write a UCS-2 encoded string to the console
  * @str:	UCS-2 encoded string
  */
->>>>>>> 84569f32
 void efi_char16_puts(efi_char16_t *str)
 {
 	efi_call_proto(efi_table_attr(efi_system_table, con_out),
@@ -94,13 +87,10 @@
 	return c32;
 }
 
-<<<<<<< HEAD
-=======
 /**
  * efi_puts() - Write a UTF-8 encoded string to the console
  * @str:	UTF-8 encoded string
  */
->>>>>>> 84569f32
 void efi_puts(const char *str)
 {
 	efi_char16_t buf[128];
@@ -131,8 +121,6 @@
 	}
 }
 
-<<<<<<< HEAD
-=======
 /**
  * efi_printk() - Print a kernel message
  * @fmt:	format string
@@ -143,7 +131,6 @@
  *
  * Return:	number of printed characters
  */
->>>>>>> 84569f32
 int efi_printk(const char *fmt, ...)
 {
 	char printf_buf[256];
@@ -531,8 +518,6 @@
 				    load_addr, load_size);
 }
 
-<<<<<<< HEAD
-=======
 /**
  * efi_load_initrd() - Load initial RAM disk
  * @image:	EFI loaded image protocol
@@ -543,7 +528,6 @@
  *
  * Return:	status code
  */
->>>>>>> 84569f32
 efi_status_t efi_load_initrd(efi_loaded_image_t *image,
 			     unsigned long *load_addr,
 			     unsigned long *load_size,
@@ -568,8 +552,6 @@
 	return status;
 }
 
-<<<<<<< HEAD
-=======
 /**
  * efi_wait_for_key() - Wait for key stroke
  * @usec:	number of microseconds to wait for key stroke
@@ -579,7 +561,6 @@
  *
  * Return:	status code, EFI_SUCCESS if key received
  */
->>>>>>> 84569f32
 efi_status_t efi_wait_for_key(unsigned long usec, efi_input_key_t *key)
 {
 	efi_event_t events[2], timer;
