--- conflicted
+++ resolved
@@ -608,13 +608,8 @@
 		break;
 
 	case ACE_FSM_STATE_IDENTIFY_COMPLETE:
-<<<<<<< HEAD
-		ace_fix_driveid(&ace->cf_id[0]);
-		ace_dump_mem(&ace->cf_id, 512);	/* Debug: Dump out disk ID */
-=======
 		ace_fix_driveid(ace->cf_id);
 		ace_dump_mem(ace->cf_id, 512);	/* Debug: Dump out disk ID */
->>>>>>> 6574612f
 
 		if (ace->data_result) {
 			/* Error occured, disable the disk */
@@ -627,15 +622,9 @@
 
 			/* Record disk parameters */
 			set_capacity(ace->gd,
-<<<<<<< HEAD
-				ata_id_u32(&ace->cf_id, ATA_ID_LBA_CAPACITY));
-			dev_info(ace->dev, "capacity: %i sectors\n",
-				ata_id_u32(&ace->cf_id, ATA_ID_LBA_CAPACITY));
-=======
 				ata_id_u32(ace->cf_id, ATA_ID_LBA_CAPACITY));
 			dev_info(ace->dev, "capacity: %i sectors\n",
 				ata_id_u32(ace->cf_id, ATA_ID_LBA_CAPACITY));
->>>>>>> 6574612f
 		}
 
 		/* We're done, drop to IDLE state and notify waiters */
@@ -934,11 +923,7 @@
 static int ace_getgeo(struct block_device *bdev, struct hd_geometry *geo)
 {
 	struct ace_device *ace = bdev->bd_disk->private_data;
-<<<<<<< HEAD
-	u16 *cf_id = &ace->cf_id[0];
-=======
 	u16 *cf_id = ace->cf_id;
->>>>>>> 6574612f
 
 	dev_dbg(ace->dev, "ace_getgeo()\n");
 
