/* i915_irq.c -- IRQ support for the I915 -*- linux-c -*-
 */
/*
 * Copyright 2003 Tungsten Graphics, Inc., Cedar Park, Texas.
 * All Rights Reserved.
 *
 * Permission is hereby granted, free of charge, to any person obtaining a
 * copy of this software and associated documentation files (the
 * "Software"), to deal in the Software without restriction, including
 * without limitation the rights to use, copy, modify, merge, publish,
 * distribute, sub license, and/or sell copies of the Software, and to
 * permit persons to whom the Software is furnished to do so, subject to
 * the following conditions:
 *
 * The above copyright notice and this permission notice (including the
 * next paragraph) shall be included in all copies or substantial portions
 * of the Software.
 *
 * THE SOFTWARE IS PROVIDED "AS IS", WITHOUT WARRANTY OF ANY KIND, EXPRESS
 * OR IMPLIED, INCLUDING BUT NOT LIMITED TO THE WARRANTIES OF
 * MERCHANTABILITY, FITNESS FOR A PARTICULAR PURPOSE AND NON-INFRINGEMENT.
 * IN NO EVENT SHALL TUNGSTEN GRAPHICS AND/OR ITS SUPPLIERS BE LIABLE FOR
 * ANY CLAIM, DAMAGES OR OTHER LIABILITY, WHETHER IN AN ACTION OF CONTRACT,
 * TORT OR OTHERWISE, ARISING FROM, OUT OF OR IN CONNECTION WITH THE
 * SOFTWARE OR THE USE OR OTHER DEALINGS IN THE SOFTWARE.
 *
 */

#define pr_fmt(fmt) KBUILD_MODNAME ": " fmt

#include <linux/sysrq.h>
#include <linux/slab.h>
#include <linux/circ_buf.h>
#include <drm/i915_drm.h>
#include "i915_drv.h"
#include "i915_trace.h"
#include "intel_drv.h"

/**
 * DOC: interrupt handling
 *
 * These functions provide the basic support for enabling and disabling the
 * interrupt handling support. There's a lot more functionality in i915_irq.c
 * and related files, but that will be described in separate chapters.
 */

static const u32 hpd_ilk[HPD_NUM_PINS] = {
	[HPD_PORT_A] = DE_DP_A_HOTPLUG,
};

static const u32 hpd_ivb[HPD_NUM_PINS] = {
	[HPD_PORT_A] = DE_DP_A_HOTPLUG_IVB,
};

static const u32 hpd_bdw[HPD_NUM_PINS] = {
	[HPD_PORT_A] = GEN8_PORT_DP_A_HOTPLUG,
};

static const u32 hpd_ibx[HPD_NUM_PINS] = {
	[HPD_CRT] = SDE_CRT_HOTPLUG,
	[HPD_SDVO_B] = SDE_SDVOB_HOTPLUG,
	[HPD_PORT_B] = SDE_PORTB_HOTPLUG,
	[HPD_PORT_C] = SDE_PORTC_HOTPLUG,
	[HPD_PORT_D] = SDE_PORTD_HOTPLUG
};

static const u32 hpd_cpt[HPD_NUM_PINS] = {
	[HPD_CRT] = SDE_CRT_HOTPLUG_CPT,
	[HPD_SDVO_B] = SDE_SDVOB_HOTPLUG_CPT,
	[HPD_PORT_B] = SDE_PORTB_HOTPLUG_CPT,
	[HPD_PORT_C] = SDE_PORTC_HOTPLUG_CPT,
	[HPD_PORT_D] = SDE_PORTD_HOTPLUG_CPT
};

static const u32 hpd_spt[HPD_NUM_PINS] = {
	[HPD_PORT_A] = SDE_PORTA_HOTPLUG_SPT,
	[HPD_PORT_B] = SDE_PORTB_HOTPLUG_CPT,
	[HPD_PORT_C] = SDE_PORTC_HOTPLUG_CPT,
	[HPD_PORT_D] = SDE_PORTD_HOTPLUG_CPT,
	[HPD_PORT_E] = SDE_PORTE_HOTPLUG_SPT
};

static const u32 hpd_mask_i915[HPD_NUM_PINS] = {
	[HPD_CRT] = CRT_HOTPLUG_INT_EN,
	[HPD_SDVO_B] = SDVOB_HOTPLUG_INT_EN,
	[HPD_SDVO_C] = SDVOC_HOTPLUG_INT_EN,
	[HPD_PORT_B] = PORTB_HOTPLUG_INT_EN,
	[HPD_PORT_C] = PORTC_HOTPLUG_INT_EN,
	[HPD_PORT_D] = PORTD_HOTPLUG_INT_EN
};

static const u32 hpd_status_g4x[HPD_NUM_PINS] = {
	[HPD_CRT] = CRT_HOTPLUG_INT_STATUS,
	[HPD_SDVO_B] = SDVOB_HOTPLUG_INT_STATUS_G4X,
	[HPD_SDVO_C] = SDVOC_HOTPLUG_INT_STATUS_G4X,
	[HPD_PORT_B] = PORTB_HOTPLUG_INT_STATUS,
	[HPD_PORT_C] = PORTC_HOTPLUG_INT_STATUS,
	[HPD_PORT_D] = PORTD_HOTPLUG_INT_STATUS
};

static const u32 hpd_status_i915[HPD_NUM_PINS] = {
	[HPD_CRT] = CRT_HOTPLUG_INT_STATUS,
	[HPD_SDVO_B] = SDVOB_HOTPLUG_INT_STATUS_I915,
	[HPD_SDVO_C] = SDVOC_HOTPLUG_INT_STATUS_I915,
	[HPD_PORT_B] = PORTB_HOTPLUG_INT_STATUS,
	[HPD_PORT_C] = PORTC_HOTPLUG_INT_STATUS,
	[HPD_PORT_D] = PORTD_HOTPLUG_INT_STATUS
};

/* BXT hpd list */
static const u32 hpd_bxt[HPD_NUM_PINS] = {
	[HPD_PORT_A] = BXT_DE_PORT_HP_DDIA,
	[HPD_PORT_B] = BXT_DE_PORT_HP_DDIB,
	[HPD_PORT_C] = BXT_DE_PORT_HP_DDIC
};

static const u32 hpd_gen11[HPD_NUM_PINS] = {
	[HPD_PORT_C] = GEN11_TC1_HOTPLUG | GEN11_TBT1_HOTPLUG,
	[HPD_PORT_D] = GEN11_TC2_HOTPLUG | GEN11_TBT2_HOTPLUG,
	[HPD_PORT_E] = GEN11_TC3_HOTPLUG | GEN11_TBT3_HOTPLUG,
	[HPD_PORT_F] = GEN11_TC4_HOTPLUG | GEN11_TBT4_HOTPLUG
};

static const u32 hpd_icp[HPD_NUM_PINS] = {
	[HPD_PORT_A] = SDE_DDIA_HOTPLUG_ICP,
	[HPD_PORT_B] = SDE_DDIB_HOTPLUG_ICP,
	[HPD_PORT_C] = SDE_TC1_HOTPLUG_ICP,
	[HPD_PORT_D] = SDE_TC2_HOTPLUG_ICP,
	[HPD_PORT_E] = SDE_TC3_HOTPLUG_ICP,
	[HPD_PORT_F] = SDE_TC4_HOTPLUG_ICP
};

/* IIR can theoretically queue up two events. Be paranoid. */
#define GEN8_IRQ_RESET_NDX(type, which) do { \
	I915_WRITE(GEN8_##type##_IMR(which), 0xffffffff); \
	POSTING_READ(GEN8_##type##_IMR(which)); \
	I915_WRITE(GEN8_##type##_IER(which), 0); \
	I915_WRITE(GEN8_##type##_IIR(which), 0xffffffff); \
	POSTING_READ(GEN8_##type##_IIR(which)); \
	I915_WRITE(GEN8_##type##_IIR(which), 0xffffffff); \
	POSTING_READ(GEN8_##type##_IIR(which)); \
} while (0)

#define GEN3_IRQ_RESET(type) do { \
	I915_WRITE(type##IMR, 0xffffffff); \
	POSTING_READ(type##IMR); \
	I915_WRITE(type##IER, 0); \
	I915_WRITE(type##IIR, 0xffffffff); \
	POSTING_READ(type##IIR); \
	I915_WRITE(type##IIR, 0xffffffff); \
	POSTING_READ(type##IIR); \
} while (0)

#define GEN2_IRQ_RESET(type) do { \
	I915_WRITE16(type##IMR, 0xffff); \
	POSTING_READ16(type##IMR); \
	I915_WRITE16(type##IER, 0); \
	I915_WRITE16(type##IIR, 0xffff); \
	POSTING_READ16(type##IIR); \
	I915_WRITE16(type##IIR, 0xffff); \
	POSTING_READ16(type##IIR); \
} while (0)

/*
 * We should clear IMR at preinstall/uninstall, and just check at postinstall.
 */
static void gen3_assert_iir_is_zero(struct drm_i915_private *dev_priv,
				    i915_reg_t reg)
{
	u32 val = I915_READ(reg);

	if (val == 0)
		return;

	WARN(1, "Interrupt register 0x%x is not zero: 0x%08x\n",
	     i915_mmio_reg_offset(reg), val);
	I915_WRITE(reg, 0xffffffff);
	POSTING_READ(reg);
	I915_WRITE(reg, 0xffffffff);
	POSTING_READ(reg);
}

static void gen2_assert_iir_is_zero(struct drm_i915_private *dev_priv,
				    i915_reg_t reg)
{
	u16 val = I915_READ16(reg);

	if (val == 0)
		return;

	WARN(1, "Interrupt register 0x%x is not zero: 0x%08x\n",
	     i915_mmio_reg_offset(reg), val);
	I915_WRITE16(reg, 0xffff);
	POSTING_READ16(reg);
	I915_WRITE16(reg, 0xffff);
	POSTING_READ16(reg);
}

#define GEN8_IRQ_INIT_NDX(type, which, imr_val, ier_val) do { \
	gen3_assert_iir_is_zero(dev_priv, GEN8_##type##_IIR(which)); \
	I915_WRITE(GEN8_##type##_IER(which), (ier_val)); \
	I915_WRITE(GEN8_##type##_IMR(which), (imr_val)); \
	POSTING_READ(GEN8_##type##_IMR(which)); \
} while (0)

#define GEN3_IRQ_INIT(type, imr_val, ier_val) do { \
	gen3_assert_iir_is_zero(dev_priv, type##IIR); \
	I915_WRITE(type##IER, (ier_val)); \
	I915_WRITE(type##IMR, (imr_val)); \
	POSTING_READ(type##IMR); \
} while (0)

#define GEN2_IRQ_INIT(type, imr_val, ier_val) do { \
	gen2_assert_iir_is_zero(dev_priv, type##IIR); \
	I915_WRITE16(type##IER, (ier_val)); \
	I915_WRITE16(type##IMR, (imr_val)); \
	POSTING_READ16(type##IMR); \
} while (0)

static void gen6_rps_irq_handler(struct drm_i915_private *dev_priv, u32 pm_iir);
static void gen9_guc_irq_handler(struct drm_i915_private *dev_priv, u32 pm_iir);

/* For display hotplug interrupt */
static inline void
i915_hotplug_interrupt_update_locked(struct drm_i915_private *dev_priv,
				     u32 mask,
				     u32 bits)
{
	u32 val;

	lockdep_assert_held(&dev_priv->irq_lock);
	WARN_ON(bits & ~mask);

	val = I915_READ(PORT_HOTPLUG_EN);
	val &= ~mask;
	val |= bits;
	I915_WRITE(PORT_HOTPLUG_EN, val);
}

/**
 * i915_hotplug_interrupt_update - update hotplug interrupt enable
 * @dev_priv: driver private
 * @mask: bits to update
 * @bits: bits to enable
 * NOTE: the HPD enable bits are modified both inside and outside
 * of an interrupt context. To avoid that read-modify-write cycles
 * interfer, these bits are protected by a spinlock. Since this
 * function is usually not called from a context where the lock is
 * held already, this function acquires the lock itself. A non-locking
 * version is also available.
 */
void i915_hotplug_interrupt_update(struct drm_i915_private *dev_priv,
				   u32 mask,
				   u32 bits)
{
	spin_lock_irq(&dev_priv->irq_lock);
	i915_hotplug_interrupt_update_locked(dev_priv, mask, bits);
	spin_unlock_irq(&dev_priv->irq_lock);
}

static u32
gen11_gt_engine_identity(struct drm_i915_private * const i915,
			 const unsigned int bank, const unsigned int bit);

static bool gen11_reset_one_iir(struct drm_i915_private * const i915,
				const unsigned int bank,
				const unsigned int bit)
{
	void __iomem * const regs = i915->regs;
	u32 dw;

	lockdep_assert_held(&i915->irq_lock);

	dw = raw_reg_read(regs, GEN11_GT_INTR_DW(bank));
	if (dw & BIT(bit)) {
		/*
		 * According to the BSpec, DW_IIR bits cannot be cleared without
		 * first servicing the Selector & Shared IIR registers.
		 */
		gen11_gt_engine_identity(i915, bank, bit);

		/*
		 * We locked GT INT DW by reading it. If we want to (try
		 * to) recover from this succesfully, we need to clear
		 * our bit, otherwise we are locking the register for
		 * everybody.
		 */
		raw_reg_write(regs, GEN11_GT_INTR_DW(bank), BIT(bit));

		return true;
	}

	return false;
}

/**
 * ilk_update_display_irq - update DEIMR
 * @dev_priv: driver private
 * @interrupt_mask: mask of interrupt bits to update
 * @enabled_irq_mask: mask of interrupt bits to enable
 */
void ilk_update_display_irq(struct drm_i915_private *dev_priv,
			    u32 interrupt_mask,
			    u32 enabled_irq_mask)
{
	u32 new_val;

	lockdep_assert_held(&dev_priv->irq_lock);

	WARN_ON(enabled_irq_mask & ~interrupt_mask);

	if (WARN_ON(!intel_irqs_enabled(dev_priv)))
		return;

	new_val = dev_priv->irq_mask;
	new_val &= ~interrupt_mask;
	new_val |= (~enabled_irq_mask & interrupt_mask);

	if (new_val != dev_priv->irq_mask) {
		dev_priv->irq_mask = new_val;
		I915_WRITE(DEIMR, dev_priv->irq_mask);
		POSTING_READ(DEIMR);
	}
}

/**
 * ilk_update_gt_irq - update GTIMR
 * @dev_priv: driver private
 * @interrupt_mask: mask of interrupt bits to update
 * @enabled_irq_mask: mask of interrupt bits to enable
 */
static void ilk_update_gt_irq(struct drm_i915_private *dev_priv,
			      u32 interrupt_mask,
			      u32 enabled_irq_mask)
{
	lockdep_assert_held(&dev_priv->irq_lock);

	WARN_ON(enabled_irq_mask & ~interrupt_mask);

	if (WARN_ON(!intel_irqs_enabled(dev_priv)))
		return;

	dev_priv->gt_irq_mask &= ~interrupt_mask;
	dev_priv->gt_irq_mask |= (~enabled_irq_mask & interrupt_mask);
	I915_WRITE(GTIMR, dev_priv->gt_irq_mask);
}

void gen5_enable_gt_irq(struct drm_i915_private *dev_priv, u32 mask)
{
	ilk_update_gt_irq(dev_priv, mask, mask);
	POSTING_READ_FW(GTIMR);
}

void gen5_disable_gt_irq(struct drm_i915_private *dev_priv, u32 mask)
{
	ilk_update_gt_irq(dev_priv, mask, 0);
}

static i915_reg_t gen6_pm_iir(struct drm_i915_private *dev_priv)
{
	WARN_ON_ONCE(INTEL_GEN(dev_priv) >= 11);

	return INTEL_GEN(dev_priv) >= 8 ? GEN8_GT_IIR(2) : GEN6_PMIIR;
}

static i915_reg_t gen6_pm_imr(struct drm_i915_private *dev_priv)
{
	if (INTEL_GEN(dev_priv) >= 11)
		return GEN11_GPM_WGBOXPERF_INTR_MASK;
	else if (INTEL_GEN(dev_priv) >= 8)
		return GEN8_GT_IMR(2);
	else
		return GEN6_PMIMR;
}

static i915_reg_t gen6_pm_ier(struct drm_i915_private *dev_priv)
{
	if (INTEL_GEN(dev_priv) >= 11)
		return GEN11_GPM_WGBOXPERF_INTR_ENABLE;
	else if (INTEL_GEN(dev_priv) >= 8)
		return GEN8_GT_IER(2);
	else
		return GEN6_PMIER;
}

/**
 * snb_update_pm_irq - update GEN6_PMIMR
 * @dev_priv: driver private
 * @interrupt_mask: mask of interrupt bits to update
 * @enabled_irq_mask: mask of interrupt bits to enable
 */
static void snb_update_pm_irq(struct drm_i915_private *dev_priv,
			      u32 interrupt_mask,
			      u32 enabled_irq_mask)
{
	u32 new_val;

	WARN_ON(enabled_irq_mask & ~interrupt_mask);

	lockdep_assert_held(&dev_priv->irq_lock);

	new_val = dev_priv->pm_imr;
	new_val &= ~interrupt_mask;
	new_val |= (~enabled_irq_mask & interrupt_mask);

	if (new_val != dev_priv->pm_imr) {
		dev_priv->pm_imr = new_val;
		I915_WRITE(gen6_pm_imr(dev_priv), dev_priv->pm_imr);
		POSTING_READ(gen6_pm_imr(dev_priv));
	}
}

void gen6_unmask_pm_irq(struct drm_i915_private *dev_priv, u32 mask)
{
	if (WARN_ON(!intel_irqs_enabled(dev_priv)))
		return;

	snb_update_pm_irq(dev_priv, mask, mask);
}

static void __gen6_mask_pm_irq(struct drm_i915_private *dev_priv, u32 mask)
{
	snb_update_pm_irq(dev_priv, mask, 0);
}

void gen6_mask_pm_irq(struct drm_i915_private *dev_priv, u32 mask)
{
	if (WARN_ON(!intel_irqs_enabled(dev_priv)))
		return;

	__gen6_mask_pm_irq(dev_priv, mask);
}

static void gen6_reset_pm_iir(struct drm_i915_private *dev_priv, u32 reset_mask)
{
	i915_reg_t reg = gen6_pm_iir(dev_priv);

	lockdep_assert_held(&dev_priv->irq_lock);

	I915_WRITE(reg, reset_mask);
	I915_WRITE(reg, reset_mask);
	POSTING_READ(reg);
}

static void gen6_enable_pm_irq(struct drm_i915_private *dev_priv, u32 enable_mask)
{
	lockdep_assert_held(&dev_priv->irq_lock);

	dev_priv->pm_ier |= enable_mask;
	I915_WRITE(gen6_pm_ier(dev_priv), dev_priv->pm_ier);
	gen6_unmask_pm_irq(dev_priv, enable_mask);
	/* unmask_pm_irq provides an implicit barrier (POSTING_READ) */
}

static void gen6_disable_pm_irq(struct drm_i915_private *dev_priv, u32 disable_mask)
{
	lockdep_assert_held(&dev_priv->irq_lock);

	dev_priv->pm_ier &= ~disable_mask;
	__gen6_mask_pm_irq(dev_priv, disable_mask);
	I915_WRITE(gen6_pm_ier(dev_priv), dev_priv->pm_ier);
	/* though a barrier is missing here, but don't really need a one */
}

void gen11_reset_rps_interrupts(struct drm_i915_private *dev_priv)
{
	spin_lock_irq(&dev_priv->irq_lock);

	while (gen11_reset_one_iir(dev_priv, 0, GEN11_GTPM))
		;

	dev_priv->gt_pm.rps.pm_iir = 0;

	spin_unlock_irq(&dev_priv->irq_lock);
}

void gen6_reset_rps_interrupts(struct drm_i915_private *dev_priv)
{
	spin_lock_irq(&dev_priv->irq_lock);
	gen6_reset_pm_iir(dev_priv, GEN6_PM_RPS_EVENTS);
	dev_priv->gt_pm.rps.pm_iir = 0;
	spin_unlock_irq(&dev_priv->irq_lock);
}

void gen6_enable_rps_interrupts(struct drm_i915_private *dev_priv)
{
	struct intel_rps *rps = &dev_priv->gt_pm.rps;

	if (READ_ONCE(rps->interrupts_enabled))
		return;

	spin_lock_irq(&dev_priv->irq_lock);
	WARN_ON_ONCE(rps->pm_iir);

	if (INTEL_GEN(dev_priv) >= 11)
		WARN_ON_ONCE(gen11_reset_one_iir(dev_priv, 0, GEN11_GTPM));
	else
		WARN_ON_ONCE(I915_READ(gen6_pm_iir(dev_priv)) & dev_priv->pm_rps_events);

	rps->interrupts_enabled = true;
	gen6_enable_pm_irq(dev_priv, dev_priv->pm_rps_events);

	spin_unlock_irq(&dev_priv->irq_lock);
}

void gen6_disable_rps_interrupts(struct drm_i915_private *dev_priv)
{
	struct intel_rps *rps = &dev_priv->gt_pm.rps;

	if (!READ_ONCE(rps->interrupts_enabled))
		return;

	spin_lock_irq(&dev_priv->irq_lock);
	rps->interrupts_enabled = false;

	I915_WRITE(GEN6_PMINTRMSK, gen6_sanitize_rps_pm_mask(dev_priv, ~0u));

	gen6_disable_pm_irq(dev_priv, GEN6_PM_RPS_EVENTS);

	spin_unlock_irq(&dev_priv->irq_lock);
	synchronize_irq(dev_priv->drm.irq);

	/* Now that we will not be generating any more work, flush any
	 * outstanding tasks. As we are called on the RPS idle path,
	 * we will reset the GPU to minimum frequencies, so the current
	 * state of the worker can be discarded.
	 */
	cancel_work_sync(&rps->work);
	if (INTEL_GEN(dev_priv) >= 11)
		gen11_reset_rps_interrupts(dev_priv);
	else
		gen6_reset_rps_interrupts(dev_priv);
}

void gen9_reset_guc_interrupts(struct drm_i915_private *dev_priv)
{
	assert_rpm_wakelock_held(dev_priv);

	spin_lock_irq(&dev_priv->irq_lock);
	gen6_reset_pm_iir(dev_priv, dev_priv->pm_guc_events);
	spin_unlock_irq(&dev_priv->irq_lock);
}

void gen9_enable_guc_interrupts(struct drm_i915_private *dev_priv)
{
	assert_rpm_wakelock_held(dev_priv);

	spin_lock_irq(&dev_priv->irq_lock);
	if (!dev_priv->guc.interrupts_enabled) {
		WARN_ON_ONCE(I915_READ(gen6_pm_iir(dev_priv)) &
				       dev_priv->pm_guc_events);
		dev_priv->guc.interrupts_enabled = true;
		gen6_enable_pm_irq(dev_priv, dev_priv->pm_guc_events);
	}
	spin_unlock_irq(&dev_priv->irq_lock);
}

void gen9_disable_guc_interrupts(struct drm_i915_private *dev_priv)
{
	assert_rpm_wakelock_held(dev_priv);

	spin_lock_irq(&dev_priv->irq_lock);
	dev_priv->guc.interrupts_enabled = false;

	gen6_disable_pm_irq(dev_priv, dev_priv->pm_guc_events);

	spin_unlock_irq(&dev_priv->irq_lock);
	synchronize_irq(dev_priv->drm.irq);

	gen9_reset_guc_interrupts(dev_priv);
}

/**
 * bdw_update_port_irq - update DE port interrupt
 * @dev_priv: driver private
 * @interrupt_mask: mask of interrupt bits to update
 * @enabled_irq_mask: mask of interrupt bits to enable
 */
static void bdw_update_port_irq(struct drm_i915_private *dev_priv,
				u32 interrupt_mask,
				u32 enabled_irq_mask)
{
	u32 new_val;
	u32 old_val;

	lockdep_assert_held(&dev_priv->irq_lock);

	WARN_ON(enabled_irq_mask & ~interrupt_mask);

	if (WARN_ON(!intel_irqs_enabled(dev_priv)))
		return;

	old_val = I915_READ(GEN8_DE_PORT_IMR);

	new_val = old_val;
	new_val &= ~interrupt_mask;
	new_val |= (~enabled_irq_mask & interrupt_mask);

	if (new_val != old_val) {
		I915_WRITE(GEN8_DE_PORT_IMR, new_val);
		POSTING_READ(GEN8_DE_PORT_IMR);
	}
}

/**
 * bdw_update_pipe_irq - update DE pipe interrupt
 * @dev_priv: driver private
 * @pipe: pipe whose interrupt to update
 * @interrupt_mask: mask of interrupt bits to update
 * @enabled_irq_mask: mask of interrupt bits to enable
 */
void bdw_update_pipe_irq(struct drm_i915_private *dev_priv,
			 enum pipe pipe,
			 u32 interrupt_mask,
			 u32 enabled_irq_mask)
{
	u32 new_val;

	lockdep_assert_held(&dev_priv->irq_lock);

	WARN_ON(enabled_irq_mask & ~interrupt_mask);

	if (WARN_ON(!intel_irqs_enabled(dev_priv)))
		return;

	new_val = dev_priv->de_irq_mask[pipe];
	new_val &= ~interrupt_mask;
	new_val |= (~enabled_irq_mask & interrupt_mask);

	if (new_val != dev_priv->de_irq_mask[pipe]) {
		dev_priv->de_irq_mask[pipe] = new_val;
		I915_WRITE(GEN8_DE_PIPE_IMR(pipe), dev_priv->de_irq_mask[pipe]);
		POSTING_READ(GEN8_DE_PIPE_IMR(pipe));
	}
}

/**
 * ibx_display_interrupt_update - update SDEIMR
 * @dev_priv: driver private
 * @interrupt_mask: mask of interrupt bits to update
 * @enabled_irq_mask: mask of interrupt bits to enable
 */
void ibx_display_interrupt_update(struct drm_i915_private *dev_priv,
				  u32 interrupt_mask,
				  u32 enabled_irq_mask)
{
	u32 sdeimr = I915_READ(SDEIMR);
	sdeimr &= ~interrupt_mask;
	sdeimr |= (~enabled_irq_mask & interrupt_mask);

	WARN_ON(enabled_irq_mask & ~interrupt_mask);

	lockdep_assert_held(&dev_priv->irq_lock);

	if (WARN_ON(!intel_irqs_enabled(dev_priv)))
		return;

	I915_WRITE(SDEIMR, sdeimr);
	POSTING_READ(SDEIMR);
}

u32 i915_pipestat_enable_mask(struct drm_i915_private *dev_priv,
			      enum pipe pipe)
{
	u32 status_mask = dev_priv->pipestat_irq_mask[pipe];
	u32 enable_mask = status_mask << 16;

	lockdep_assert_held(&dev_priv->irq_lock);

	if (INTEL_GEN(dev_priv) < 5)
		goto out;

	/*
	 * On pipe A we don't support the PSR interrupt yet,
	 * on pipe B and C the same bit MBZ.
	 */
	if (WARN_ON_ONCE(status_mask & PIPE_A_PSR_STATUS_VLV))
		return 0;
	/*
	 * On pipe B and C we don't support the PSR interrupt yet, on pipe
	 * A the same bit is for perf counters which we don't use either.
	 */
	if (WARN_ON_ONCE(status_mask & PIPE_B_PSR_STATUS_VLV))
		return 0;

	enable_mask &= ~(PIPE_FIFO_UNDERRUN_STATUS |
			 SPRITE0_FLIP_DONE_INT_EN_VLV |
			 SPRITE1_FLIP_DONE_INT_EN_VLV);
	if (status_mask & SPRITE0_FLIP_DONE_INT_STATUS_VLV)
		enable_mask |= SPRITE0_FLIP_DONE_INT_EN_VLV;
	if (status_mask & SPRITE1_FLIP_DONE_INT_STATUS_VLV)
		enable_mask |= SPRITE1_FLIP_DONE_INT_EN_VLV;

out:
	WARN_ONCE(enable_mask & ~PIPESTAT_INT_ENABLE_MASK ||
		  status_mask & ~PIPESTAT_INT_STATUS_MASK,
		  "pipe %c: enable_mask=0x%x, status_mask=0x%x\n",
		  pipe_name(pipe), enable_mask, status_mask);

	return enable_mask;
}

void i915_enable_pipestat(struct drm_i915_private *dev_priv,
			  enum pipe pipe, u32 status_mask)
{
	i915_reg_t reg = PIPESTAT(pipe);
	u32 enable_mask;

	WARN_ONCE(status_mask & ~PIPESTAT_INT_STATUS_MASK,
		  "pipe %c: status_mask=0x%x\n",
		  pipe_name(pipe), status_mask);

	lockdep_assert_held(&dev_priv->irq_lock);
	WARN_ON(!intel_irqs_enabled(dev_priv));

	if ((dev_priv->pipestat_irq_mask[pipe] & status_mask) == status_mask)
		return;

	dev_priv->pipestat_irq_mask[pipe] |= status_mask;
	enable_mask = i915_pipestat_enable_mask(dev_priv, pipe);

	I915_WRITE(reg, enable_mask | status_mask);
	POSTING_READ(reg);
}

void i915_disable_pipestat(struct drm_i915_private *dev_priv,
			   enum pipe pipe, u32 status_mask)
{
	i915_reg_t reg = PIPESTAT(pipe);
	u32 enable_mask;

	WARN_ONCE(status_mask & ~PIPESTAT_INT_STATUS_MASK,
		  "pipe %c: status_mask=0x%x\n",
		  pipe_name(pipe), status_mask);

	lockdep_assert_held(&dev_priv->irq_lock);
	WARN_ON(!intel_irqs_enabled(dev_priv));

	if ((dev_priv->pipestat_irq_mask[pipe] & status_mask) == 0)
		return;

	dev_priv->pipestat_irq_mask[pipe] &= ~status_mask;
	enable_mask = i915_pipestat_enable_mask(dev_priv, pipe);

	I915_WRITE(reg, enable_mask | status_mask);
	POSTING_READ(reg);
}

/**
 * i915_enable_asle_pipestat - enable ASLE pipestat for OpRegion
 * @dev_priv: i915 device private
 */
static void i915_enable_asle_pipestat(struct drm_i915_private *dev_priv)
{
	if (!dev_priv->opregion.asle || !IS_MOBILE(dev_priv))
		return;

	spin_lock_irq(&dev_priv->irq_lock);

	i915_enable_pipestat(dev_priv, PIPE_B, PIPE_LEGACY_BLC_EVENT_STATUS);
	if (INTEL_GEN(dev_priv) >= 4)
		i915_enable_pipestat(dev_priv, PIPE_A,
				     PIPE_LEGACY_BLC_EVENT_STATUS);

	spin_unlock_irq(&dev_priv->irq_lock);
}

/*
 * This timing diagram depicts the video signal in and
 * around the vertical blanking period.
 *
 * Assumptions about the fictitious mode used in this example:
 *  vblank_start >= 3
 *  vsync_start = vblank_start + 1
 *  vsync_end = vblank_start + 2
 *  vtotal = vblank_start + 3
 *
 *           start of vblank:
 *           latch double buffered registers
 *           increment frame counter (ctg+)
 *           generate start of vblank interrupt (gen4+)
 *           |
 *           |          frame start:
 *           |          generate frame start interrupt (aka. vblank interrupt) (gmch)
 *           |          may be shifted forward 1-3 extra lines via PIPECONF
 *           |          |
 *           |          |  start of vsync:
 *           |          |  generate vsync interrupt
 *           |          |  |
 * ___xxxx___    ___xxxx___    ___xxxx___    ___xxxx___    ___xxxx___    ___xxxx
 *       .   \hs/   .      \hs/          \hs/          \hs/   .      \hs/
 * ----va---> <-----------------vb--------------------> <--------va-------------
 *       |          |       <----vs----->                     |
 * -vbs-----> <---vbs+1---> <---vbs+2---> <-----0-----> <-----1-----> <-----2--- (scanline counter gen2)
 * -vbs-2---> <---vbs-1---> <---vbs-----> <---vbs+1---> <---vbs+2---> <-----0--- (scanline counter gen3+)
 * -vbs-2---> <---vbs-2---> <---vbs-1---> <---vbs-----> <---vbs+1---> <---vbs+2- (scanline counter hsw+ hdmi)
 *       |          |                                         |
 *       last visible pixel                                   first visible pixel
 *                  |                                         increment frame counter (gen3/4)
 *                  pixel counter = vblank_start * htotal     pixel counter = 0 (gen3/4)
 *
 * x  = horizontal active
 * _  = horizontal blanking
 * hs = horizontal sync
 * va = vertical active
 * vb = vertical blanking
 * vs = vertical sync
 * vbs = vblank_start (number)
 *
 * Summary:
 * - most events happen at the start of horizontal sync
 * - frame start happens at the start of horizontal blank, 1-4 lines
 *   (depending on PIPECONF settings) after the start of vblank
 * - gen3/4 pixel and frame counter are synchronized with the start
 *   of horizontal active on the first line of vertical active
 */

/* Called from drm generic code, passed a 'crtc', which
 * we use as a pipe index
 */
static u32 i915_get_vblank_counter(struct drm_device *dev, unsigned int pipe)
{
	struct drm_i915_private *dev_priv = to_i915(dev);
	i915_reg_t high_frame, low_frame;
	u32 high1, high2, low, pixel, vbl_start, hsync_start, htotal;
	const struct drm_display_mode *mode = &dev->vblank[pipe].hwmode;
	unsigned long irqflags;

	htotal = mode->crtc_htotal;
	hsync_start = mode->crtc_hsync_start;
	vbl_start = mode->crtc_vblank_start;
	if (mode->flags & DRM_MODE_FLAG_INTERLACE)
		vbl_start = DIV_ROUND_UP(vbl_start, 2);

	/* Convert to pixel count */
	vbl_start *= htotal;

	/* Start of vblank event occurs at start of hsync */
	vbl_start -= htotal - hsync_start;

	high_frame = PIPEFRAME(pipe);
	low_frame = PIPEFRAMEPIXEL(pipe);

	spin_lock_irqsave(&dev_priv->uncore.lock, irqflags);

	/*
	 * High & low register fields aren't synchronized, so make sure
	 * we get a low value that's stable across two reads of the high
	 * register.
	 */
	do {
		high1 = I915_READ_FW(high_frame) & PIPE_FRAME_HIGH_MASK;
		low   = I915_READ_FW(low_frame);
		high2 = I915_READ_FW(high_frame) & PIPE_FRAME_HIGH_MASK;
	} while (high1 != high2);

	spin_unlock_irqrestore(&dev_priv->uncore.lock, irqflags);

	high1 >>= PIPE_FRAME_HIGH_SHIFT;
	pixel = low & PIPE_PIXEL_MASK;
	low >>= PIPE_FRAME_LOW_SHIFT;

	/*
	 * The frame counter increments at beginning of active.
	 * Cook up a vblank counter by also checking the pixel
	 * counter against vblank start.
	 */
	return (((high1 << 8) | low) + (pixel >= vbl_start)) & 0xffffff;
}

static u32 g4x_get_vblank_counter(struct drm_device *dev, unsigned int pipe)
{
	struct drm_i915_private *dev_priv = to_i915(dev);

	return I915_READ(PIPE_FRMCOUNT_G4X(pipe));
}

/*
 * On certain encoders on certain platforms, pipe
 * scanline register will not work to get the scanline,
 * since the timings are driven from the PORT or issues
 * with scanline register updates.
 * This function will use Framestamp and current
 * timestamp registers to calculate the scanline.
 */
static u32 __intel_get_crtc_scanline_from_timestamp(struct intel_crtc *crtc)
{
	struct drm_i915_private *dev_priv = to_i915(crtc->base.dev);
	struct drm_vblank_crtc *vblank =
		&crtc->base.dev->vblank[drm_crtc_index(&crtc->base)];
	const struct drm_display_mode *mode = &vblank->hwmode;
	u32 vblank_start = mode->crtc_vblank_start;
	u32 vtotal = mode->crtc_vtotal;
	u32 htotal = mode->crtc_htotal;
	u32 clock = mode->crtc_clock;
	u32 scanline, scan_prev_time, scan_curr_time, scan_post_time;

	/*
	 * To avoid the race condition where we might cross into the
	 * next vblank just between the PIPE_FRMTMSTMP and TIMESTAMP_CTR
	 * reads. We make sure we read PIPE_FRMTMSTMP and TIMESTAMP_CTR
	 * during the same frame.
	 */
	do {
		/*
		 * This field provides read back of the display
		 * pipe frame time stamp. The time stamp value
		 * is sampled at every start of vertical blank.
		 */
		scan_prev_time = I915_READ_FW(PIPE_FRMTMSTMP(crtc->pipe));

		/*
		 * The TIMESTAMP_CTR register has the current
		 * time stamp value.
		 */
		scan_curr_time = I915_READ_FW(IVB_TIMESTAMP_CTR);

		scan_post_time = I915_READ_FW(PIPE_FRMTMSTMP(crtc->pipe));
	} while (scan_post_time != scan_prev_time);

	scanline = div_u64(mul_u32_u32(scan_curr_time - scan_prev_time,
					clock), 1000 * htotal);
	scanline = min(scanline, vtotal - 1);
	scanline = (scanline + vblank_start) % vtotal;

	return scanline;
}

/* I915_READ_FW, only for fast reads of display block, no need for forcewake etc. */
static int __intel_get_crtc_scanline(struct intel_crtc *crtc)
{
	struct drm_device *dev = crtc->base.dev;
	struct drm_i915_private *dev_priv = to_i915(dev);
	const struct drm_display_mode *mode;
	struct drm_vblank_crtc *vblank;
	enum pipe pipe = crtc->pipe;
	int position, vtotal;

	if (!crtc->active)
		return -1;

	vblank = &crtc->base.dev->vblank[drm_crtc_index(&crtc->base)];
	mode = &vblank->hwmode;

	if (mode->private_flags & I915_MODE_FLAG_GET_SCANLINE_FROM_TIMESTAMP)
		return __intel_get_crtc_scanline_from_timestamp(crtc);

	vtotal = mode->crtc_vtotal;
	if (mode->flags & DRM_MODE_FLAG_INTERLACE)
		vtotal /= 2;

	if (IS_GEN(dev_priv, 2))
		position = I915_READ_FW(PIPEDSL(pipe)) & DSL_LINEMASK_GEN2;
	else
		position = I915_READ_FW(PIPEDSL(pipe)) & DSL_LINEMASK_GEN3;

	/*
	 * On HSW, the DSL reg (0x70000) appears to return 0 if we
	 * read it just before the start of vblank.  So try it again
	 * so we don't accidentally end up spanning a vblank frame
	 * increment, causing the pipe_update_end() code to squak at us.
	 *
	 * The nature of this problem means we can't simply check the ISR
	 * bit and return the vblank start value; nor can we use the scanline
	 * debug register in the transcoder as it appears to have the same
	 * problem.  We may need to extend this to include other platforms,
	 * but so far testing only shows the problem on HSW.
	 */
	if (HAS_DDI(dev_priv) && !position) {
		int i, temp;

		for (i = 0; i < 100; i++) {
			udelay(1);
			temp = I915_READ_FW(PIPEDSL(pipe)) & DSL_LINEMASK_GEN3;
			if (temp != position) {
				position = temp;
				break;
			}
		}
	}

	/*
	 * See update_scanline_offset() for the details on the
	 * scanline_offset adjustment.
	 */
	return (position + crtc->scanline_offset) % vtotal;
}

static bool i915_get_crtc_scanoutpos(struct drm_device *dev, unsigned int pipe,
				     bool in_vblank_irq, int *vpos, int *hpos,
				     ktime_t *stime, ktime_t *etime,
				     const struct drm_display_mode *mode)
{
	struct drm_i915_private *dev_priv = to_i915(dev);
	struct intel_crtc *intel_crtc = intel_get_crtc_for_pipe(dev_priv,
								pipe);
	int position;
	int vbl_start, vbl_end, hsync_start, htotal, vtotal;
	unsigned long irqflags;

	if (WARN_ON(!mode->crtc_clock)) {
		DRM_DEBUG_DRIVER("trying to get scanoutpos for disabled "
				 "pipe %c\n", pipe_name(pipe));
		return false;
	}

	htotal = mode->crtc_htotal;
	hsync_start = mode->crtc_hsync_start;
	vtotal = mode->crtc_vtotal;
	vbl_start = mode->crtc_vblank_start;
	vbl_end = mode->crtc_vblank_end;

	if (mode->flags & DRM_MODE_FLAG_INTERLACE) {
		vbl_start = DIV_ROUND_UP(vbl_start, 2);
		vbl_end /= 2;
		vtotal /= 2;
	}

	/*
	 * Lock uncore.lock, as we will do multiple timing critical raw
	 * register reads, potentially with preemption disabled, so the
	 * following code must not block on uncore.lock.
	 */
	spin_lock_irqsave(&dev_priv->uncore.lock, irqflags);

	/* preempt_disable_rt() should go right here in PREEMPT_RT patchset. */

	/* Get optional system timestamp before query. */
	if (stime)
		*stime = ktime_get();

	if (IS_GEN(dev_priv, 2) || IS_G4X(dev_priv) || INTEL_GEN(dev_priv) >= 5) {
		/* No obvious pixelcount register. Only query vertical
		 * scanout position from Display scan line register.
		 */
		position = __intel_get_crtc_scanline(intel_crtc);
	} else {
		/* Have access to pixelcount since start of frame.
		 * We can split this into vertical and horizontal
		 * scanout position.
		 */
		position = (I915_READ_FW(PIPEFRAMEPIXEL(pipe)) & PIPE_PIXEL_MASK) >> PIPE_PIXEL_SHIFT;

		/* convert to pixel counts */
		vbl_start *= htotal;
		vbl_end *= htotal;
		vtotal *= htotal;

		/*
		 * In interlaced modes, the pixel counter counts all pixels,
		 * so one field will have htotal more pixels. In order to avoid
		 * the reported position from jumping backwards when the pixel
		 * counter is beyond the length of the shorter field, just
		 * clamp the position the length of the shorter field. This
		 * matches how the scanline counter based position works since
		 * the scanline counter doesn't count the two half lines.
		 */
		if (position >= vtotal)
			position = vtotal - 1;

		/*
		 * Start of vblank interrupt is triggered at start of hsync,
		 * just prior to the first active line of vblank. However we
		 * consider lines to start at the leading edge of horizontal
		 * active. So, should we get here before we've crossed into
		 * the horizontal active of the first line in vblank, we would
		 * not set the DRM_SCANOUTPOS_INVBL flag. In order to fix that,
		 * always add htotal-hsync_start to the current pixel position.
		 */
		position = (position + htotal - hsync_start) % vtotal;
	}

	/* Get optional system timestamp after query. */
	if (etime)
		*etime = ktime_get();

	/* preempt_enable_rt() should go right here in PREEMPT_RT patchset. */

	spin_unlock_irqrestore(&dev_priv->uncore.lock, irqflags);

	/*
	 * While in vblank, position will be negative
	 * counting up towards 0 at vbl_end. And outside
	 * vblank, position will be positive counting
	 * up since vbl_end.
	 */
	if (position >= vbl_start)
		position -= vbl_end;
	else
		position += vtotal - vbl_end;

	if (IS_GEN(dev_priv, 2) || IS_G4X(dev_priv) || INTEL_GEN(dev_priv) >= 5) {
		*vpos = position;
		*hpos = 0;
	} else {
		*vpos = position / htotal;
		*hpos = position - (*vpos * htotal);
	}

	return true;
}

int intel_get_crtc_scanline(struct intel_crtc *crtc)
{
	struct drm_i915_private *dev_priv = to_i915(crtc->base.dev);
	unsigned long irqflags;
	int position;

	spin_lock_irqsave(&dev_priv->uncore.lock, irqflags);
	position = __intel_get_crtc_scanline(crtc);
	spin_unlock_irqrestore(&dev_priv->uncore.lock, irqflags);

	return position;
}

static void ironlake_rps_change_irq_handler(struct drm_i915_private *dev_priv)
{
	u32 busy_up, busy_down, max_avg, min_avg;
	u8 new_delay;

	spin_lock(&mchdev_lock);

	I915_WRITE16(MEMINTRSTS, I915_READ(MEMINTRSTS));

	new_delay = dev_priv->ips.cur_delay;

	I915_WRITE16(MEMINTRSTS, MEMINT_EVAL_CHG);
	busy_up = I915_READ(RCPREVBSYTUPAVG);
	busy_down = I915_READ(RCPREVBSYTDNAVG);
	max_avg = I915_READ(RCBMAXAVG);
	min_avg = I915_READ(RCBMINAVG);

	/* Handle RCS change request from hw */
	if (busy_up > max_avg) {
		if (dev_priv->ips.cur_delay != dev_priv->ips.max_delay)
			new_delay = dev_priv->ips.cur_delay - 1;
		if (new_delay < dev_priv->ips.max_delay)
			new_delay = dev_priv->ips.max_delay;
	} else if (busy_down < min_avg) {
		if (dev_priv->ips.cur_delay != dev_priv->ips.min_delay)
			new_delay = dev_priv->ips.cur_delay + 1;
		if (new_delay > dev_priv->ips.min_delay)
			new_delay = dev_priv->ips.min_delay;
	}

	if (ironlake_set_drps(dev_priv, new_delay))
		dev_priv->ips.cur_delay = new_delay;

	spin_unlock(&mchdev_lock);

	return;
}

static void notify_ring(struct intel_engine_cs *engine)
{
	const u32 seqno = intel_engine_get_seqno(engine);
	struct i915_request *rq = NULL;
	struct task_struct *tsk = NULL;
	struct intel_wait *wait;

	if (unlikely(!engine->breadcrumbs.irq_armed))
		return;

	rcu_read_lock();

	spin_lock(&engine->breadcrumbs.irq_lock);
	wait = engine->breadcrumbs.irq_wait;
	if (wait) {
		/*
		 * We use a callback from the dma-fence to submit
		 * requests after waiting on our own requests. To
		 * ensure minimum delay in queuing the next request to
		 * hardware, signal the fence now rather than wait for
		 * the signaler to be woken up. We still wake up the
		 * waiter in order to handle the irq-seqno coherency
		 * issues (we may receive the interrupt before the
		 * seqno is written, see __i915_request_irq_complete())
		 * and to handle coalescing of multiple seqno updates
		 * and many waiters.
		 */
		if (i915_seqno_passed(seqno, wait->seqno)) {
			struct i915_request *waiter = wait->request;

			if (waiter &&
			    !i915_request_signaled(waiter) &&
			    intel_wait_check_request(wait, waiter))
				rq = i915_request_get(waiter);

			tsk = wait->tsk;
		}

		engine->breadcrumbs.irq_count++;
	} else {
		if (engine->breadcrumbs.irq_armed)
			__intel_engine_disarm_breadcrumbs(engine);
	}
	spin_unlock(&engine->breadcrumbs.irq_lock);

	if (rq) {
		spin_lock(&rq->lock);
		dma_fence_signal_locked(&rq->fence);
		GEM_BUG_ON(!i915_request_completed(rq));
		spin_unlock(&rq->lock);

		i915_request_put(rq);
	}

	if (tsk && tsk->state & TASK_NORMAL)
		wake_up_process(tsk);

	rcu_read_unlock();

	trace_intel_engine_notify(engine, wait);
}

static void vlv_c0_read(struct drm_i915_private *dev_priv,
			struct intel_rps_ei *ei)
{
	ei->ktime = ktime_get_raw();
	ei->render_c0 = I915_READ(VLV_RENDER_C0_COUNT);
	ei->media_c0 = I915_READ(VLV_MEDIA_C0_COUNT);
}

void gen6_rps_reset_ei(struct drm_i915_private *dev_priv)
{
	memset(&dev_priv->gt_pm.rps.ei, 0, sizeof(dev_priv->gt_pm.rps.ei));
}

static u32 vlv_wa_c0_ei(struct drm_i915_private *dev_priv, u32 pm_iir)
{
	struct intel_rps *rps = &dev_priv->gt_pm.rps;
	const struct intel_rps_ei *prev = &rps->ei;
	struct intel_rps_ei now;
	u32 events = 0;

	if ((pm_iir & GEN6_PM_RP_UP_EI_EXPIRED) == 0)
		return 0;

	vlv_c0_read(dev_priv, &now);

	if (prev->ktime) {
		u64 time, c0;
		u32 render, media;

		time = ktime_us_delta(now.ktime, prev->ktime);

		time *= dev_priv->czclk_freq;

		/* Workload can be split between render + media,
		 * e.g. SwapBuffers being blitted in X after being rendered in
		 * mesa. To account for this we need to combine both engines
		 * into our activity counter.
		 */
		render = now.render_c0 - prev->render_c0;
		media = now.media_c0 - prev->media_c0;
		c0 = max(render, media);
		c0 *= 1000 * 100 << 8; /* to usecs and scale to threshold% */

		if (c0 > time * rps->power.up_threshold)
			events = GEN6_PM_RP_UP_THRESHOLD;
		else if (c0 < time * rps->power.down_threshold)
			events = GEN6_PM_RP_DOWN_THRESHOLD;
	}

	rps->ei = now;
	return events;
}

static void gen6_pm_rps_work(struct work_struct *work)
{
	struct drm_i915_private *dev_priv =
		container_of(work, struct drm_i915_private, gt_pm.rps.work);
	struct intel_rps *rps = &dev_priv->gt_pm.rps;
	bool client_boost = false;
	int new_delay, adj, min, max;
	u32 pm_iir = 0;

	spin_lock_irq(&dev_priv->irq_lock);
	if (rps->interrupts_enabled) {
		pm_iir = fetch_and_zero(&rps->pm_iir);
		client_boost = atomic_read(&rps->num_waiters);
	}
	spin_unlock_irq(&dev_priv->irq_lock);

	/* Make sure we didn't queue anything we're not going to process. */
	WARN_ON(pm_iir & ~dev_priv->pm_rps_events);
	if ((pm_iir & dev_priv->pm_rps_events) == 0 && !client_boost)
		goto out;

	mutex_lock(&dev_priv->pcu_lock);

	pm_iir |= vlv_wa_c0_ei(dev_priv, pm_iir);

	adj = rps->last_adj;
	new_delay = rps->cur_freq;
	min = rps->min_freq_softlimit;
	max = rps->max_freq_softlimit;
	if (client_boost)
		max = rps->max_freq;
	if (client_boost && new_delay < rps->boost_freq) {
		new_delay = rps->boost_freq;
		adj = 0;
	} else if (pm_iir & GEN6_PM_RP_UP_THRESHOLD) {
		if (adj > 0)
			adj *= 2;
		else /* CHV needs even encode values */
			adj = IS_CHERRYVIEW(dev_priv) ? 2 : 1;

		if (new_delay >= rps->max_freq_softlimit)
			adj = 0;
	} else if (client_boost) {
		adj = 0;
	} else if (pm_iir & GEN6_PM_RP_DOWN_TIMEOUT) {
		if (rps->cur_freq > rps->efficient_freq)
			new_delay = rps->efficient_freq;
		else if (rps->cur_freq > rps->min_freq_softlimit)
			new_delay = rps->min_freq_softlimit;
		adj = 0;
	} else if (pm_iir & GEN6_PM_RP_DOWN_THRESHOLD) {
		if (adj < 0)
			adj *= 2;
		else /* CHV needs even encode values */
			adj = IS_CHERRYVIEW(dev_priv) ? -2 : -1;

		if (new_delay <= rps->min_freq_softlimit)
			adj = 0;
	} else { /* unknown event */
		adj = 0;
	}

	rps->last_adj = adj;

	/* sysfs frequency interfaces may have snuck in while servicing the
	 * interrupt
	 */
	new_delay += adj;
	new_delay = clamp_t(int, new_delay, min, max);

	if (intel_set_rps(dev_priv, new_delay)) {
		DRM_DEBUG_DRIVER("Failed to set new GPU frequency\n");
		rps->last_adj = 0;
	}

	mutex_unlock(&dev_priv->pcu_lock);

out:
	/* Make sure not to corrupt PMIMR state used by ringbuffer on GEN6 */
	spin_lock_irq(&dev_priv->irq_lock);
	if (rps->interrupts_enabled)
		gen6_unmask_pm_irq(dev_priv, dev_priv->pm_rps_events);
	spin_unlock_irq(&dev_priv->irq_lock);
}


/**
 * ivybridge_parity_work - Workqueue called when a parity error interrupt
 * occurred.
 * @work: workqueue struct
 *
 * Doesn't actually do anything except notify userspace. As a consequence of
 * this event, userspace should try to remap the bad rows since statistically
 * it is likely the same row is more likely to go bad again.
 */
static void ivybridge_parity_work(struct work_struct *work)
{
	struct drm_i915_private *dev_priv =
		container_of(work, typeof(*dev_priv), l3_parity.error_work);
	u32 error_status, row, bank, subbank;
	char *parity_event[6];
	u32 misccpctl;
	u8 slice = 0;

	/* We must turn off DOP level clock gating to access the L3 registers.
	 * In order to prevent a get/put style interface, acquire struct mutex
	 * any time we access those registers.
	 */
	mutex_lock(&dev_priv->drm.struct_mutex);

	/* If we've screwed up tracking, just let the interrupt fire again */
	if (WARN_ON(!dev_priv->l3_parity.which_slice))
		goto out;

	misccpctl = I915_READ(GEN7_MISCCPCTL);
	I915_WRITE(GEN7_MISCCPCTL, misccpctl & ~GEN7_DOP_CLOCK_GATE_ENABLE);
	POSTING_READ(GEN7_MISCCPCTL);

	while ((slice = ffs(dev_priv->l3_parity.which_slice)) != 0) {
		i915_reg_t reg;

		slice--;
		if (WARN_ON_ONCE(slice >= NUM_L3_SLICES(dev_priv)))
			break;

		dev_priv->l3_parity.which_slice &= ~(1<<slice);

		reg = GEN7_L3CDERRST1(slice);

		error_status = I915_READ(reg);
		row = GEN7_PARITY_ERROR_ROW(error_status);
		bank = GEN7_PARITY_ERROR_BANK(error_status);
		subbank = GEN7_PARITY_ERROR_SUBBANK(error_status);

		I915_WRITE(reg, GEN7_PARITY_ERROR_VALID | GEN7_L3CDERRST1_ENABLE);
		POSTING_READ(reg);

		parity_event[0] = I915_L3_PARITY_UEVENT "=1";
		parity_event[1] = kasprintf(GFP_KERNEL, "ROW=%d", row);
		parity_event[2] = kasprintf(GFP_KERNEL, "BANK=%d", bank);
		parity_event[3] = kasprintf(GFP_KERNEL, "SUBBANK=%d", subbank);
		parity_event[4] = kasprintf(GFP_KERNEL, "SLICE=%d", slice);
		parity_event[5] = NULL;

		kobject_uevent_env(&dev_priv->drm.primary->kdev->kobj,
				   KOBJ_CHANGE, parity_event);

		DRM_DEBUG("Parity error: Slice = %d, Row = %d, Bank = %d, Sub bank = %d.\n",
			  slice, row, bank, subbank);

		kfree(parity_event[4]);
		kfree(parity_event[3]);
		kfree(parity_event[2]);
		kfree(parity_event[1]);
	}

	I915_WRITE(GEN7_MISCCPCTL, misccpctl);

out:
	WARN_ON(dev_priv->l3_parity.which_slice);
	spin_lock_irq(&dev_priv->irq_lock);
	gen5_enable_gt_irq(dev_priv, GT_PARITY_ERROR(dev_priv));
	spin_unlock_irq(&dev_priv->irq_lock);

	mutex_unlock(&dev_priv->drm.struct_mutex);
}

static void ivybridge_parity_error_irq_handler(struct drm_i915_private *dev_priv,
					       u32 iir)
{
	if (!HAS_L3_DPF(dev_priv))
		return;

	spin_lock(&dev_priv->irq_lock);
	gen5_disable_gt_irq(dev_priv, GT_PARITY_ERROR(dev_priv));
	spin_unlock(&dev_priv->irq_lock);

	iir &= GT_PARITY_ERROR(dev_priv);
	if (iir & GT_RENDER_L3_PARITY_ERROR_INTERRUPT_S1)
		dev_priv->l3_parity.which_slice |= 1 << 1;

	if (iir & GT_RENDER_L3_PARITY_ERROR_INTERRUPT)
		dev_priv->l3_parity.which_slice |= 1 << 0;

	queue_work(dev_priv->wq, &dev_priv->l3_parity.error_work);
}

static void ilk_gt_irq_handler(struct drm_i915_private *dev_priv,
			       u32 gt_iir)
{
	if (gt_iir & GT_RENDER_USER_INTERRUPT)
		notify_ring(dev_priv->engine[RCS]);
	if (gt_iir & ILK_BSD_USER_INTERRUPT)
		notify_ring(dev_priv->engine[VCS]);
}

static void snb_gt_irq_handler(struct drm_i915_private *dev_priv,
			       u32 gt_iir)
{
	if (gt_iir & GT_RENDER_USER_INTERRUPT)
		notify_ring(dev_priv->engine[RCS]);
	if (gt_iir & GT_BSD_USER_INTERRUPT)
		notify_ring(dev_priv->engine[VCS]);
	if (gt_iir & GT_BLT_USER_INTERRUPT)
		notify_ring(dev_priv->engine[BCS]);

	if (gt_iir & (GT_BLT_CS_ERROR_INTERRUPT |
		      GT_BSD_CS_ERROR_INTERRUPT |
		      GT_RENDER_CS_MASTER_ERROR_INTERRUPT))
		DRM_DEBUG("Command parser error, gt_iir 0x%08x\n", gt_iir);

	if (gt_iir & GT_PARITY_ERROR(dev_priv))
		ivybridge_parity_error_irq_handler(dev_priv, gt_iir);
}

static void
gen8_cs_irq_handler(struct intel_engine_cs *engine, u32 iir)
{
	bool tasklet = false;

	if (iir & GT_CONTEXT_SWITCH_INTERRUPT)
		tasklet = true;

	if (iir & GT_RENDER_USER_INTERRUPT) {
		notify_ring(engine);
		tasklet |= USES_GUC_SUBMISSION(engine->i915);
	}

	if (tasklet)
		tasklet_hi_schedule(&engine->execlists.tasklet);
}

static void gen8_gt_irq_ack(struct drm_i915_private *i915,
			    u32 master_ctl, u32 gt_iir[4])
{
	void __iomem * const regs = i915->regs;

#define GEN8_GT_IRQS (GEN8_GT_RCS_IRQ | \
		      GEN8_GT_BCS_IRQ | \
		      GEN8_GT_VCS1_IRQ | \
		      GEN8_GT_VCS2_IRQ | \
		      GEN8_GT_VECS_IRQ | \
		      GEN8_GT_PM_IRQ | \
		      GEN8_GT_GUC_IRQ)

	if (master_ctl & (GEN8_GT_RCS_IRQ | GEN8_GT_BCS_IRQ)) {
		gt_iir[0] = raw_reg_read(regs, GEN8_GT_IIR(0));
		if (likely(gt_iir[0]))
			raw_reg_write(regs, GEN8_GT_IIR(0), gt_iir[0]);
	}

	if (master_ctl & (GEN8_GT_VCS1_IRQ | GEN8_GT_VCS2_IRQ)) {
		gt_iir[1] = raw_reg_read(regs, GEN8_GT_IIR(1));
		if (likely(gt_iir[1]))
			raw_reg_write(regs, GEN8_GT_IIR(1), gt_iir[1]);
	}

	if (master_ctl & (GEN8_GT_PM_IRQ | GEN8_GT_GUC_IRQ)) {
		gt_iir[2] = raw_reg_read(regs, GEN8_GT_IIR(2));
		if (likely(gt_iir[2]))
			raw_reg_write(regs, GEN8_GT_IIR(2), gt_iir[2]);
	}

	if (master_ctl & GEN8_GT_VECS_IRQ) {
		gt_iir[3] = raw_reg_read(regs, GEN8_GT_IIR(3));
		if (likely(gt_iir[3]))
			raw_reg_write(regs, GEN8_GT_IIR(3), gt_iir[3]);
	}
}

static void gen8_gt_irq_handler(struct drm_i915_private *i915,
				u32 master_ctl, u32 gt_iir[4])
{
	if (master_ctl & (GEN8_GT_RCS_IRQ | GEN8_GT_BCS_IRQ)) {
		gen8_cs_irq_handler(i915->engine[RCS],
				    gt_iir[0] >> GEN8_RCS_IRQ_SHIFT);
		gen8_cs_irq_handler(i915->engine[BCS],
				    gt_iir[0] >> GEN8_BCS_IRQ_SHIFT);
	}

	if (master_ctl & (GEN8_GT_VCS1_IRQ | GEN8_GT_VCS2_IRQ)) {
		gen8_cs_irq_handler(i915->engine[VCS],
				    gt_iir[1] >> GEN8_VCS1_IRQ_SHIFT);
		gen8_cs_irq_handler(i915->engine[VCS2],
				    gt_iir[1] >> GEN8_VCS2_IRQ_SHIFT);
	}

	if (master_ctl & GEN8_GT_VECS_IRQ) {
		gen8_cs_irq_handler(i915->engine[VECS],
				    gt_iir[3] >> GEN8_VECS_IRQ_SHIFT);
	}

	if (master_ctl & (GEN8_GT_PM_IRQ | GEN8_GT_GUC_IRQ)) {
		gen6_rps_irq_handler(i915, gt_iir[2]);
		gen9_guc_irq_handler(i915, gt_iir[2]);
	}
}

static bool gen11_port_hotplug_long_detect(enum hpd_pin pin, u32 val)
{
	switch (pin) {
	case HPD_PORT_C:
		return val & GEN11_HOTPLUG_CTL_LONG_DETECT(PORT_TC1);
	case HPD_PORT_D:
		return val & GEN11_HOTPLUG_CTL_LONG_DETECT(PORT_TC2);
	case HPD_PORT_E:
		return val & GEN11_HOTPLUG_CTL_LONG_DETECT(PORT_TC3);
	case HPD_PORT_F:
		return val & GEN11_HOTPLUG_CTL_LONG_DETECT(PORT_TC4);
	default:
		return false;
	}
}

static bool bxt_port_hotplug_long_detect(enum hpd_pin pin, u32 val)
{
	switch (pin) {
	case HPD_PORT_A:
		return val & PORTA_HOTPLUG_LONG_DETECT;
	case HPD_PORT_B:
		return val & PORTB_HOTPLUG_LONG_DETECT;
	case HPD_PORT_C:
		return val & PORTC_HOTPLUG_LONG_DETECT;
	default:
		return false;
	}
}

static bool icp_ddi_port_hotplug_long_detect(enum hpd_pin pin, u32 val)
{
	switch (pin) {
	case HPD_PORT_A:
		return val & ICP_DDIA_HPD_LONG_DETECT;
	case HPD_PORT_B:
		return val & ICP_DDIB_HPD_LONG_DETECT;
	default:
		return false;
	}
}

static bool icp_tc_port_hotplug_long_detect(enum hpd_pin pin, u32 val)
{
	switch (pin) {
	case HPD_PORT_C:
		return val & ICP_TC_HPD_LONG_DETECT(PORT_TC1);
	case HPD_PORT_D:
		return val & ICP_TC_HPD_LONG_DETECT(PORT_TC2);
	case HPD_PORT_E:
		return val & ICP_TC_HPD_LONG_DETECT(PORT_TC3);
	case HPD_PORT_F:
		return val & ICP_TC_HPD_LONG_DETECT(PORT_TC4);
	default:
		return false;
	}
}

static bool spt_port_hotplug2_long_detect(enum hpd_pin pin, u32 val)
{
	switch (pin) {
	case HPD_PORT_E:
		return val & PORTE_HOTPLUG_LONG_DETECT;
	default:
		return false;
	}
}

static bool spt_port_hotplug_long_detect(enum hpd_pin pin, u32 val)
{
	switch (pin) {
	case HPD_PORT_A:
		return val & PORTA_HOTPLUG_LONG_DETECT;
	case HPD_PORT_B:
		return val & PORTB_HOTPLUG_LONG_DETECT;
	case HPD_PORT_C:
		return val & PORTC_HOTPLUG_LONG_DETECT;
	case HPD_PORT_D:
		return val & PORTD_HOTPLUG_LONG_DETECT;
	default:
		return false;
	}
}

static bool ilk_port_hotplug_long_detect(enum hpd_pin pin, u32 val)
{
	switch (pin) {
	case HPD_PORT_A:
		return val & DIGITAL_PORTA_HOTPLUG_LONG_DETECT;
	default:
		return false;
	}
}

static bool pch_port_hotplug_long_detect(enum hpd_pin pin, u32 val)
{
	switch (pin) {
	case HPD_PORT_B:
		return val & PORTB_HOTPLUG_LONG_DETECT;
	case HPD_PORT_C:
		return val & PORTC_HOTPLUG_LONG_DETECT;
	case HPD_PORT_D:
		return val & PORTD_HOTPLUG_LONG_DETECT;
	default:
		return false;
	}
}

static bool i9xx_port_hotplug_long_detect(enum hpd_pin pin, u32 val)
{
	switch (pin) {
	case HPD_PORT_B:
		return val & PORTB_HOTPLUG_INT_LONG_PULSE;
	case HPD_PORT_C:
		return val & PORTC_HOTPLUG_INT_LONG_PULSE;
	case HPD_PORT_D:
		return val & PORTD_HOTPLUG_INT_LONG_PULSE;
	default:
		return false;
	}
}

/*
 * Get a bit mask of pins that have triggered, and which ones may be long.
 * This can be called multiple times with the same masks to accumulate
 * hotplug detection results from several registers.
 *
 * Note that the caller is expected to zero out the masks initially.
 */
static void intel_get_hpd_pins(struct drm_i915_private *dev_priv,
			       u32 *pin_mask, u32 *long_mask,
			       u32 hotplug_trigger, u32 dig_hotplug_reg,
			       const u32 hpd[HPD_NUM_PINS],
			       bool long_pulse_detect(enum hpd_pin pin, u32 val))
{
	enum hpd_pin pin;

	for_each_hpd_pin(pin) {
		if ((hpd[pin] & hotplug_trigger) == 0)
			continue;

		*pin_mask |= BIT(pin);

		if (long_pulse_detect(pin, dig_hotplug_reg))
			*long_mask |= BIT(pin);
	}

	DRM_DEBUG_DRIVER("hotplug event received, stat 0x%08x, dig 0x%08x, pins 0x%08x, long 0x%08x\n",
			 hotplug_trigger, dig_hotplug_reg, *pin_mask, *long_mask);

}

static void gmbus_irq_handler(struct drm_i915_private *dev_priv)
{
	wake_up_all(&dev_priv->gmbus_wait_queue);
}

static void dp_aux_irq_handler(struct drm_i915_private *dev_priv)
{
	wake_up_all(&dev_priv->gmbus_wait_queue);
}

#if defined(CONFIG_DEBUG_FS)
static void display_pipe_crc_irq_handler(struct drm_i915_private *dev_priv,
					 enum pipe pipe,
					 u32 crc0, u32 crc1,
					 u32 crc2, u32 crc3,
					 u32 crc4)
{
	struct intel_pipe_crc *pipe_crc = &dev_priv->pipe_crc[pipe];
	struct intel_crtc *crtc = intel_get_crtc_for_pipe(dev_priv, pipe);
	u32 crcs[5];

	spin_lock(&pipe_crc->lock);
	/*
	 * For some not yet identified reason, the first CRC is
	 * bonkers. So let's just wait for the next vblank and read
	 * out the buggy result.
	 *
	 * On GEN8+ sometimes the second CRC is bonkers as well, so
	 * don't trust that one either.
	 */
	if (pipe_crc->skipped <= 0 ||
	    (INTEL_GEN(dev_priv) >= 8 && pipe_crc->skipped == 1)) {
		pipe_crc->skipped++;
		spin_unlock(&pipe_crc->lock);
		return;
	}
	spin_unlock(&pipe_crc->lock);

	crcs[0] = crc0;
	crcs[1] = crc1;
	crcs[2] = crc2;
	crcs[3] = crc3;
	crcs[4] = crc4;
	drm_crtc_add_crc_entry(&crtc->base, true,
				drm_crtc_accurate_vblank_count(&crtc->base),
				crcs);
}
#else
static inline void
display_pipe_crc_irq_handler(struct drm_i915_private *dev_priv,
			     enum pipe pipe,
			     u32 crc0, u32 crc1,
			     u32 crc2, u32 crc3,
			     u32 crc4) {}
#endif


static void hsw_pipe_crc_irq_handler(struct drm_i915_private *dev_priv,
				     enum pipe pipe)
{
	display_pipe_crc_irq_handler(dev_priv, pipe,
				     I915_READ(PIPE_CRC_RES_1_IVB(pipe)),
				     0, 0, 0, 0);
}

static void ivb_pipe_crc_irq_handler(struct drm_i915_private *dev_priv,
				     enum pipe pipe)
{
	display_pipe_crc_irq_handler(dev_priv, pipe,
				     I915_READ(PIPE_CRC_RES_1_IVB(pipe)),
				     I915_READ(PIPE_CRC_RES_2_IVB(pipe)),
				     I915_READ(PIPE_CRC_RES_3_IVB(pipe)),
				     I915_READ(PIPE_CRC_RES_4_IVB(pipe)),
				     I915_READ(PIPE_CRC_RES_5_IVB(pipe)));
}

static void i9xx_pipe_crc_irq_handler(struct drm_i915_private *dev_priv,
				      enum pipe pipe)
{
	u32 res1, res2;

	if (INTEL_GEN(dev_priv) >= 3)
		res1 = I915_READ(PIPE_CRC_RES_RES1_I915(pipe));
	else
		res1 = 0;

	if (INTEL_GEN(dev_priv) >= 5 || IS_G4X(dev_priv))
		res2 = I915_READ(PIPE_CRC_RES_RES2_G4X(pipe));
	else
		res2 = 0;

	display_pipe_crc_irq_handler(dev_priv, pipe,
				     I915_READ(PIPE_CRC_RES_RED(pipe)),
				     I915_READ(PIPE_CRC_RES_GREEN(pipe)),
				     I915_READ(PIPE_CRC_RES_BLUE(pipe)),
				     res1, res2);
}

/* The RPS events need forcewake, so we add them to a work queue and mask their
 * IMR bits until the work is done. Other interrupts can be processed without
 * the work queue. */
static void gen6_rps_irq_handler(struct drm_i915_private *dev_priv, u32 pm_iir)
{
	struct intel_rps *rps = &dev_priv->gt_pm.rps;

	if (pm_iir & dev_priv->pm_rps_events) {
		spin_lock(&dev_priv->irq_lock);
		gen6_mask_pm_irq(dev_priv, pm_iir & dev_priv->pm_rps_events);
		if (rps->interrupts_enabled) {
			rps->pm_iir |= pm_iir & dev_priv->pm_rps_events;
			schedule_work(&rps->work);
		}
		spin_unlock(&dev_priv->irq_lock);
	}

	if (INTEL_GEN(dev_priv) >= 8)
		return;

	if (HAS_VEBOX(dev_priv)) {
		if (pm_iir & PM_VEBOX_USER_INTERRUPT)
			notify_ring(dev_priv->engine[VECS]);

		if (pm_iir & PM_VEBOX_CS_ERROR_INTERRUPT)
			DRM_DEBUG("Command parser error, pm_iir 0x%08x\n", pm_iir);
	}
}

static void gen9_guc_irq_handler(struct drm_i915_private *dev_priv, u32 gt_iir)
{
	if (gt_iir & GEN9_GUC_TO_HOST_INT_EVENT)
		intel_guc_to_host_event_handler(&dev_priv->guc);
}

static void i9xx_pipestat_irq_reset(struct drm_i915_private *dev_priv)
{
	enum pipe pipe;

	for_each_pipe(dev_priv, pipe) {
		I915_WRITE(PIPESTAT(pipe),
			   PIPESTAT_INT_STATUS_MASK |
			   PIPE_FIFO_UNDERRUN_STATUS);

		dev_priv->pipestat_irq_mask[pipe] = 0;
	}
}

static void i9xx_pipestat_irq_ack(struct drm_i915_private *dev_priv,
				  u32 iir, u32 pipe_stats[I915_MAX_PIPES])
{
	int pipe;

	spin_lock(&dev_priv->irq_lock);

	if (!dev_priv->display_irqs_enabled) {
		spin_unlock(&dev_priv->irq_lock);
		return;
	}

	for_each_pipe(dev_priv, pipe) {
		i915_reg_t reg;
		u32 status_mask, enable_mask, iir_bit = 0;

		/*
		 * PIPESTAT bits get signalled even when the interrupt is
		 * disabled with the mask bits, and some of the status bits do
		 * not generate interrupts at all (like the underrun bit). Hence
		 * we need to be careful that we only handle what we want to
		 * handle.
		 */

		/* fifo underruns are filterered in the underrun handler. */
		status_mask = PIPE_FIFO_UNDERRUN_STATUS;

		switch (pipe) {
		case PIPE_A:
			iir_bit = I915_DISPLAY_PIPE_A_EVENT_INTERRUPT;
			break;
		case PIPE_B:
			iir_bit = I915_DISPLAY_PIPE_B_EVENT_INTERRUPT;
			break;
		case PIPE_C:
			iir_bit = I915_DISPLAY_PIPE_C_EVENT_INTERRUPT;
			break;
		}
		if (iir & iir_bit)
			status_mask |= dev_priv->pipestat_irq_mask[pipe];

		if (!status_mask)
			continue;

		reg = PIPESTAT(pipe);
		pipe_stats[pipe] = I915_READ(reg) & status_mask;
		enable_mask = i915_pipestat_enable_mask(dev_priv, pipe);

		/*
		 * Clear the PIPE*STAT regs before the IIR
		 *
		 * Toggle the enable bits to make sure we get an
		 * edge in the ISR pipe event bit if we don't clear
		 * all the enabled status bits. Otherwise the edge
		 * triggered IIR on i965/g4x wouldn't notice that
		 * an interrupt is still pending.
		 */
		if (pipe_stats[pipe]) {
			I915_WRITE(reg, pipe_stats[pipe]);
			I915_WRITE(reg, enable_mask);
		}
	}
	spin_unlock(&dev_priv->irq_lock);
}

static void i8xx_pipestat_irq_handler(struct drm_i915_private *dev_priv,
				      u16 iir, u32 pipe_stats[I915_MAX_PIPES])
{
	enum pipe pipe;

	for_each_pipe(dev_priv, pipe) {
		if (pipe_stats[pipe] & PIPE_VBLANK_INTERRUPT_STATUS)
			drm_handle_vblank(&dev_priv->drm, pipe);

		if (pipe_stats[pipe] & PIPE_CRC_DONE_INTERRUPT_STATUS)
			i9xx_pipe_crc_irq_handler(dev_priv, pipe);

		if (pipe_stats[pipe] & PIPE_FIFO_UNDERRUN_STATUS)
			intel_cpu_fifo_underrun_irq_handler(dev_priv, pipe);
	}
}

static void i915_pipestat_irq_handler(struct drm_i915_private *dev_priv,
				      u32 iir, u32 pipe_stats[I915_MAX_PIPES])
{
	bool blc_event = false;
	enum pipe pipe;

	for_each_pipe(dev_priv, pipe) {
		if (pipe_stats[pipe] & PIPE_VBLANK_INTERRUPT_STATUS)
			drm_handle_vblank(&dev_priv->drm, pipe);

		if (pipe_stats[pipe] & PIPE_LEGACY_BLC_EVENT_STATUS)
			blc_event = true;

		if (pipe_stats[pipe] & PIPE_CRC_DONE_INTERRUPT_STATUS)
			i9xx_pipe_crc_irq_handler(dev_priv, pipe);

		if (pipe_stats[pipe] & PIPE_FIFO_UNDERRUN_STATUS)
			intel_cpu_fifo_underrun_irq_handler(dev_priv, pipe);
	}

	if (blc_event || (iir & I915_ASLE_INTERRUPT))
		intel_opregion_asle_intr(dev_priv);
}

static void i965_pipestat_irq_handler(struct drm_i915_private *dev_priv,
				      u32 iir, u32 pipe_stats[I915_MAX_PIPES])
{
	bool blc_event = false;
	enum pipe pipe;

	for_each_pipe(dev_priv, pipe) {
		if (pipe_stats[pipe] & PIPE_START_VBLANK_INTERRUPT_STATUS)
			drm_handle_vblank(&dev_priv->drm, pipe);

		if (pipe_stats[pipe] & PIPE_LEGACY_BLC_EVENT_STATUS)
			blc_event = true;

		if (pipe_stats[pipe] & PIPE_CRC_DONE_INTERRUPT_STATUS)
			i9xx_pipe_crc_irq_handler(dev_priv, pipe);

		if (pipe_stats[pipe] & PIPE_FIFO_UNDERRUN_STATUS)
			intel_cpu_fifo_underrun_irq_handler(dev_priv, pipe);
	}

	if (blc_event || (iir & I915_ASLE_INTERRUPT))
		intel_opregion_asle_intr(dev_priv);

	if (pipe_stats[0] & PIPE_GMBUS_INTERRUPT_STATUS)
		gmbus_irq_handler(dev_priv);
}

static void valleyview_pipestat_irq_handler(struct drm_i915_private *dev_priv,
					    u32 pipe_stats[I915_MAX_PIPES])
{
	enum pipe pipe;

	for_each_pipe(dev_priv, pipe) {
		if (pipe_stats[pipe] & PIPE_START_VBLANK_INTERRUPT_STATUS)
			drm_handle_vblank(&dev_priv->drm, pipe);

		if (pipe_stats[pipe] & PIPE_CRC_DONE_INTERRUPT_STATUS)
			i9xx_pipe_crc_irq_handler(dev_priv, pipe);

		if (pipe_stats[pipe] & PIPE_FIFO_UNDERRUN_STATUS)
			intel_cpu_fifo_underrun_irq_handler(dev_priv, pipe);
	}

	if (pipe_stats[0] & PIPE_GMBUS_INTERRUPT_STATUS)
		gmbus_irq_handler(dev_priv);
}

static u32 i9xx_hpd_irq_ack(struct drm_i915_private *dev_priv)
{
	u32 hotplug_status = 0, hotplug_status_mask;
	int i;

	if (IS_G4X(dev_priv) ||
	    IS_VALLEYVIEW(dev_priv) || IS_CHERRYVIEW(dev_priv))
		hotplug_status_mask = HOTPLUG_INT_STATUS_G4X |
			DP_AUX_CHANNEL_MASK_INT_STATUS_G4X;
	else
		hotplug_status_mask = HOTPLUG_INT_STATUS_I915;

	/*
	 * We absolutely have to clear all the pending interrupt
	 * bits in PORT_HOTPLUG_STAT. Otherwise the ISR port
	 * interrupt bit won't have an edge, and the i965/g4x
	 * edge triggered IIR will not notice that an interrupt
	 * is still pending. We can't use PORT_HOTPLUG_EN to
	 * guarantee the edge as the act of toggling the enable
	 * bits can itself generate a new hotplug interrupt :(
	 */
	for (i = 0; i < 10; i++) {
		u32 tmp = I915_READ(PORT_HOTPLUG_STAT) & hotplug_status_mask;

		if (tmp == 0)
			return hotplug_status;

		hotplug_status |= tmp;
		I915_WRITE(PORT_HOTPLUG_STAT, hotplug_status);
	}

	WARN_ONCE(1,
		  "PORT_HOTPLUG_STAT did not clear (0x%08x)\n",
		  I915_READ(PORT_HOTPLUG_STAT));

	return hotplug_status;
}

static void i9xx_hpd_irq_handler(struct drm_i915_private *dev_priv,
				 u32 hotplug_status)
{
	u32 pin_mask = 0, long_mask = 0;

	if (IS_G4X(dev_priv) || IS_VALLEYVIEW(dev_priv) ||
	    IS_CHERRYVIEW(dev_priv)) {
		u32 hotplug_trigger = hotplug_status & HOTPLUG_INT_STATUS_G4X;

		if (hotplug_trigger) {
			intel_get_hpd_pins(dev_priv, &pin_mask, &long_mask,
					   hotplug_trigger, hotplug_trigger,
					   hpd_status_g4x,
					   i9xx_port_hotplug_long_detect);

			intel_hpd_irq_handler(dev_priv, pin_mask, long_mask);
		}

		if (hotplug_status & DP_AUX_CHANNEL_MASK_INT_STATUS_G4X)
			dp_aux_irq_handler(dev_priv);
	} else {
		u32 hotplug_trigger = hotplug_status & HOTPLUG_INT_STATUS_I915;

		if (hotplug_trigger) {
			intel_get_hpd_pins(dev_priv, &pin_mask, &long_mask,
					   hotplug_trigger, hotplug_trigger,
					   hpd_status_i915,
					   i9xx_port_hotplug_long_detect);
			intel_hpd_irq_handler(dev_priv, pin_mask, long_mask);
		}
	}
}

static irqreturn_t valleyview_irq_handler(int irq, void *arg)
{
	struct drm_device *dev = arg;
	struct drm_i915_private *dev_priv = to_i915(dev);
	irqreturn_t ret = IRQ_NONE;

	if (!intel_irqs_enabled(dev_priv))
		return IRQ_NONE;

	/* IRQs are synced during runtime_suspend, we don't require a wakeref */
	disable_rpm_wakeref_asserts(dev_priv);

	do {
		u32 iir, gt_iir, pm_iir;
		u32 pipe_stats[I915_MAX_PIPES] = {};
		u32 hotplug_status = 0;
		u32 ier = 0;

		gt_iir = I915_READ(GTIIR);
		pm_iir = I915_READ(GEN6_PMIIR);
		iir = I915_READ(VLV_IIR);

		if (gt_iir == 0 && pm_iir == 0 && iir == 0)
			break;

		ret = IRQ_HANDLED;

		/*
		 * Theory on interrupt generation, based on empirical evidence:
		 *
		 * x = ((VLV_IIR & VLV_IER) ||
		 *      (((GT_IIR & GT_IER) || (GEN6_PMIIR & GEN6_PMIER)) &&
		 *       (VLV_MASTER_IER & MASTER_INTERRUPT_ENABLE)));
		 *
		 * A CPU interrupt will only be raised when 'x' has a 0->1 edge.
		 * Hence we clear MASTER_INTERRUPT_ENABLE and VLV_IER to
		 * guarantee the CPU interrupt will be raised again even if we
		 * don't end up clearing all the VLV_IIR, GT_IIR, GEN6_PMIIR
		 * bits this time around.
		 */
		I915_WRITE(VLV_MASTER_IER, 0);
		ier = I915_READ(VLV_IER);
		I915_WRITE(VLV_IER, 0);

		if (gt_iir)
			I915_WRITE(GTIIR, gt_iir);
		if (pm_iir)
			I915_WRITE(GEN6_PMIIR, pm_iir);

		if (iir & I915_DISPLAY_PORT_INTERRUPT)
			hotplug_status = i9xx_hpd_irq_ack(dev_priv);

		/* Call regardless, as some status bits might not be
		 * signalled in iir */
		i9xx_pipestat_irq_ack(dev_priv, iir, pipe_stats);

		if (iir & (I915_LPE_PIPE_A_INTERRUPT |
			   I915_LPE_PIPE_B_INTERRUPT))
			intel_lpe_audio_irq_handler(dev_priv);

		/*
		 * VLV_IIR is single buffered, and reflects the level
		 * from PIPESTAT/PORT_HOTPLUG_STAT, hence clear it last.
		 */
		if (iir)
			I915_WRITE(VLV_IIR, iir);

		I915_WRITE(VLV_IER, ier);
		I915_WRITE(VLV_MASTER_IER, MASTER_INTERRUPT_ENABLE);

		if (gt_iir)
			snb_gt_irq_handler(dev_priv, gt_iir);
		if (pm_iir)
			gen6_rps_irq_handler(dev_priv, pm_iir);

		if (hotplug_status)
			i9xx_hpd_irq_handler(dev_priv, hotplug_status);

		valleyview_pipestat_irq_handler(dev_priv, pipe_stats);
	} while (0);

	enable_rpm_wakeref_asserts(dev_priv);

	return ret;
}

static irqreturn_t cherryview_irq_handler(int irq, void *arg)
{
	struct drm_device *dev = arg;
	struct drm_i915_private *dev_priv = to_i915(dev);
	irqreturn_t ret = IRQ_NONE;

	if (!intel_irqs_enabled(dev_priv))
		return IRQ_NONE;

	/* IRQs are synced during runtime_suspend, we don't require a wakeref */
	disable_rpm_wakeref_asserts(dev_priv);

	do {
		u32 master_ctl, iir;
		u32 pipe_stats[I915_MAX_PIPES] = {};
		u32 hotplug_status = 0;
		u32 gt_iir[4];
		u32 ier = 0;

		master_ctl = I915_READ(GEN8_MASTER_IRQ) & ~GEN8_MASTER_IRQ_CONTROL;
		iir = I915_READ(VLV_IIR);

		if (master_ctl == 0 && iir == 0)
			break;

		ret = IRQ_HANDLED;

		/*
		 * Theory on interrupt generation, based on empirical evidence:
		 *
		 * x = ((VLV_IIR & VLV_IER) ||
		 *      ((GEN8_MASTER_IRQ & ~GEN8_MASTER_IRQ_CONTROL) &&
		 *       (GEN8_MASTER_IRQ & GEN8_MASTER_IRQ_CONTROL)));
		 *
		 * A CPU interrupt will only be raised when 'x' has a 0->1 edge.
		 * Hence we clear GEN8_MASTER_IRQ_CONTROL and VLV_IER to
		 * guarantee the CPU interrupt will be raised again even if we
		 * don't end up clearing all the VLV_IIR and GEN8_MASTER_IRQ_CONTROL
		 * bits this time around.
		 */
		I915_WRITE(GEN8_MASTER_IRQ, 0);
		ier = I915_READ(VLV_IER);
		I915_WRITE(VLV_IER, 0);

		gen8_gt_irq_ack(dev_priv, master_ctl, gt_iir);

		if (iir & I915_DISPLAY_PORT_INTERRUPT)
			hotplug_status = i9xx_hpd_irq_ack(dev_priv);

		/* Call regardless, as some status bits might not be
		 * signalled in iir */
		i9xx_pipestat_irq_ack(dev_priv, iir, pipe_stats);

		if (iir & (I915_LPE_PIPE_A_INTERRUPT |
			   I915_LPE_PIPE_B_INTERRUPT |
			   I915_LPE_PIPE_C_INTERRUPT))
			intel_lpe_audio_irq_handler(dev_priv);

		/*
		 * VLV_IIR is single buffered, and reflects the level
		 * from PIPESTAT/PORT_HOTPLUG_STAT, hence clear it last.
		 */
		if (iir)
			I915_WRITE(VLV_IIR, iir);

		I915_WRITE(VLV_IER, ier);
		I915_WRITE(GEN8_MASTER_IRQ, GEN8_MASTER_IRQ_CONTROL);

		gen8_gt_irq_handler(dev_priv, master_ctl, gt_iir);

		if (hotplug_status)
			i9xx_hpd_irq_handler(dev_priv, hotplug_status);

		valleyview_pipestat_irq_handler(dev_priv, pipe_stats);
	} while (0);

	enable_rpm_wakeref_asserts(dev_priv);

	return ret;
}

static void ibx_hpd_irq_handler(struct drm_i915_private *dev_priv,
				u32 hotplug_trigger,
				const u32 hpd[HPD_NUM_PINS])
{
	u32 dig_hotplug_reg, pin_mask = 0, long_mask = 0;

	/*
	 * Somehow the PCH doesn't seem to really ack the interrupt to the CPU
	 * unless we touch the hotplug register, even if hotplug_trigger is
	 * zero. Not acking leads to "The master control interrupt lied (SDE)!"
	 * errors.
	 */
	dig_hotplug_reg = I915_READ(PCH_PORT_HOTPLUG);
	if (!hotplug_trigger) {
		u32 mask = PORTA_HOTPLUG_STATUS_MASK |
			PORTD_HOTPLUG_STATUS_MASK |
			PORTC_HOTPLUG_STATUS_MASK |
			PORTB_HOTPLUG_STATUS_MASK;
		dig_hotplug_reg &= ~mask;
	}

	I915_WRITE(PCH_PORT_HOTPLUG, dig_hotplug_reg);
	if (!hotplug_trigger)
		return;

	intel_get_hpd_pins(dev_priv, &pin_mask, &long_mask, hotplug_trigger,
			   dig_hotplug_reg, hpd,
			   pch_port_hotplug_long_detect);

	intel_hpd_irq_handler(dev_priv, pin_mask, long_mask);
}

static void ibx_irq_handler(struct drm_i915_private *dev_priv, u32 pch_iir)
{
	int pipe;
	u32 hotplug_trigger = pch_iir & SDE_HOTPLUG_MASK;

	ibx_hpd_irq_handler(dev_priv, hotplug_trigger, hpd_ibx);

	if (pch_iir & SDE_AUDIO_POWER_MASK) {
		int port = ffs((pch_iir & SDE_AUDIO_POWER_MASK) >>
			       SDE_AUDIO_POWER_SHIFT);
		DRM_DEBUG_DRIVER("PCH audio power change on port %d\n",
				 port_name(port));
	}

	if (pch_iir & SDE_AUX_MASK)
		dp_aux_irq_handler(dev_priv);

	if (pch_iir & SDE_GMBUS)
		gmbus_irq_handler(dev_priv);

	if (pch_iir & SDE_AUDIO_HDCP_MASK)
		DRM_DEBUG_DRIVER("PCH HDCP audio interrupt\n");

	if (pch_iir & SDE_AUDIO_TRANS_MASK)
		DRM_DEBUG_DRIVER("PCH transcoder audio interrupt\n");

	if (pch_iir & SDE_POISON)
		DRM_ERROR("PCH poison interrupt\n");

	if (pch_iir & SDE_FDI_MASK)
		for_each_pipe(dev_priv, pipe)
			DRM_DEBUG_DRIVER("  pipe %c FDI IIR: 0x%08x\n",
					 pipe_name(pipe),
					 I915_READ(FDI_RX_IIR(pipe)));

	if (pch_iir & (SDE_TRANSB_CRC_DONE | SDE_TRANSA_CRC_DONE))
		DRM_DEBUG_DRIVER("PCH transcoder CRC done interrupt\n");

	if (pch_iir & (SDE_TRANSB_CRC_ERR | SDE_TRANSA_CRC_ERR))
		DRM_DEBUG_DRIVER("PCH transcoder CRC error interrupt\n");

	if (pch_iir & SDE_TRANSA_FIFO_UNDER)
		intel_pch_fifo_underrun_irq_handler(dev_priv, PIPE_A);

	if (pch_iir & SDE_TRANSB_FIFO_UNDER)
		intel_pch_fifo_underrun_irq_handler(dev_priv, PIPE_B);
}

static void ivb_err_int_handler(struct drm_i915_private *dev_priv)
{
	u32 err_int = I915_READ(GEN7_ERR_INT);
	enum pipe pipe;

	if (err_int & ERR_INT_POISON)
		DRM_ERROR("Poison interrupt\n");

	for_each_pipe(dev_priv, pipe) {
		if (err_int & ERR_INT_FIFO_UNDERRUN(pipe))
			intel_cpu_fifo_underrun_irq_handler(dev_priv, pipe);

		if (err_int & ERR_INT_PIPE_CRC_DONE(pipe)) {
			if (IS_IVYBRIDGE(dev_priv))
				ivb_pipe_crc_irq_handler(dev_priv, pipe);
			else
				hsw_pipe_crc_irq_handler(dev_priv, pipe);
		}
	}

	I915_WRITE(GEN7_ERR_INT, err_int);
}

static void cpt_serr_int_handler(struct drm_i915_private *dev_priv)
{
	u32 serr_int = I915_READ(SERR_INT);
	enum pipe pipe;

	if (serr_int & SERR_INT_POISON)
		DRM_ERROR("PCH poison interrupt\n");

	for_each_pipe(dev_priv, pipe)
		if (serr_int & SERR_INT_TRANS_FIFO_UNDERRUN(pipe))
			intel_pch_fifo_underrun_irq_handler(dev_priv, pipe);

	I915_WRITE(SERR_INT, serr_int);
}

static void cpt_irq_handler(struct drm_i915_private *dev_priv, u32 pch_iir)
{
	int pipe;
	u32 hotplug_trigger = pch_iir & SDE_HOTPLUG_MASK_CPT;

	ibx_hpd_irq_handler(dev_priv, hotplug_trigger, hpd_cpt);

	if (pch_iir & SDE_AUDIO_POWER_MASK_CPT) {
		int port = ffs((pch_iir & SDE_AUDIO_POWER_MASK_CPT) >>
			       SDE_AUDIO_POWER_SHIFT_CPT);
		DRM_DEBUG_DRIVER("PCH audio power change on port %c\n",
				 port_name(port));
	}

	if (pch_iir & SDE_AUX_MASK_CPT)
		dp_aux_irq_handler(dev_priv);

	if (pch_iir & SDE_GMBUS_CPT)
		gmbus_irq_handler(dev_priv);

	if (pch_iir & SDE_AUDIO_CP_REQ_CPT)
		DRM_DEBUG_DRIVER("Audio CP request interrupt\n");

	if (pch_iir & SDE_AUDIO_CP_CHG_CPT)
		DRM_DEBUG_DRIVER("Audio CP change interrupt\n");

	if (pch_iir & SDE_FDI_MASK_CPT)
		for_each_pipe(dev_priv, pipe)
			DRM_DEBUG_DRIVER("  pipe %c FDI IIR: 0x%08x\n",
					 pipe_name(pipe),
					 I915_READ(FDI_RX_IIR(pipe)));

	if (pch_iir & SDE_ERROR_CPT)
		cpt_serr_int_handler(dev_priv);
}

static void icp_irq_handler(struct drm_i915_private *dev_priv, u32 pch_iir)
{
	u32 ddi_hotplug_trigger = pch_iir & SDE_DDI_MASK_ICP;
	u32 tc_hotplug_trigger = pch_iir & SDE_TC_MASK_ICP;
	u32 pin_mask = 0, long_mask = 0;

	if (ddi_hotplug_trigger) {
		u32 dig_hotplug_reg;

		dig_hotplug_reg = I915_READ(SHOTPLUG_CTL_DDI);
		I915_WRITE(SHOTPLUG_CTL_DDI, dig_hotplug_reg);

		intel_get_hpd_pins(dev_priv, &pin_mask, &long_mask,
				   ddi_hotplug_trigger,
				   dig_hotplug_reg, hpd_icp,
				   icp_ddi_port_hotplug_long_detect);
	}

	if (tc_hotplug_trigger) {
		u32 dig_hotplug_reg;

		dig_hotplug_reg = I915_READ(SHOTPLUG_CTL_TC);
		I915_WRITE(SHOTPLUG_CTL_TC, dig_hotplug_reg);

		intel_get_hpd_pins(dev_priv, &pin_mask, &long_mask,
				   tc_hotplug_trigger,
				   dig_hotplug_reg, hpd_icp,
				   icp_tc_port_hotplug_long_detect);
	}

	if (pin_mask)
		intel_hpd_irq_handler(dev_priv, pin_mask, long_mask);

	if (pch_iir & SDE_GMBUS_ICP)
		gmbus_irq_handler(dev_priv);
}

static void spt_irq_handler(struct drm_i915_private *dev_priv, u32 pch_iir)
{
	u32 hotplug_trigger = pch_iir & SDE_HOTPLUG_MASK_SPT &
		~SDE_PORTE_HOTPLUG_SPT;
	u32 hotplug2_trigger = pch_iir & SDE_PORTE_HOTPLUG_SPT;
	u32 pin_mask = 0, long_mask = 0;

	if (hotplug_trigger) {
		u32 dig_hotplug_reg;

		dig_hotplug_reg = I915_READ(PCH_PORT_HOTPLUG);
		I915_WRITE(PCH_PORT_HOTPLUG, dig_hotplug_reg);

		intel_get_hpd_pins(dev_priv, &pin_mask, &long_mask,
				   hotplug_trigger, dig_hotplug_reg, hpd_spt,
				   spt_port_hotplug_long_detect);
	}

	if (hotplug2_trigger) {
		u32 dig_hotplug_reg;

		dig_hotplug_reg = I915_READ(PCH_PORT_HOTPLUG2);
		I915_WRITE(PCH_PORT_HOTPLUG2, dig_hotplug_reg);

		intel_get_hpd_pins(dev_priv, &pin_mask, &long_mask,
				   hotplug2_trigger, dig_hotplug_reg, hpd_spt,
				   spt_port_hotplug2_long_detect);
	}

	if (pin_mask)
		intel_hpd_irq_handler(dev_priv, pin_mask, long_mask);

	if (pch_iir & SDE_GMBUS_CPT)
		gmbus_irq_handler(dev_priv);
}

static void ilk_hpd_irq_handler(struct drm_i915_private *dev_priv,
				u32 hotplug_trigger,
				const u32 hpd[HPD_NUM_PINS])
{
	u32 dig_hotplug_reg, pin_mask = 0, long_mask = 0;

	dig_hotplug_reg = I915_READ(DIGITAL_PORT_HOTPLUG_CNTRL);
	I915_WRITE(DIGITAL_PORT_HOTPLUG_CNTRL, dig_hotplug_reg);

	intel_get_hpd_pins(dev_priv, &pin_mask, &long_mask, hotplug_trigger,
			   dig_hotplug_reg, hpd,
			   ilk_port_hotplug_long_detect);

	intel_hpd_irq_handler(dev_priv, pin_mask, long_mask);
}

static void ilk_display_irq_handler(struct drm_i915_private *dev_priv,
				    u32 de_iir)
{
	enum pipe pipe;
	u32 hotplug_trigger = de_iir & DE_DP_A_HOTPLUG;

	if (hotplug_trigger)
		ilk_hpd_irq_handler(dev_priv, hotplug_trigger, hpd_ilk);

	if (de_iir & DE_AUX_CHANNEL_A)
		dp_aux_irq_handler(dev_priv);

	if (de_iir & DE_GSE)
		intel_opregion_asle_intr(dev_priv);

	if (de_iir & DE_POISON)
		DRM_ERROR("Poison interrupt\n");

	for_each_pipe(dev_priv, pipe) {
		if (de_iir & DE_PIPE_VBLANK(pipe))
			drm_handle_vblank(&dev_priv->drm, pipe);

		if (de_iir & DE_PIPE_FIFO_UNDERRUN(pipe))
			intel_cpu_fifo_underrun_irq_handler(dev_priv, pipe);

		if (de_iir & DE_PIPE_CRC_DONE(pipe))
			i9xx_pipe_crc_irq_handler(dev_priv, pipe);
	}

	/* check event from PCH */
	if (de_iir & DE_PCH_EVENT) {
		u32 pch_iir = I915_READ(SDEIIR);

		if (HAS_PCH_CPT(dev_priv))
			cpt_irq_handler(dev_priv, pch_iir);
		else
			ibx_irq_handler(dev_priv, pch_iir);

		/* should clear PCH hotplug event before clear CPU irq */
		I915_WRITE(SDEIIR, pch_iir);
	}

	if (IS_GEN(dev_priv, 5) && de_iir & DE_PCU_EVENT)
		ironlake_rps_change_irq_handler(dev_priv);
}

static void ivb_display_irq_handler(struct drm_i915_private *dev_priv,
				    u32 de_iir)
{
	enum pipe pipe;
	u32 hotplug_trigger = de_iir & DE_DP_A_HOTPLUG_IVB;

	if (hotplug_trigger)
		ilk_hpd_irq_handler(dev_priv, hotplug_trigger, hpd_ivb);

	if (de_iir & DE_ERR_INT_IVB)
		ivb_err_int_handler(dev_priv);

	if (de_iir & DE_EDP_PSR_INT_HSW) {
		u32 psr_iir = I915_READ(EDP_PSR_IIR);

		intel_psr_irq_handler(dev_priv, psr_iir);
		I915_WRITE(EDP_PSR_IIR, psr_iir);
	}

	if (de_iir & DE_AUX_CHANNEL_A_IVB)
		dp_aux_irq_handler(dev_priv);

	if (de_iir & DE_GSE_IVB)
		intel_opregion_asle_intr(dev_priv);

	for_each_pipe(dev_priv, pipe) {
		if (de_iir & (DE_PIPE_VBLANK_IVB(pipe)))
			drm_handle_vblank(&dev_priv->drm, pipe);
	}

	/* check event from PCH */
	if (!HAS_PCH_NOP(dev_priv) && (de_iir & DE_PCH_EVENT_IVB)) {
		u32 pch_iir = I915_READ(SDEIIR);

		cpt_irq_handler(dev_priv, pch_iir);

		/* clear PCH hotplug event before clear CPU irq */
		I915_WRITE(SDEIIR, pch_iir);
	}
}

/*
 * To handle irqs with the minimum potential races with fresh interrupts, we:
 * 1 - Disable Master Interrupt Control.
 * 2 - Find the source(s) of the interrupt.
 * 3 - Clear the Interrupt Identity bits (IIR).
 * 4 - Process the interrupt(s) that had bits set in the IIRs.
 * 5 - Re-enable Master Interrupt Control.
 */
static irqreturn_t ironlake_irq_handler(int irq, void *arg)
{
	struct drm_device *dev = arg;
	struct drm_i915_private *dev_priv = to_i915(dev);
	u32 de_iir, gt_iir, de_ier, sde_ier = 0;
	irqreturn_t ret = IRQ_NONE;

	if (!intel_irqs_enabled(dev_priv))
		return IRQ_NONE;

	/* IRQs are synced during runtime_suspend, we don't require a wakeref */
	disable_rpm_wakeref_asserts(dev_priv);

	/* disable master interrupt before clearing iir  */
	de_ier = I915_READ(DEIER);
	I915_WRITE(DEIER, de_ier & ~DE_MASTER_IRQ_CONTROL);

	/* Disable south interrupts. We'll only write to SDEIIR once, so further
	 * interrupts will will be stored on its back queue, and then we'll be
	 * able to process them after we restore SDEIER (as soon as we restore
	 * it, we'll get an interrupt if SDEIIR still has something to process
	 * due to its back queue). */
	if (!HAS_PCH_NOP(dev_priv)) {
		sde_ier = I915_READ(SDEIER);
		I915_WRITE(SDEIER, 0);
	}

	/* Find, clear, then process each source of interrupt */

	gt_iir = I915_READ(GTIIR);
	if (gt_iir) {
		I915_WRITE(GTIIR, gt_iir);
		ret = IRQ_HANDLED;
		if (INTEL_GEN(dev_priv) >= 6)
			snb_gt_irq_handler(dev_priv, gt_iir);
		else
			ilk_gt_irq_handler(dev_priv, gt_iir);
	}

	de_iir = I915_READ(DEIIR);
	if (de_iir) {
		I915_WRITE(DEIIR, de_iir);
		ret = IRQ_HANDLED;
		if (INTEL_GEN(dev_priv) >= 7)
			ivb_display_irq_handler(dev_priv, de_iir);
		else
			ilk_display_irq_handler(dev_priv, de_iir);
	}

	if (INTEL_GEN(dev_priv) >= 6) {
		u32 pm_iir = I915_READ(GEN6_PMIIR);
		if (pm_iir) {
			I915_WRITE(GEN6_PMIIR, pm_iir);
			ret = IRQ_HANDLED;
			gen6_rps_irq_handler(dev_priv, pm_iir);
		}
	}

	I915_WRITE(DEIER, de_ier);
	if (!HAS_PCH_NOP(dev_priv))
		I915_WRITE(SDEIER, sde_ier);

	/* IRQs are synced during runtime_suspend, we don't require a wakeref */
	enable_rpm_wakeref_asserts(dev_priv);

	return ret;
}

static void bxt_hpd_irq_handler(struct drm_i915_private *dev_priv,
				u32 hotplug_trigger,
				const u32 hpd[HPD_NUM_PINS])
{
	u32 dig_hotplug_reg, pin_mask = 0, long_mask = 0;

	dig_hotplug_reg = I915_READ(PCH_PORT_HOTPLUG);
	I915_WRITE(PCH_PORT_HOTPLUG, dig_hotplug_reg);

	intel_get_hpd_pins(dev_priv, &pin_mask, &long_mask, hotplug_trigger,
			   dig_hotplug_reg, hpd,
			   bxt_port_hotplug_long_detect);

	intel_hpd_irq_handler(dev_priv, pin_mask, long_mask);
}

static void gen11_hpd_irq_handler(struct drm_i915_private *dev_priv, u32 iir)
{
	u32 pin_mask = 0, long_mask = 0;
	u32 trigger_tc = iir & GEN11_DE_TC_HOTPLUG_MASK;
	u32 trigger_tbt = iir & GEN11_DE_TBT_HOTPLUG_MASK;

	if (trigger_tc) {
		u32 dig_hotplug_reg;

		dig_hotplug_reg = I915_READ(GEN11_TC_HOTPLUG_CTL);
		I915_WRITE(GEN11_TC_HOTPLUG_CTL, dig_hotplug_reg);

		intel_get_hpd_pins(dev_priv, &pin_mask, &long_mask, trigger_tc,
				   dig_hotplug_reg, hpd_gen11,
				   gen11_port_hotplug_long_detect);
	}

	if (trigger_tbt) {
		u32 dig_hotplug_reg;

		dig_hotplug_reg = I915_READ(GEN11_TBT_HOTPLUG_CTL);
		I915_WRITE(GEN11_TBT_HOTPLUG_CTL, dig_hotplug_reg);

		intel_get_hpd_pins(dev_priv, &pin_mask, &long_mask, trigger_tbt,
				   dig_hotplug_reg, hpd_gen11,
				   gen11_port_hotplug_long_detect);
	}

	if (pin_mask)
		intel_hpd_irq_handler(dev_priv, pin_mask, long_mask);
	else
		DRM_ERROR("Unexpected DE HPD interrupt 0x%08x\n", iir);
}

static irqreturn_t
gen8_de_irq_handler(struct drm_i915_private *dev_priv, u32 master_ctl)
{
	irqreturn_t ret = IRQ_NONE;
	u32 iir;
	enum pipe pipe;

	if (master_ctl & GEN8_DE_MISC_IRQ) {
		iir = I915_READ(GEN8_DE_MISC_IIR);
		if (iir) {
			bool found = false;

			I915_WRITE(GEN8_DE_MISC_IIR, iir);
			ret = IRQ_HANDLED;

			if (iir & GEN8_DE_MISC_GSE) {
				intel_opregion_asle_intr(dev_priv);
				found = true;
			}

			if (iir & GEN8_DE_EDP_PSR) {
				u32 psr_iir = I915_READ(EDP_PSR_IIR);

				intel_psr_irq_handler(dev_priv, psr_iir);
				I915_WRITE(EDP_PSR_IIR, psr_iir);
				found = true;
			}

			if (!found)
				DRM_ERROR("Unexpected DE Misc interrupt\n");
		}
		else
			DRM_ERROR("The master control interrupt lied (DE MISC)!\n");
	}

	if (INTEL_GEN(dev_priv) >= 11 && (master_ctl & GEN11_DE_HPD_IRQ)) {
		iir = I915_READ(GEN11_DE_HPD_IIR);
		if (iir) {
			I915_WRITE(GEN11_DE_HPD_IIR, iir);
			ret = IRQ_HANDLED;
			gen11_hpd_irq_handler(dev_priv, iir);
		} else {
			DRM_ERROR("The master control interrupt lied, (DE HPD)!\n");
		}
	}

	if (master_ctl & GEN8_DE_PORT_IRQ) {
		iir = I915_READ(GEN8_DE_PORT_IIR);
		if (iir) {
			u32 tmp_mask;
			bool found = false;

			I915_WRITE(GEN8_DE_PORT_IIR, iir);
			ret = IRQ_HANDLED;

			tmp_mask = GEN8_AUX_CHANNEL_A;
			if (INTEL_GEN(dev_priv) >= 9)
				tmp_mask |= GEN9_AUX_CHANNEL_B |
					    GEN9_AUX_CHANNEL_C |
					    GEN9_AUX_CHANNEL_D;

			if (INTEL_GEN(dev_priv) >= 11)
				tmp_mask |= ICL_AUX_CHANNEL_E;

			if (IS_CNL_WITH_PORT_F(dev_priv) ||
			    INTEL_GEN(dev_priv) >= 11)
				tmp_mask |= CNL_AUX_CHANNEL_F;

			if (iir & tmp_mask) {
				dp_aux_irq_handler(dev_priv);
				found = true;
			}

			if (IS_GEN9_LP(dev_priv)) {
				tmp_mask = iir & BXT_DE_PORT_HOTPLUG_MASK;
				if (tmp_mask) {
					bxt_hpd_irq_handler(dev_priv, tmp_mask,
							    hpd_bxt);
					found = true;
				}
			} else if (IS_BROADWELL(dev_priv)) {
				tmp_mask = iir & GEN8_PORT_DP_A_HOTPLUG;
				if (tmp_mask) {
					ilk_hpd_irq_handler(dev_priv,
							    tmp_mask, hpd_bdw);
					found = true;
				}
			}

			if (IS_GEN9_LP(dev_priv) && (iir & BXT_DE_PORT_GMBUS)) {
				gmbus_irq_handler(dev_priv);
				found = true;
			}

			if (!found)
				DRM_ERROR("Unexpected DE Port interrupt\n");
		}
		else
			DRM_ERROR("The master control interrupt lied (DE PORT)!\n");
	}

	for_each_pipe(dev_priv, pipe) {
		u32 fault_errors;

		if (!(master_ctl & GEN8_DE_PIPE_IRQ(pipe)))
			continue;

		iir = I915_READ(GEN8_DE_PIPE_IIR(pipe));
		if (!iir) {
			DRM_ERROR("The master control interrupt lied (DE PIPE)!\n");
			continue;
		}

		ret = IRQ_HANDLED;
		I915_WRITE(GEN8_DE_PIPE_IIR(pipe), iir);

		if (iir & GEN8_PIPE_VBLANK)
			drm_handle_vblank(&dev_priv->drm, pipe);

		if (iir & GEN8_PIPE_CDCLK_CRC_DONE)
			hsw_pipe_crc_irq_handler(dev_priv, pipe);

		if (iir & GEN8_PIPE_FIFO_UNDERRUN)
			intel_cpu_fifo_underrun_irq_handler(dev_priv, pipe);

		fault_errors = iir;
		if (INTEL_GEN(dev_priv) >= 9)
			fault_errors &= GEN9_DE_PIPE_IRQ_FAULT_ERRORS;
		else
			fault_errors &= GEN8_DE_PIPE_IRQ_FAULT_ERRORS;

		if (fault_errors)
			DRM_ERROR("Fault errors on pipe %c: 0x%08x\n",
				  pipe_name(pipe),
				  fault_errors);
	}

	if (HAS_PCH_SPLIT(dev_priv) && !HAS_PCH_NOP(dev_priv) &&
	    master_ctl & GEN8_DE_PCH_IRQ) {
		/*
		 * FIXME(BDW): Assume for now that the new interrupt handling
		 * scheme also closed the SDE interrupt handling race we've seen
		 * on older pch-split platforms. But this needs testing.
		 */
		iir = I915_READ(SDEIIR);
		if (iir) {
			I915_WRITE(SDEIIR, iir);
			ret = IRQ_HANDLED;

			if (HAS_PCH_ICP(dev_priv))
				icp_irq_handler(dev_priv, iir);
			else if (HAS_PCH_SPT(dev_priv) ||
				 HAS_PCH_KBP(dev_priv) ||
				 HAS_PCH_CNP(dev_priv))
				spt_irq_handler(dev_priv, iir);
			else
				cpt_irq_handler(dev_priv, iir);
		} else {
			/*
			 * Like on previous PCH there seems to be something
			 * fishy going on with forwarding PCH interrupts.
			 */
			DRM_DEBUG_DRIVER("The master control interrupt lied (SDE)!\n");
		}
	}

	return ret;
}

static inline u32 gen8_master_intr_disable(void __iomem * const regs)
{
	raw_reg_write(regs, GEN8_MASTER_IRQ, 0);

	/*
	 * Now with master disabled, get a sample of level indications
	 * for this interrupt. Indications will be cleared on related acks.
	 * New indications can and will light up during processing,
	 * and will generate new interrupt after enabling master.
	 */
	return raw_reg_read(regs, GEN8_MASTER_IRQ);
}

static inline void gen8_master_intr_enable(void __iomem * const regs)
{
	raw_reg_write(regs, GEN8_MASTER_IRQ, GEN8_MASTER_IRQ_CONTROL);
}

static irqreturn_t gen8_irq_handler(int irq, void *arg)
{
	struct drm_i915_private *dev_priv = to_i915(arg);
	void __iomem * const regs = dev_priv->regs;
	u32 master_ctl;
	u32 gt_iir[4];

	if (!intel_irqs_enabled(dev_priv))
		return IRQ_NONE;

	master_ctl = gen8_master_intr_disable(regs);
	if (!master_ctl) {
		gen8_master_intr_enable(regs);
		return IRQ_NONE;
	}

	/* Find, clear, then process each source of interrupt */
	gen8_gt_irq_ack(dev_priv, master_ctl, gt_iir);

	/* IRQs are synced during runtime_suspend, we don't require a wakeref */
	if (master_ctl & ~GEN8_GT_IRQS) {
		disable_rpm_wakeref_asserts(dev_priv);
		gen8_de_irq_handler(dev_priv, master_ctl);
		enable_rpm_wakeref_asserts(dev_priv);
	}

	gen8_master_intr_enable(regs);

	gen8_gt_irq_handler(dev_priv, master_ctl, gt_iir);

	return IRQ_HANDLED;
}

static u32
gen11_gt_engine_identity(struct drm_i915_private * const i915,
			 const unsigned int bank, const unsigned int bit)
{
	void __iomem * const regs = i915->regs;
	u32 timeout_ts;
	u32 ident;

	lockdep_assert_held(&i915->irq_lock);

	raw_reg_write(regs, GEN11_IIR_REG_SELECTOR(bank), BIT(bit));

	/*
	 * NB: Specs do not specify how long to spin wait,
	 * so we do ~100us as an educated guess.
	 */
	timeout_ts = (local_clock() >> 10) + 100;
	do {
		ident = raw_reg_read(regs, GEN11_INTR_IDENTITY_REG(bank));
	} while (!(ident & GEN11_INTR_DATA_VALID) &&
		 !time_after32(local_clock() >> 10, timeout_ts));

	if (unlikely(!(ident & GEN11_INTR_DATA_VALID))) {
		DRM_ERROR("INTR_IDENTITY_REG%u:%u 0x%08x not valid!\n",
			  bank, bit, ident);
		return 0;
	}

	raw_reg_write(regs, GEN11_INTR_IDENTITY_REG(bank),
		      GEN11_INTR_DATA_VALID);

	return ident;
}

static void
gen11_other_irq_handler(struct drm_i915_private * const i915,
			const u8 instance, const u16 iir)
{
	if (instance == OTHER_GTPM_INSTANCE)
		return gen6_rps_irq_handler(i915, iir);

	WARN_ONCE(1, "unhandled other interrupt instance=0x%x, iir=0x%x\n",
		  instance, iir);
}

static void
gen11_engine_irq_handler(struct drm_i915_private * const i915,
			 const u8 class, const u8 instance, const u16 iir)
{
	struct intel_engine_cs *engine;

	if (instance <= MAX_ENGINE_INSTANCE)
		engine = i915->engine_class[class][instance];
	else
		engine = NULL;

	if (likely(engine))
		return gen8_cs_irq_handler(engine, iir);

	WARN_ONCE(1, "unhandled engine interrupt class=0x%x, instance=0x%x\n",
		  class, instance);
}

static void
gen11_gt_identity_handler(struct drm_i915_private * const i915,
			  const u32 identity)
{
	const u8 class = GEN11_INTR_ENGINE_CLASS(identity);
	const u8 instance = GEN11_INTR_ENGINE_INSTANCE(identity);
	const u16 intr = GEN11_INTR_ENGINE_INTR(identity);

	if (unlikely(!intr))
		return;

	if (class <= COPY_ENGINE_CLASS)
		return gen11_engine_irq_handler(i915, class, instance, intr);

	if (class == OTHER_CLASS)
		return gen11_other_irq_handler(i915, instance, intr);

	WARN_ONCE(1, "unknown interrupt class=0x%x, instance=0x%x, intr=0x%x\n",
		  class, instance, intr);
}

static void
gen11_gt_bank_handler(struct drm_i915_private * const i915,
		      const unsigned int bank)
{
	void __iomem * const regs = i915->regs;
	unsigned long intr_dw;
	unsigned int bit;

	lockdep_assert_held(&i915->irq_lock);

	intr_dw = raw_reg_read(regs, GEN11_GT_INTR_DW(bank));

	if (unlikely(!intr_dw)) {
		DRM_ERROR("GT_INTR_DW%u blank!\n", bank);
		return;
	}

	for_each_set_bit(bit, &intr_dw, 32) {
		const u32 ident = gen11_gt_engine_identity(i915,
							   bank, bit);

		gen11_gt_identity_handler(i915, ident);
	}

	/* Clear must be after shared has been served for engine */
	raw_reg_write(regs, GEN11_GT_INTR_DW(bank), intr_dw);
}

static void
gen11_gt_irq_handler(struct drm_i915_private * const i915,
		     const u32 master_ctl)
{
	unsigned int bank;

	spin_lock(&i915->irq_lock);

	for (bank = 0; bank < 2; bank++) {
		if (master_ctl & GEN11_GT_DW_IRQ(bank))
			gen11_gt_bank_handler(i915, bank);
	}

	spin_unlock(&i915->irq_lock);
}

static u32
gen11_gu_misc_irq_ack(struct drm_i915_private *dev_priv, const u32 master_ctl)
{
	void __iomem * const regs = dev_priv->regs;
	u32 iir;

	if (!(master_ctl & GEN11_GU_MISC_IRQ))
		return 0;

	iir = raw_reg_read(regs, GEN11_GU_MISC_IIR);
	if (likely(iir))
		raw_reg_write(regs, GEN11_GU_MISC_IIR, iir);

	return iir;
}

static void
gen11_gu_misc_irq_handler(struct drm_i915_private *dev_priv, const u32 iir)
{
	if (iir & GEN11_GU_MISC_GSE)
		intel_opregion_asle_intr(dev_priv);
}

static inline u32 gen11_master_intr_disable(void __iomem * const regs)
{
	raw_reg_write(regs, GEN11_GFX_MSTR_IRQ, 0);

	/*
	 * Now with master disabled, get a sample of level indications
	 * for this interrupt. Indications will be cleared on related acks.
	 * New indications can and will light up during processing,
	 * and will generate new interrupt after enabling master.
	 */
	return raw_reg_read(regs, GEN11_GFX_MSTR_IRQ);
}

static inline void gen11_master_intr_enable(void __iomem * const regs)
{
	raw_reg_write(regs, GEN11_GFX_MSTR_IRQ, GEN11_MASTER_IRQ);
}

static irqreturn_t gen11_irq_handler(int irq, void *arg)
{
	struct drm_i915_private * const i915 = to_i915(arg);
	void __iomem * const regs = i915->regs;
	u32 master_ctl;
	u32 gu_misc_iir;

	if (!intel_irqs_enabled(i915))
		return IRQ_NONE;

	master_ctl = gen11_master_intr_disable(regs);
	if (!master_ctl) {
		gen11_master_intr_enable(regs);
		return IRQ_NONE;
	}

	/* Find, clear, then process each source of interrupt. */
	gen11_gt_irq_handler(i915, master_ctl);

	/* IRQs are synced during runtime_suspend, we don't require a wakeref */
	if (master_ctl & GEN11_DISPLAY_IRQ) {
		const u32 disp_ctl = raw_reg_read(regs, GEN11_DISPLAY_INT_CTL);

		disable_rpm_wakeref_asserts(i915);
		/*
		 * GEN11_DISPLAY_INT_CTL has same format as GEN8_MASTER_IRQ
		 * for the display related bits.
		 */
		gen8_de_irq_handler(i915, disp_ctl);
		enable_rpm_wakeref_asserts(i915);
	}

	gu_misc_iir = gen11_gu_misc_irq_ack(i915, master_ctl);

	gen11_master_intr_enable(regs);

	gen11_gu_misc_irq_handler(i915, gu_misc_iir);

	return IRQ_HANDLED;
}

<<<<<<< HEAD
static void i915_reset_device(struct drm_i915_private *dev_priv,
			      u32 engine_mask,
			      const char *reason)
{
	struct i915_gpu_error *error = &dev_priv->gpu_error;
	struct kobject *kobj = &dev_priv->drm.primary->kdev->kobj;
	char *error_event[] = { I915_ERROR_UEVENT "=1", NULL };
	char *reset_event[] = { I915_RESET_UEVENT "=1", NULL };
	char *reset_done_event[] = { I915_ERROR_UEVENT "=0", NULL };
	struct wedge_me w;

	kobject_uevent_env(kobj, KOBJ_CHANGE, error_event);

	DRM_DEBUG_DRIVER("resetting chip\n");
	kobject_uevent_env(kobj, KOBJ_CHANGE, reset_event);

	/* Use a watchdog to ensure that our reset completes */
	i915_wedge_on_timeout(&w, dev_priv, 5*HZ) {
		intel_prepare_reset(dev_priv);

		error->reason = reason;
		error->stalled_mask = engine_mask;

		/* Signal that locked waiters should reset the GPU */
		smp_mb__before_atomic();
		set_bit(I915_RESET_HANDOFF, &error->flags);
		wake_up_all(&error->wait_queue);

		/* Wait for anyone holding the lock to wakeup, without
		 * blocking indefinitely on struct_mutex.
		 */
		do {
			if (mutex_trylock(&dev_priv->drm.struct_mutex)) {
				i915_reset(dev_priv, engine_mask, reason);
				mutex_unlock(&dev_priv->drm.struct_mutex);
			}
		} while (wait_on_bit_timeout(&error->flags,
					     I915_RESET_HANDOFF,
					     TASK_UNINTERRUPTIBLE,
					     1));

		error->stalled_mask = 0;
		error->reason = NULL;

		intel_finish_reset(dev_priv);
	}

	if (!test_bit(I915_WEDGED, &error->flags))
		kobject_uevent_env(kobj, KOBJ_CHANGE, reset_done_event);
}

void i915_clear_error_registers(struct drm_i915_private *dev_priv)
{
	u32 eir;

	if (!IS_GEN(dev_priv, 2))
		I915_WRITE(PGTBL_ER, I915_READ(PGTBL_ER));

	if (INTEL_GEN(dev_priv) < 4)
		I915_WRITE(IPEIR, I915_READ(IPEIR));
	else
		I915_WRITE(IPEIR_I965, I915_READ(IPEIR_I965));

	I915_WRITE(EIR, I915_READ(EIR));
	eir = I915_READ(EIR);
	if (eir) {
		/*
		 * some errors might have become stuck,
		 * mask them.
		 */
		DRM_DEBUG_DRIVER("EIR stuck: 0x%08x, masking\n", eir);
		I915_WRITE(EMR, I915_READ(EMR) | eir);
		I915_WRITE(IIR, I915_MASTER_ERROR_INTERRUPT);
	}

	if (INTEL_GEN(dev_priv) >= 8) {
		I915_WRITE(GEN8_RING_FAULT_REG,
			   I915_READ(GEN8_RING_FAULT_REG) & ~RING_FAULT_VALID);
		POSTING_READ(GEN8_RING_FAULT_REG);
	} else if (INTEL_GEN(dev_priv) >= 6) {
		struct intel_engine_cs *engine;
		enum intel_engine_id id;

		for_each_engine(engine, dev_priv, id) {
			I915_WRITE(RING_FAULT_REG(engine),
				   I915_READ(RING_FAULT_REG(engine)) &
				   ~RING_FAULT_VALID);
		}
		POSTING_READ(RING_FAULT_REG(dev_priv->engine[RCS]));
	}
}

/**
 * i915_handle_error - handle a gpu error
 * @dev_priv: i915 device private
 * @engine_mask: mask representing engines that are hung
 * @flags: control flags
 * @fmt: Error message format string
 *
 * Do some basic checking of register state at error time and
 * dump it to the syslog.  Also call i915_capture_error_state() to make
 * sure we get a record and make it available in debugfs.  Fire a uevent
 * so userspace knows something bad happened (should trigger collection
 * of a ring dump etc.).
 */
void i915_handle_error(struct drm_i915_private *dev_priv,
		       u32 engine_mask,
		       unsigned long flags,
		       const char *fmt, ...)
{
	struct intel_engine_cs *engine;
	unsigned int tmp;
	char error_msg[80];
	char *msg = NULL;

	if (fmt) {
		va_list args;

		va_start(args, fmt);
		vscnprintf(error_msg, sizeof(error_msg), fmt, args);
		va_end(args);

		msg = error_msg;
	}

	/*
	 * In most cases it's guaranteed that we get here with an RPM
	 * reference held, for example because there is a pending GPU
	 * request that won't finish until the reset is done. This
	 * isn't the case at least when we get here by doing a
	 * simulated reset via debugfs, so get an RPM reference.
	 */
	intel_runtime_pm_get(dev_priv);

	engine_mask &= INTEL_INFO(dev_priv)->ring_mask;

	if (flags & I915_ERROR_CAPTURE) {
		i915_capture_error_state(dev_priv, engine_mask, msg);
		i915_clear_error_registers(dev_priv);
	}

	/*
	 * Try engine reset when available. We fall back to full reset if
	 * single reset fails.
	 */
	if (intel_has_reset_engine(dev_priv) &&
	    !i915_terminally_wedged(&dev_priv->gpu_error)) {
		for_each_engine_masked(engine, dev_priv, engine_mask, tmp) {
			BUILD_BUG_ON(I915_RESET_MODESET >= I915_RESET_ENGINE);
			if (test_and_set_bit(I915_RESET_ENGINE + engine->id,
					     &dev_priv->gpu_error.flags))
				continue;

			if (i915_reset_engine(engine, msg) == 0)
				engine_mask &= ~intel_engine_flag(engine);

			clear_bit(I915_RESET_ENGINE + engine->id,
				  &dev_priv->gpu_error.flags);
			wake_up_bit(&dev_priv->gpu_error.flags,
				    I915_RESET_ENGINE + engine->id);
		}
	}

	if (!engine_mask)
		goto out;

	/* Full reset needs the mutex, stop any other user trying to do so. */
	if (test_and_set_bit(I915_RESET_BACKOFF, &dev_priv->gpu_error.flags)) {
		wait_event(dev_priv->gpu_error.reset_queue,
			   !test_bit(I915_RESET_BACKOFF,
				     &dev_priv->gpu_error.flags));
		goto out;
	}

	/* Prevent any other reset-engine attempt. */
	for_each_engine(engine, dev_priv, tmp) {
		while (test_and_set_bit(I915_RESET_ENGINE + engine->id,
					&dev_priv->gpu_error.flags))
			wait_on_bit(&dev_priv->gpu_error.flags,
				    I915_RESET_ENGINE + engine->id,
				    TASK_UNINTERRUPTIBLE);
	}

	i915_reset_device(dev_priv, engine_mask, msg);

	for_each_engine(engine, dev_priv, tmp) {
		clear_bit(I915_RESET_ENGINE + engine->id,
			  &dev_priv->gpu_error.flags);
	}

	clear_bit(I915_RESET_BACKOFF, &dev_priv->gpu_error.flags);
	wake_up_all(&dev_priv->gpu_error.reset_queue);

out:
	intel_runtime_pm_put(dev_priv);
}

=======
>>>>>>> 85baa5db
/* Called from drm generic code, passed 'crtc' which
 * we use as a pipe index
 */
static int i8xx_enable_vblank(struct drm_device *dev, unsigned int pipe)
{
	struct drm_i915_private *dev_priv = to_i915(dev);
	unsigned long irqflags;

	spin_lock_irqsave(&dev_priv->irq_lock, irqflags);
	i915_enable_pipestat(dev_priv, pipe, PIPE_VBLANK_INTERRUPT_STATUS);
	spin_unlock_irqrestore(&dev_priv->irq_lock, irqflags);

	return 0;
}

static int i965_enable_vblank(struct drm_device *dev, unsigned int pipe)
{
	struct drm_i915_private *dev_priv = to_i915(dev);
	unsigned long irqflags;

	spin_lock_irqsave(&dev_priv->irq_lock, irqflags);
	i915_enable_pipestat(dev_priv, pipe,
			     PIPE_START_VBLANK_INTERRUPT_STATUS);
	spin_unlock_irqrestore(&dev_priv->irq_lock, irqflags);

	return 0;
}

static int ironlake_enable_vblank(struct drm_device *dev, unsigned int pipe)
{
	struct drm_i915_private *dev_priv = to_i915(dev);
	unsigned long irqflags;
	u32 bit = INTEL_GEN(dev_priv) >= 7 ?
		DE_PIPE_VBLANK_IVB(pipe) : DE_PIPE_VBLANK(pipe);

	spin_lock_irqsave(&dev_priv->irq_lock, irqflags);
	ilk_enable_display_irq(dev_priv, bit);
	spin_unlock_irqrestore(&dev_priv->irq_lock, irqflags);

	/* Even though there is no DMC, frame counter can get stuck when
	 * PSR is active as no frames are generated.
	 */
	if (HAS_PSR(dev_priv))
		drm_vblank_restore(dev, pipe);

	return 0;
}

static int gen8_enable_vblank(struct drm_device *dev, unsigned int pipe)
{
	struct drm_i915_private *dev_priv = to_i915(dev);
	unsigned long irqflags;

	spin_lock_irqsave(&dev_priv->irq_lock, irqflags);
	bdw_enable_pipe_irq(dev_priv, pipe, GEN8_PIPE_VBLANK);
	spin_unlock_irqrestore(&dev_priv->irq_lock, irqflags);

	/* Even if there is no DMC, frame counter can get stuck when
	 * PSR is active as no frames are generated, so check only for PSR.
	 */
	if (HAS_PSR(dev_priv))
		drm_vblank_restore(dev, pipe);

	return 0;
}

/* Called from drm generic code, passed 'crtc' which
 * we use as a pipe index
 */
static void i8xx_disable_vblank(struct drm_device *dev, unsigned int pipe)
{
	struct drm_i915_private *dev_priv = to_i915(dev);
	unsigned long irqflags;

	spin_lock_irqsave(&dev_priv->irq_lock, irqflags);
	i915_disable_pipestat(dev_priv, pipe, PIPE_VBLANK_INTERRUPT_STATUS);
	spin_unlock_irqrestore(&dev_priv->irq_lock, irqflags);
}

static void i965_disable_vblank(struct drm_device *dev, unsigned int pipe)
{
	struct drm_i915_private *dev_priv = to_i915(dev);
	unsigned long irqflags;

	spin_lock_irqsave(&dev_priv->irq_lock, irqflags);
	i915_disable_pipestat(dev_priv, pipe,
			      PIPE_START_VBLANK_INTERRUPT_STATUS);
	spin_unlock_irqrestore(&dev_priv->irq_lock, irqflags);
}

static void ironlake_disable_vblank(struct drm_device *dev, unsigned int pipe)
{
	struct drm_i915_private *dev_priv = to_i915(dev);
	unsigned long irqflags;
	u32 bit = INTEL_GEN(dev_priv) >= 7 ?
		DE_PIPE_VBLANK_IVB(pipe) : DE_PIPE_VBLANK(pipe);

	spin_lock_irqsave(&dev_priv->irq_lock, irqflags);
	ilk_disable_display_irq(dev_priv, bit);
	spin_unlock_irqrestore(&dev_priv->irq_lock, irqflags);
}

static void gen8_disable_vblank(struct drm_device *dev, unsigned int pipe)
{
	struct drm_i915_private *dev_priv = to_i915(dev);
	unsigned long irqflags;

	spin_lock_irqsave(&dev_priv->irq_lock, irqflags);
	bdw_disable_pipe_irq(dev_priv, pipe, GEN8_PIPE_VBLANK);
	spin_unlock_irqrestore(&dev_priv->irq_lock, irqflags);
}

static void ibx_irq_reset(struct drm_i915_private *dev_priv)
{
	if (HAS_PCH_NOP(dev_priv))
		return;

	GEN3_IRQ_RESET(SDE);

	if (HAS_PCH_CPT(dev_priv) || HAS_PCH_LPT(dev_priv))
		I915_WRITE(SERR_INT, 0xffffffff);
}

/*
 * SDEIER is also touched by the interrupt handler to work around missed PCH
 * interrupts. Hence we can't update it after the interrupt handler is enabled -
 * instead we unconditionally enable all PCH interrupt sources here, but then
 * only unmask them as needed with SDEIMR.
 *
 * This function needs to be called before interrupts are enabled.
 */
static void ibx_irq_pre_postinstall(struct drm_device *dev)
{
	struct drm_i915_private *dev_priv = to_i915(dev);

	if (HAS_PCH_NOP(dev_priv))
		return;

	WARN_ON(I915_READ(SDEIER) != 0);
	I915_WRITE(SDEIER, 0xffffffff);
	POSTING_READ(SDEIER);
}

static void gen5_gt_irq_reset(struct drm_i915_private *dev_priv)
{
	GEN3_IRQ_RESET(GT);
	if (INTEL_GEN(dev_priv) >= 6)
		GEN3_IRQ_RESET(GEN6_PM);
}

static void vlv_display_irq_reset(struct drm_i915_private *dev_priv)
{
	if (IS_CHERRYVIEW(dev_priv))
		I915_WRITE(DPINVGTT, DPINVGTT_STATUS_MASK_CHV);
	else
		I915_WRITE(DPINVGTT, DPINVGTT_STATUS_MASK);

	i915_hotplug_interrupt_update_locked(dev_priv, 0xffffffff, 0);
	I915_WRITE(PORT_HOTPLUG_STAT, I915_READ(PORT_HOTPLUG_STAT));

	i9xx_pipestat_irq_reset(dev_priv);

	GEN3_IRQ_RESET(VLV_);
	dev_priv->irq_mask = ~0u;
}

static void vlv_display_irq_postinstall(struct drm_i915_private *dev_priv)
{
	u32 pipestat_mask;
	u32 enable_mask;
	enum pipe pipe;

	pipestat_mask = PIPE_CRC_DONE_INTERRUPT_STATUS;

	i915_enable_pipestat(dev_priv, PIPE_A, PIPE_GMBUS_INTERRUPT_STATUS);
	for_each_pipe(dev_priv, pipe)
		i915_enable_pipestat(dev_priv, pipe, pipestat_mask);

	enable_mask = I915_DISPLAY_PORT_INTERRUPT |
		I915_DISPLAY_PIPE_A_EVENT_INTERRUPT |
		I915_DISPLAY_PIPE_B_EVENT_INTERRUPT |
		I915_LPE_PIPE_A_INTERRUPT |
		I915_LPE_PIPE_B_INTERRUPT;

	if (IS_CHERRYVIEW(dev_priv))
		enable_mask |= I915_DISPLAY_PIPE_C_EVENT_INTERRUPT |
			I915_LPE_PIPE_C_INTERRUPT;

	WARN_ON(dev_priv->irq_mask != ~0u);

	dev_priv->irq_mask = ~enable_mask;

	GEN3_IRQ_INIT(VLV_, dev_priv->irq_mask, enable_mask);
}

/* drm_dma.h hooks
*/
static void ironlake_irq_reset(struct drm_device *dev)
{
	struct drm_i915_private *dev_priv = to_i915(dev);

	GEN3_IRQ_RESET(DE);
	if (IS_GEN(dev_priv, 7))
		I915_WRITE(GEN7_ERR_INT, 0xffffffff);

	if (IS_HASWELL(dev_priv)) {
		I915_WRITE(EDP_PSR_IMR, 0xffffffff);
		I915_WRITE(EDP_PSR_IIR, 0xffffffff);
	}

	gen5_gt_irq_reset(dev_priv);

	ibx_irq_reset(dev_priv);
}

static void valleyview_irq_reset(struct drm_device *dev)
{
	struct drm_i915_private *dev_priv = to_i915(dev);

	I915_WRITE(VLV_MASTER_IER, 0);
	POSTING_READ(VLV_MASTER_IER);

	gen5_gt_irq_reset(dev_priv);

	spin_lock_irq(&dev_priv->irq_lock);
	if (dev_priv->display_irqs_enabled)
		vlv_display_irq_reset(dev_priv);
	spin_unlock_irq(&dev_priv->irq_lock);
}

static void gen8_gt_irq_reset(struct drm_i915_private *dev_priv)
{
	GEN8_IRQ_RESET_NDX(GT, 0);
	GEN8_IRQ_RESET_NDX(GT, 1);
	GEN8_IRQ_RESET_NDX(GT, 2);
	GEN8_IRQ_RESET_NDX(GT, 3);
}

static void gen8_irq_reset(struct drm_device *dev)
{
	struct drm_i915_private *dev_priv = to_i915(dev);
	int pipe;

	gen8_master_intr_disable(dev_priv->regs);

	gen8_gt_irq_reset(dev_priv);

	I915_WRITE(EDP_PSR_IMR, 0xffffffff);
	I915_WRITE(EDP_PSR_IIR, 0xffffffff);

	for_each_pipe(dev_priv, pipe)
		if (intel_display_power_is_enabled(dev_priv,
						   POWER_DOMAIN_PIPE(pipe)))
			GEN8_IRQ_RESET_NDX(DE_PIPE, pipe);

	GEN3_IRQ_RESET(GEN8_DE_PORT_);
	GEN3_IRQ_RESET(GEN8_DE_MISC_);
	GEN3_IRQ_RESET(GEN8_PCU_);

	if (HAS_PCH_SPLIT(dev_priv))
		ibx_irq_reset(dev_priv);
}

static void gen11_gt_irq_reset(struct drm_i915_private *dev_priv)
{
	/* Disable RCS, BCS, VCS and VECS class engines. */
	I915_WRITE(GEN11_RENDER_COPY_INTR_ENABLE, 0);
	I915_WRITE(GEN11_VCS_VECS_INTR_ENABLE,	  0);

	/* Restore masks irqs on RCS, BCS, VCS and VECS engines. */
	I915_WRITE(GEN11_RCS0_RSVD_INTR_MASK,	~0);
	I915_WRITE(GEN11_BCS_RSVD_INTR_MASK,	~0);
	I915_WRITE(GEN11_VCS0_VCS1_INTR_MASK,	~0);
	I915_WRITE(GEN11_VCS2_VCS3_INTR_MASK,	~0);
	I915_WRITE(GEN11_VECS0_VECS1_INTR_MASK,	~0);

	I915_WRITE(GEN11_GPM_WGBOXPERF_INTR_ENABLE, 0);
	I915_WRITE(GEN11_GPM_WGBOXPERF_INTR_MASK,  ~0);
}

static void gen11_irq_reset(struct drm_device *dev)
{
	struct drm_i915_private *dev_priv = dev->dev_private;
	int pipe;

	gen11_master_intr_disable(dev_priv->regs);

	gen11_gt_irq_reset(dev_priv);

	I915_WRITE(GEN11_DISPLAY_INT_CTL, 0);

	I915_WRITE(EDP_PSR_IMR, 0xffffffff);
	I915_WRITE(EDP_PSR_IIR, 0xffffffff);

	for_each_pipe(dev_priv, pipe)
		if (intel_display_power_is_enabled(dev_priv,
						   POWER_DOMAIN_PIPE(pipe)))
			GEN8_IRQ_RESET_NDX(DE_PIPE, pipe);

	GEN3_IRQ_RESET(GEN8_DE_PORT_);
	GEN3_IRQ_RESET(GEN8_DE_MISC_);
	GEN3_IRQ_RESET(GEN11_DE_HPD_);
	GEN3_IRQ_RESET(GEN11_GU_MISC_);
	GEN3_IRQ_RESET(GEN8_PCU_);

	if (HAS_PCH_ICP(dev_priv))
		GEN3_IRQ_RESET(SDE);
}

void gen8_irq_power_well_post_enable(struct drm_i915_private *dev_priv,
				     u8 pipe_mask)
{
	u32 extra_ier = GEN8_PIPE_VBLANK | GEN8_PIPE_FIFO_UNDERRUN;
	enum pipe pipe;

	spin_lock_irq(&dev_priv->irq_lock);

	if (!intel_irqs_enabled(dev_priv)) {
		spin_unlock_irq(&dev_priv->irq_lock);
		return;
	}

	for_each_pipe_masked(dev_priv, pipe, pipe_mask)
		GEN8_IRQ_INIT_NDX(DE_PIPE, pipe,
				  dev_priv->de_irq_mask[pipe],
				  ~dev_priv->de_irq_mask[pipe] | extra_ier);

	spin_unlock_irq(&dev_priv->irq_lock);
}

void gen8_irq_power_well_pre_disable(struct drm_i915_private *dev_priv,
				     u8 pipe_mask)
{
	enum pipe pipe;

	spin_lock_irq(&dev_priv->irq_lock);

	if (!intel_irqs_enabled(dev_priv)) {
		spin_unlock_irq(&dev_priv->irq_lock);
		return;
	}

	for_each_pipe_masked(dev_priv, pipe, pipe_mask)
		GEN8_IRQ_RESET_NDX(DE_PIPE, pipe);

	spin_unlock_irq(&dev_priv->irq_lock);

	/* make sure we're done processing display irqs */
	synchronize_irq(dev_priv->drm.irq);
}

static void cherryview_irq_reset(struct drm_device *dev)
{
	struct drm_i915_private *dev_priv = to_i915(dev);

	I915_WRITE(GEN8_MASTER_IRQ, 0);
	POSTING_READ(GEN8_MASTER_IRQ);

	gen8_gt_irq_reset(dev_priv);

	GEN3_IRQ_RESET(GEN8_PCU_);

	spin_lock_irq(&dev_priv->irq_lock);
	if (dev_priv->display_irqs_enabled)
		vlv_display_irq_reset(dev_priv);
	spin_unlock_irq(&dev_priv->irq_lock);
}

static u32 intel_hpd_enabled_irqs(struct drm_i915_private *dev_priv,
				  const u32 hpd[HPD_NUM_PINS])
{
	struct intel_encoder *encoder;
	u32 enabled_irqs = 0;

	for_each_intel_encoder(&dev_priv->drm, encoder)
		if (dev_priv->hotplug.stats[encoder->hpd_pin].state == HPD_ENABLED)
			enabled_irqs |= hpd[encoder->hpd_pin];

	return enabled_irqs;
}

static void ibx_hpd_detection_setup(struct drm_i915_private *dev_priv)
{
	u32 hotplug;

	/*
	 * Enable digital hotplug on the PCH, and configure the DP short pulse
	 * duration to 2ms (which is the minimum in the Display Port spec).
	 * The pulse duration bits are reserved on LPT+.
	 */
	hotplug = I915_READ(PCH_PORT_HOTPLUG);
	hotplug &= ~(PORTB_PULSE_DURATION_MASK |
		     PORTC_PULSE_DURATION_MASK |
		     PORTD_PULSE_DURATION_MASK);
	hotplug |= PORTB_HOTPLUG_ENABLE | PORTB_PULSE_DURATION_2ms;
	hotplug |= PORTC_HOTPLUG_ENABLE | PORTC_PULSE_DURATION_2ms;
	hotplug |= PORTD_HOTPLUG_ENABLE | PORTD_PULSE_DURATION_2ms;
	/*
	 * When CPU and PCH are on the same package, port A
	 * HPD must be enabled in both north and south.
	 */
	if (HAS_PCH_LPT_LP(dev_priv))
		hotplug |= PORTA_HOTPLUG_ENABLE;
	I915_WRITE(PCH_PORT_HOTPLUG, hotplug);
}

static void ibx_hpd_irq_setup(struct drm_i915_private *dev_priv)
{
	u32 hotplug_irqs, enabled_irqs;

	if (HAS_PCH_IBX(dev_priv)) {
		hotplug_irqs = SDE_HOTPLUG_MASK;
		enabled_irqs = intel_hpd_enabled_irqs(dev_priv, hpd_ibx);
	} else {
		hotplug_irqs = SDE_HOTPLUG_MASK_CPT;
		enabled_irqs = intel_hpd_enabled_irqs(dev_priv, hpd_cpt);
	}

	ibx_display_interrupt_update(dev_priv, hotplug_irqs, enabled_irqs);

	ibx_hpd_detection_setup(dev_priv);
}

static void icp_hpd_detection_setup(struct drm_i915_private *dev_priv)
{
	u32 hotplug;

	hotplug = I915_READ(SHOTPLUG_CTL_DDI);
	hotplug |= ICP_DDIA_HPD_ENABLE |
		   ICP_DDIB_HPD_ENABLE;
	I915_WRITE(SHOTPLUG_CTL_DDI, hotplug);

	hotplug = I915_READ(SHOTPLUG_CTL_TC);
	hotplug |= ICP_TC_HPD_ENABLE(PORT_TC1) |
		   ICP_TC_HPD_ENABLE(PORT_TC2) |
		   ICP_TC_HPD_ENABLE(PORT_TC3) |
		   ICP_TC_HPD_ENABLE(PORT_TC4);
	I915_WRITE(SHOTPLUG_CTL_TC, hotplug);
}

static void icp_hpd_irq_setup(struct drm_i915_private *dev_priv)
{
	u32 hotplug_irqs, enabled_irqs;

	hotplug_irqs = SDE_DDI_MASK_ICP | SDE_TC_MASK_ICP;
	enabled_irqs = intel_hpd_enabled_irqs(dev_priv, hpd_icp);

	ibx_display_interrupt_update(dev_priv, hotplug_irqs, enabled_irqs);

	icp_hpd_detection_setup(dev_priv);
}

static void gen11_hpd_detection_setup(struct drm_i915_private *dev_priv)
{
	u32 hotplug;

	hotplug = I915_READ(GEN11_TC_HOTPLUG_CTL);
	hotplug |= GEN11_HOTPLUG_CTL_ENABLE(PORT_TC1) |
		   GEN11_HOTPLUG_CTL_ENABLE(PORT_TC2) |
		   GEN11_HOTPLUG_CTL_ENABLE(PORT_TC3) |
		   GEN11_HOTPLUG_CTL_ENABLE(PORT_TC4);
	I915_WRITE(GEN11_TC_HOTPLUG_CTL, hotplug);

	hotplug = I915_READ(GEN11_TBT_HOTPLUG_CTL);
	hotplug |= GEN11_HOTPLUG_CTL_ENABLE(PORT_TC1) |
		   GEN11_HOTPLUG_CTL_ENABLE(PORT_TC2) |
		   GEN11_HOTPLUG_CTL_ENABLE(PORT_TC3) |
		   GEN11_HOTPLUG_CTL_ENABLE(PORT_TC4);
	I915_WRITE(GEN11_TBT_HOTPLUG_CTL, hotplug);
}

static void gen11_hpd_irq_setup(struct drm_i915_private *dev_priv)
{
	u32 hotplug_irqs, enabled_irqs;
	u32 val;

	enabled_irqs = intel_hpd_enabled_irqs(dev_priv, hpd_gen11);
	hotplug_irqs = GEN11_DE_TC_HOTPLUG_MASK | GEN11_DE_TBT_HOTPLUG_MASK;

	val = I915_READ(GEN11_DE_HPD_IMR);
	val &= ~hotplug_irqs;
	I915_WRITE(GEN11_DE_HPD_IMR, val);
	POSTING_READ(GEN11_DE_HPD_IMR);

	gen11_hpd_detection_setup(dev_priv);

	if (HAS_PCH_ICP(dev_priv))
		icp_hpd_irq_setup(dev_priv);
}

static void spt_hpd_detection_setup(struct drm_i915_private *dev_priv)
{
	u32 val, hotplug;

	/* Display WA #1179 WaHardHangonHotPlug: cnp */
	if (HAS_PCH_CNP(dev_priv)) {
		val = I915_READ(SOUTH_CHICKEN1);
		val &= ~CHASSIS_CLK_REQ_DURATION_MASK;
		val |= CHASSIS_CLK_REQ_DURATION(0xf);
		I915_WRITE(SOUTH_CHICKEN1, val);
	}

	/* Enable digital hotplug on the PCH */
	hotplug = I915_READ(PCH_PORT_HOTPLUG);
	hotplug |= PORTA_HOTPLUG_ENABLE |
		   PORTB_HOTPLUG_ENABLE |
		   PORTC_HOTPLUG_ENABLE |
		   PORTD_HOTPLUG_ENABLE;
	I915_WRITE(PCH_PORT_HOTPLUG, hotplug);

	hotplug = I915_READ(PCH_PORT_HOTPLUG2);
	hotplug |= PORTE_HOTPLUG_ENABLE;
	I915_WRITE(PCH_PORT_HOTPLUG2, hotplug);
}

static void spt_hpd_irq_setup(struct drm_i915_private *dev_priv)
{
	u32 hotplug_irqs, enabled_irqs;

	hotplug_irqs = SDE_HOTPLUG_MASK_SPT;
	enabled_irqs = intel_hpd_enabled_irqs(dev_priv, hpd_spt);

	ibx_display_interrupt_update(dev_priv, hotplug_irqs, enabled_irqs);

	spt_hpd_detection_setup(dev_priv);
}

static void ilk_hpd_detection_setup(struct drm_i915_private *dev_priv)
{
	u32 hotplug;

	/*
	 * Enable digital hotplug on the CPU, and configure the DP short pulse
	 * duration to 2ms (which is the minimum in the Display Port spec)
	 * The pulse duration bits are reserved on HSW+.
	 */
	hotplug = I915_READ(DIGITAL_PORT_HOTPLUG_CNTRL);
	hotplug &= ~DIGITAL_PORTA_PULSE_DURATION_MASK;
	hotplug |= DIGITAL_PORTA_HOTPLUG_ENABLE |
		   DIGITAL_PORTA_PULSE_DURATION_2ms;
	I915_WRITE(DIGITAL_PORT_HOTPLUG_CNTRL, hotplug);
}

static void ilk_hpd_irq_setup(struct drm_i915_private *dev_priv)
{
	u32 hotplug_irqs, enabled_irqs;

	if (INTEL_GEN(dev_priv) >= 8) {
		hotplug_irqs = GEN8_PORT_DP_A_HOTPLUG;
		enabled_irqs = intel_hpd_enabled_irqs(dev_priv, hpd_bdw);

		bdw_update_port_irq(dev_priv, hotplug_irqs, enabled_irqs);
	} else if (INTEL_GEN(dev_priv) >= 7) {
		hotplug_irqs = DE_DP_A_HOTPLUG_IVB;
		enabled_irqs = intel_hpd_enabled_irqs(dev_priv, hpd_ivb);

		ilk_update_display_irq(dev_priv, hotplug_irqs, enabled_irqs);
	} else {
		hotplug_irqs = DE_DP_A_HOTPLUG;
		enabled_irqs = intel_hpd_enabled_irqs(dev_priv, hpd_ilk);

		ilk_update_display_irq(dev_priv, hotplug_irqs, enabled_irqs);
	}

	ilk_hpd_detection_setup(dev_priv);

	ibx_hpd_irq_setup(dev_priv);
}

static void __bxt_hpd_detection_setup(struct drm_i915_private *dev_priv,
				      u32 enabled_irqs)
{
	u32 hotplug;

	hotplug = I915_READ(PCH_PORT_HOTPLUG);
	hotplug |= PORTA_HOTPLUG_ENABLE |
		   PORTB_HOTPLUG_ENABLE |
		   PORTC_HOTPLUG_ENABLE;

	DRM_DEBUG_KMS("Invert bit setting: hp_ctl:%x hp_port:%x\n",
		      hotplug, enabled_irqs);
	hotplug &= ~BXT_DDI_HPD_INVERT_MASK;

	/*
	 * For BXT invert bit has to be set based on AOB design
	 * for HPD detection logic, update it based on VBT fields.
	 */
	if ((enabled_irqs & BXT_DE_PORT_HP_DDIA) &&
	    intel_bios_is_port_hpd_inverted(dev_priv, PORT_A))
		hotplug |= BXT_DDIA_HPD_INVERT;
	if ((enabled_irqs & BXT_DE_PORT_HP_DDIB) &&
	    intel_bios_is_port_hpd_inverted(dev_priv, PORT_B))
		hotplug |= BXT_DDIB_HPD_INVERT;
	if ((enabled_irqs & BXT_DE_PORT_HP_DDIC) &&
	    intel_bios_is_port_hpd_inverted(dev_priv, PORT_C))
		hotplug |= BXT_DDIC_HPD_INVERT;

	I915_WRITE(PCH_PORT_HOTPLUG, hotplug);
}

static void bxt_hpd_detection_setup(struct drm_i915_private *dev_priv)
{
	__bxt_hpd_detection_setup(dev_priv, BXT_DE_PORT_HOTPLUG_MASK);
}

static void bxt_hpd_irq_setup(struct drm_i915_private *dev_priv)
{
	u32 hotplug_irqs, enabled_irqs;

	enabled_irqs = intel_hpd_enabled_irqs(dev_priv, hpd_bxt);
	hotplug_irqs = BXT_DE_PORT_HOTPLUG_MASK;

	bdw_update_port_irq(dev_priv, hotplug_irqs, enabled_irqs);

	__bxt_hpd_detection_setup(dev_priv, enabled_irqs);
}

static void ibx_irq_postinstall(struct drm_device *dev)
{
	struct drm_i915_private *dev_priv = to_i915(dev);
	u32 mask;

	if (HAS_PCH_NOP(dev_priv))
		return;

	if (HAS_PCH_IBX(dev_priv))
		mask = SDE_GMBUS | SDE_AUX_MASK | SDE_POISON;
	else if (HAS_PCH_CPT(dev_priv) || HAS_PCH_LPT(dev_priv))
		mask = SDE_GMBUS_CPT | SDE_AUX_MASK_CPT;
	else
		mask = SDE_GMBUS_CPT;

	gen3_assert_iir_is_zero(dev_priv, SDEIIR);
	I915_WRITE(SDEIMR, ~mask);

	if (HAS_PCH_IBX(dev_priv) || HAS_PCH_CPT(dev_priv) ||
	    HAS_PCH_LPT(dev_priv))
		ibx_hpd_detection_setup(dev_priv);
	else
		spt_hpd_detection_setup(dev_priv);
}

static void gen5_gt_irq_postinstall(struct drm_device *dev)
{
	struct drm_i915_private *dev_priv = to_i915(dev);
	u32 pm_irqs, gt_irqs;

	pm_irqs = gt_irqs = 0;

	dev_priv->gt_irq_mask = ~0;
	if (HAS_L3_DPF(dev_priv)) {
		/* L3 parity interrupt is always unmasked. */
		dev_priv->gt_irq_mask = ~GT_PARITY_ERROR(dev_priv);
		gt_irqs |= GT_PARITY_ERROR(dev_priv);
	}

	gt_irqs |= GT_RENDER_USER_INTERRUPT;
	if (IS_GEN(dev_priv, 5)) {
		gt_irqs |= ILK_BSD_USER_INTERRUPT;
	} else {
		gt_irqs |= GT_BLT_USER_INTERRUPT | GT_BSD_USER_INTERRUPT;
	}

	GEN3_IRQ_INIT(GT, dev_priv->gt_irq_mask, gt_irqs);

	if (INTEL_GEN(dev_priv) >= 6) {
		/*
		 * RPS interrupts will get enabled/disabled on demand when RPS
		 * itself is enabled/disabled.
		 */
		if (HAS_VEBOX(dev_priv)) {
			pm_irqs |= PM_VEBOX_USER_INTERRUPT;
			dev_priv->pm_ier |= PM_VEBOX_USER_INTERRUPT;
		}

		dev_priv->pm_imr = 0xffffffff;
		GEN3_IRQ_INIT(GEN6_PM, dev_priv->pm_imr, pm_irqs);
	}
}

static int ironlake_irq_postinstall(struct drm_device *dev)
{
	struct drm_i915_private *dev_priv = to_i915(dev);
	u32 display_mask, extra_mask;

	if (INTEL_GEN(dev_priv) >= 7) {
		display_mask = (DE_MASTER_IRQ_CONTROL | DE_GSE_IVB |
				DE_PCH_EVENT_IVB | DE_AUX_CHANNEL_A_IVB);
		extra_mask = (DE_PIPEC_VBLANK_IVB | DE_PIPEB_VBLANK_IVB |
			      DE_PIPEA_VBLANK_IVB | DE_ERR_INT_IVB |
			      DE_DP_A_HOTPLUG_IVB);
	} else {
		display_mask = (DE_MASTER_IRQ_CONTROL | DE_GSE | DE_PCH_EVENT |
				DE_AUX_CHANNEL_A | DE_PIPEB_CRC_DONE |
				DE_PIPEA_CRC_DONE | DE_POISON);
		extra_mask = (DE_PIPEA_VBLANK | DE_PIPEB_VBLANK | DE_PCU_EVENT |
			      DE_PIPEB_FIFO_UNDERRUN | DE_PIPEA_FIFO_UNDERRUN |
			      DE_DP_A_HOTPLUG);
	}

	if (IS_HASWELL(dev_priv)) {
		gen3_assert_iir_is_zero(dev_priv, EDP_PSR_IIR);
		intel_psr_irq_control(dev_priv, dev_priv->psr.debug);
		display_mask |= DE_EDP_PSR_INT_HSW;
	}

	dev_priv->irq_mask = ~display_mask;

	ibx_irq_pre_postinstall(dev);

	GEN3_IRQ_INIT(DE, dev_priv->irq_mask, display_mask | extra_mask);

	gen5_gt_irq_postinstall(dev);

	ilk_hpd_detection_setup(dev_priv);

	ibx_irq_postinstall(dev);

	if (IS_IRONLAKE_M(dev_priv)) {
		/* Enable PCU event interrupts
		 *
		 * spinlocking not required here for correctness since interrupt
		 * setup is guaranteed to run in single-threaded context. But we
		 * need it to make the assert_spin_locked happy. */
		spin_lock_irq(&dev_priv->irq_lock);
		ilk_enable_display_irq(dev_priv, DE_PCU_EVENT);
		spin_unlock_irq(&dev_priv->irq_lock);
	}

	return 0;
}

void valleyview_enable_display_irqs(struct drm_i915_private *dev_priv)
{
	lockdep_assert_held(&dev_priv->irq_lock);

	if (dev_priv->display_irqs_enabled)
		return;

	dev_priv->display_irqs_enabled = true;

	if (intel_irqs_enabled(dev_priv)) {
		vlv_display_irq_reset(dev_priv);
		vlv_display_irq_postinstall(dev_priv);
	}
}

void valleyview_disable_display_irqs(struct drm_i915_private *dev_priv)
{
	lockdep_assert_held(&dev_priv->irq_lock);

	if (!dev_priv->display_irqs_enabled)
		return;

	dev_priv->display_irqs_enabled = false;

	if (intel_irqs_enabled(dev_priv))
		vlv_display_irq_reset(dev_priv);
}


static int valleyview_irq_postinstall(struct drm_device *dev)
{
	struct drm_i915_private *dev_priv = to_i915(dev);

	gen5_gt_irq_postinstall(dev);

	spin_lock_irq(&dev_priv->irq_lock);
	if (dev_priv->display_irqs_enabled)
		vlv_display_irq_postinstall(dev_priv);
	spin_unlock_irq(&dev_priv->irq_lock);

	I915_WRITE(VLV_MASTER_IER, MASTER_INTERRUPT_ENABLE);
	POSTING_READ(VLV_MASTER_IER);

	return 0;
}

static void gen8_gt_irq_postinstall(struct drm_i915_private *dev_priv)
{
	/* These are interrupts we'll toggle with the ring mask register */
	u32 gt_interrupts[] = {
		GT_RENDER_USER_INTERRUPT << GEN8_RCS_IRQ_SHIFT |
			GT_CONTEXT_SWITCH_INTERRUPT << GEN8_RCS_IRQ_SHIFT |
			GT_RENDER_USER_INTERRUPT << GEN8_BCS_IRQ_SHIFT |
			GT_CONTEXT_SWITCH_INTERRUPT << GEN8_BCS_IRQ_SHIFT,
		GT_RENDER_USER_INTERRUPT << GEN8_VCS1_IRQ_SHIFT |
			GT_CONTEXT_SWITCH_INTERRUPT << GEN8_VCS1_IRQ_SHIFT |
			GT_RENDER_USER_INTERRUPT << GEN8_VCS2_IRQ_SHIFT |
			GT_CONTEXT_SWITCH_INTERRUPT << GEN8_VCS2_IRQ_SHIFT,
		0,
		GT_RENDER_USER_INTERRUPT << GEN8_VECS_IRQ_SHIFT |
			GT_CONTEXT_SWITCH_INTERRUPT << GEN8_VECS_IRQ_SHIFT
		};

	dev_priv->pm_ier = 0x0;
	dev_priv->pm_imr = ~dev_priv->pm_ier;
	GEN8_IRQ_INIT_NDX(GT, 0, ~gt_interrupts[0], gt_interrupts[0]);
	GEN8_IRQ_INIT_NDX(GT, 1, ~gt_interrupts[1], gt_interrupts[1]);
	/*
	 * RPS interrupts will get enabled/disabled on demand when RPS itself
	 * is enabled/disabled. Same wil be the case for GuC interrupts.
	 */
	GEN8_IRQ_INIT_NDX(GT, 2, dev_priv->pm_imr, dev_priv->pm_ier);
	GEN8_IRQ_INIT_NDX(GT, 3, ~gt_interrupts[3], gt_interrupts[3]);
}

static void gen8_de_irq_postinstall(struct drm_i915_private *dev_priv)
{
	u32 de_pipe_masked = GEN8_PIPE_CDCLK_CRC_DONE;
	u32 de_pipe_enables;
	u32 de_port_masked = GEN8_AUX_CHANNEL_A;
	u32 de_port_enables;
	u32 de_misc_masked = GEN8_DE_EDP_PSR;
	enum pipe pipe;

	if (INTEL_GEN(dev_priv) <= 10)
		de_misc_masked |= GEN8_DE_MISC_GSE;

	if (INTEL_GEN(dev_priv) >= 9) {
		de_pipe_masked |= GEN9_DE_PIPE_IRQ_FAULT_ERRORS;
		de_port_masked |= GEN9_AUX_CHANNEL_B | GEN9_AUX_CHANNEL_C |
				  GEN9_AUX_CHANNEL_D;
		if (IS_GEN9_LP(dev_priv))
			de_port_masked |= BXT_DE_PORT_GMBUS;
	} else {
		de_pipe_masked |= GEN8_DE_PIPE_IRQ_FAULT_ERRORS;
	}

	if (INTEL_GEN(dev_priv) >= 11)
		de_port_masked |= ICL_AUX_CHANNEL_E;

	if (IS_CNL_WITH_PORT_F(dev_priv) || INTEL_GEN(dev_priv) >= 11)
		de_port_masked |= CNL_AUX_CHANNEL_F;

	de_pipe_enables = de_pipe_masked | GEN8_PIPE_VBLANK |
					   GEN8_PIPE_FIFO_UNDERRUN;

	de_port_enables = de_port_masked;
	if (IS_GEN9_LP(dev_priv))
		de_port_enables |= BXT_DE_PORT_HOTPLUG_MASK;
	else if (IS_BROADWELL(dev_priv))
		de_port_enables |= GEN8_PORT_DP_A_HOTPLUG;

	gen3_assert_iir_is_zero(dev_priv, EDP_PSR_IIR);
	intel_psr_irq_control(dev_priv, dev_priv->psr.debug);

	for_each_pipe(dev_priv, pipe) {
		dev_priv->de_irq_mask[pipe] = ~de_pipe_masked;

		if (intel_display_power_is_enabled(dev_priv,
				POWER_DOMAIN_PIPE(pipe)))
			GEN8_IRQ_INIT_NDX(DE_PIPE, pipe,
					  dev_priv->de_irq_mask[pipe],
					  de_pipe_enables);
	}

	GEN3_IRQ_INIT(GEN8_DE_PORT_, ~de_port_masked, de_port_enables);
	GEN3_IRQ_INIT(GEN8_DE_MISC_, ~de_misc_masked, de_misc_masked);

	if (INTEL_GEN(dev_priv) >= 11) {
		u32 de_hpd_masked = 0;
		u32 de_hpd_enables = GEN11_DE_TC_HOTPLUG_MASK |
				     GEN11_DE_TBT_HOTPLUG_MASK;

		GEN3_IRQ_INIT(GEN11_DE_HPD_, ~de_hpd_masked, de_hpd_enables);
		gen11_hpd_detection_setup(dev_priv);
	} else if (IS_GEN9_LP(dev_priv)) {
		bxt_hpd_detection_setup(dev_priv);
	} else if (IS_BROADWELL(dev_priv)) {
		ilk_hpd_detection_setup(dev_priv);
	}
}

static int gen8_irq_postinstall(struct drm_device *dev)
{
	struct drm_i915_private *dev_priv = to_i915(dev);

	if (HAS_PCH_SPLIT(dev_priv))
		ibx_irq_pre_postinstall(dev);

	gen8_gt_irq_postinstall(dev_priv);
	gen8_de_irq_postinstall(dev_priv);

	if (HAS_PCH_SPLIT(dev_priv))
		ibx_irq_postinstall(dev);

	gen8_master_intr_enable(dev_priv->regs);

	return 0;
}

static void gen11_gt_irq_postinstall(struct drm_i915_private *dev_priv)
{
	const u32 irqs = GT_RENDER_USER_INTERRUPT | GT_CONTEXT_SWITCH_INTERRUPT;

	BUILD_BUG_ON(irqs & 0xffff0000);

	/* Enable RCS, BCS, VCS and VECS class interrupts. */
	I915_WRITE(GEN11_RENDER_COPY_INTR_ENABLE, irqs << 16 | irqs);
	I915_WRITE(GEN11_VCS_VECS_INTR_ENABLE,	  irqs << 16 | irqs);

	/* Unmask irqs on RCS, BCS, VCS and VECS engines. */
	I915_WRITE(GEN11_RCS0_RSVD_INTR_MASK,	~(irqs << 16));
	I915_WRITE(GEN11_BCS_RSVD_INTR_MASK,	~(irqs << 16));
	I915_WRITE(GEN11_VCS0_VCS1_INTR_MASK,	~(irqs | irqs << 16));
	I915_WRITE(GEN11_VCS2_VCS3_INTR_MASK,	~(irqs | irqs << 16));
	I915_WRITE(GEN11_VECS0_VECS1_INTR_MASK,	~(irqs | irqs << 16));

	/*
	 * RPS interrupts will get enabled/disabled on demand when RPS itself
	 * is enabled/disabled.
	 */
	dev_priv->pm_ier = 0x0;
	dev_priv->pm_imr = ~dev_priv->pm_ier;
	I915_WRITE(GEN11_GPM_WGBOXPERF_INTR_ENABLE, 0);
	I915_WRITE(GEN11_GPM_WGBOXPERF_INTR_MASK,  ~0);
}

static void icp_irq_postinstall(struct drm_device *dev)
{
	struct drm_i915_private *dev_priv = to_i915(dev);
	u32 mask = SDE_GMBUS_ICP;

	WARN_ON(I915_READ(SDEIER) != 0);
	I915_WRITE(SDEIER, 0xffffffff);
	POSTING_READ(SDEIER);

	gen3_assert_iir_is_zero(dev_priv, SDEIIR);
	I915_WRITE(SDEIMR, ~mask);

	icp_hpd_detection_setup(dev_priv);
}

static int gen11_irq_postinstall(struct drm_device *dev)
{
	struct drm_i915_private *dev_priv = dev->dev_private;
	u32 gu_misc_masked = GEN11_GU_MISC_GSE;

	if (HAS_PCH_ICP(dev_priv))
		icp_irq_postinstall(dev);

	gen11_gt_irq_postinstall(dev_priv);
	gen8_de_irq_postinstall(dev_priv);

	GEN3_IRQ_INIT(GEN11_GU_MISC_, ~gu_misc_masked, gu_misc_masked);

	I915_WRITE(GEN11_DISPLAY_INT_CTL, GEN11_DISPLAY_IRQ_ENABLE);

	gen11_master_intr_enable(dev_priv->regs);
	POSTING_READ(GEN11_GFX_MSTR_IRQ);

	return 0;
}

static int cherryview_irq_postinstall(struct drm_device *dev)
{
	struct drm_i915_private *dev_priv = to_i915(dev);

	gen8_gt_irq_postinstall(dev_priv);

	spin_lock_irq(&dev_priv->irq_lock);
	if (dev_priv->display_irqs_enabled)
		vlv_display_irq_postinstall(dev_priv);
	spin_unlock_irq(&dev_priv->irq_lock);

	I915_WRITE(GEN8_MASTER_IRQ, GEN8_MASTER_IRQ_CONTROL);
	POSTING_READ(GEN8_MASTER_IRQ);

	return 0;
}

static void i8xx_irq_reset(struct drm_device *dev)
{
	struct drm_i915_private *dev_priv = to_i915(dev);

	i9xx_pipestat_irq_reset(dev_priv);

	GEN2_IRQ_RESET();
}

static int i8xx_irq_postinstall(struct drm_device *dev)
{
	struct drm_i915_private *dev_priv = to_i915(dev);
	u16 enable_mask;

	I915_WRITE16(EMR, ~(I915_ERROR_PAGE_TABLE |
			    I915_ERROR_MEMORY_REFRESH));

	/* Unmask the interrupts that we always want on. */
	dev_priv->irq_mask =
		~(I915_DISPLAY_PIPE_A_EVENT_INTERRUPT |
		  I915_DISPLAY_PIPE_B_EVENT_INTERRUPT |
		  I915_MASTER_ERROR_INTERRUPT);

	enable_mask =
		I915_DISPLAY_PIPE_A_EVENT_INTERRUPT |
		I915_DISPLAY_PIPE_B_EVENT_INTERRUPT |
		I915_MASTER_ERROR_INTERRUPT |
		I915_USER_INTERRUPT;

	GEN2_IRQ_INIT(, dev_priv->irq_mask, enable_mask);

	/* Interrupt setup is already guaranteed to be single-threaded, this is
	 * just to make the assert_spin_locked check happy. */
	spin_lock_irq(&dev_priv->irq_lock);
	i915_enable_pipestat(dev_priv, PIPE_A, PIPE_CRC_DONE_INTERRUPT_STATUS);
	i915_enable_pipestat(dev_priv, PIPE_B, PIPE_CRC_DONE_INTERRUPT_STATUS);
	spin_unlock_irq(&dev_priv->irq_lock);

	return 0;
}

static void i8xx_error_irq_ack(struct drm_i915_private *dev_priv,
			       u16 *eir, u16 *eir_stuck)
{
	u16 emr;

	*eir = I915_READ16(EIR);

	if (*eir)
		I915_WRITE16(EIR, *eir);

	*eir_stuck = I915_READ16(EIR);
	if (*eir_stuck == 0)
		return;

	/*
	 * Toggle all EMR bits to make sure we get an edge
	 * in the ISR master error bit if we don't clear
	 * all the EIR bits. Otherwise the edge triggered
	 * IIR on i965/g4x wouldn't notice that an interrupt
	 * is still pending. Also some EIR bits can't be
	 * cleared except by handling the underlying error
	 * (or by a GPU reset) so we mask any bit that
	 * remains set.
	 */
	emr = I915_READ16(EMR);
	I915_WRITE16(EMR, 0xffff);
	I915_WRITE16(EMR, emr | *eir_stuck);
}

static void i8xx_error_irq_handler(struct drm_i915_private *dev_priv,
				   u16 eir, u16 eir_stuck)
{
	DRM_DEBUG("Master Error: EIR 0x%04x\n", eir);

	if (eir_stuck)
		DRM_DEBUG_DRIVER("EIR stuck: 0x%04x, masked\n", eir_stuck);
}

static void i9xx_error_irq_ack(struct drm_i915_private *dev_priv,
			       u32 *eir, u32 *eir_stuck)
{
	u32 emr;

	*eir = I915_READ(EIR);

	I915_WRITE(EIR, *eir);

	*eir_stuck = I915_READ(EIR);
	if (*eir_stuck == 0)
		return;

	/*
	 * Toggle all EMR bits to make sure we get an edge
	 * in the ISR master error bit if we don't clear
	 * all the EIR bits. Otherwise the edge triggered
	 * IIR on i965/g4x wouldn't notice that an interrupt
	 * is still pending. Also some EIR bits can't be
	 * cleared except by handling the underlying error
	 * (or by a GPU reset) so we mask any bit that
	 * remains set.
	 */
	emr = I915_READ(EMR);
	I915_WRITE(EMR, 0xffffffff);
	I915_WRITE(EMR, emr | *eir_stuck);
}

static void i9xx_error_irq_handler(struct drm_i915_private *dev_priv,
				   u32 eir, u32 eir_stuck)
{
	DRM_DEBUG("Master Error, EIR 0x%08x\n", eir);

	if (eir_stuck)
		DRM_DEBUG_DRIVER("EIR stuck: 0x%08x, masked\n", eir_stuck);
}

static irqreturn_t i8xx_irq_handler(int irq, void *arg)
{
	struct drm_device *dev = arg;
	struct drm_i915_private *dev_priv = to_i915(dev);
	irqreturn_t ret = IRQ_NONE;

	if (!intel_irqs_enabled(dev_priv))
		return IRQ_NONE;

	/* IRQs are synced during runtime_suspend, we don't require a wakeref */
	disable_rpm_wakeref_asserts(dev_priv);

	do {
		u32 pipe_stats[I915_MAX_PIPES] = {};
		u16 eir = 0, eir_stuck = 0;
		u16 iir;

		iir = I915_READ16(IIR);
		if (iir == 0)
			break;

		ret = IRQ_HANDLED;

		/* Call regardless, as some status bits might not be
		 * signalled in iir */
		i9xx_pipestat_irq_ack(dev_priv, iir, pipe_stats);

		if (iir & I915_MASTER_ERROR_INTERRUPT)
			i8xx_error_irq_ack(dev_priv, &eir, &eir_stuck);

		I915_WRITE16(IIR, iir);

		if (iir & I915_USER_INTERRUPT)
			notify_ring(dev_priv->engine[RCS]);

		if (iir & I915_MASTER_ERROR_INTERRUPT)
			i8xx_error_irq_handler(dev_priv, eir, eir_stuck);

		i8xx_pipestat_irq_handler(dev_priv, iir, pipe_stats);
	} while (0);

	enable_rpm_wakeref_asserts(dev_priv);

	return ret;
}

static void i915_irq_reset(struct drm_device *dev)
{
	struct drm_i915_private *dev_priv = to_i915(dev);

	if (I915_HAS_HOTPLUG(dev_priv)) {
		i915_hotplug_interrupt_update(dev_priv, 0xffffffff, 0);
		I915_WRITE(PORT_HOTPLUG_STAT, I915_READ(PORT_HOTPLUG_STAT));
	}

	i9xx_pipestat_irq_reset(dev_priv);

	GEN3_IRQ_RESET();
}

static int i915_irq_postinstall(struct drm_device *dev)
{
	struct drm_i915_private *dev_priv = to_i915(dev);
	u32 enable_mask;

	I915_WRITE(EMR, ~(I915_ERROR_PAGE_TABLE |
			  I915_ERROR_MEMORY_REFRESH));

	/* Unmask the interrupts that we always want on. */
	dev_priv->irq_mask =
		~(I915_ASLE_INTERRUPT |
		  I915_DISPLAY_PIPE_A_EVENT_INTERRUPT |
		  I915_DISPLAY_PIPE_B_EVENT_INTERRUPT |
		  I915_MASTER_ERROR_INTERRUPT);

	enable_mask =
		I915_ASLE_INTERRUPT |
		I915_DISPLAY_PIPE_A_EVENT_INTERRUPT |
		I915_DISPLAY_PIPE_B_EVENT_INTERRUPT |
		I915_MASTER_ERROR_INTERRUPT |
		I915_USER_INTERRUPT;

	if (I915_HAS_HOTPLUG(dev_priv)) {
		/* Enable in IER... */
		enable_mask |= I915_DISPLAY_PORT_INTERRUPT;
		/* and unmask in IMR */
		dev_priv->irq_mask &= ~I915_DISPLAY_PORT_INTERRUPT;
	}

	GEN3_IRQ_INIT(, dev_priv->irq_mask, enable_mask);

	/* Interrupt setup is already guaranteed to be single-threaded, this is
	 * just to make the assert_spin_locked check happy. */
	spin_lock_irq(&dev_priv->irq_lock);
	i915_enable_pipestat(dev_priv, PIPE_A, PIPE_CRC_DONE_INTERRUPT_STATUS);
	i915_enable_pipestat(dev_priv, PIPE_B, PIPE_CRC_DONE_INTERRUPT_STATUS);
	spin_unlock_irq(&dev_priv->irq_lock);

	i915_enable_asle_pipestat(dev_priv);

	return 0;
}

static irqreturn_t i915_irq_handler(int irq, void *arg)
{
	struct drm_device *dev = arg;
	struct drm_i915_private *dev_priv = to_i915(dev);
	irqreturn_t ret = IRQ_NONE;

	if (!intel_irqs_enabled(dev_priv))
		return IRQ_NONE;

	/* IRQs are synced during runtime_suspend, we don't require a wakeref */
	disable_rpm_wakeref_asserts(dev_priv);

	do {
		u32 pipe_stats[I915_MAX_PIPES] = {};
		u32 eir = 0, eir_stuck = 0;
		u32 hotplug_status = 0;
		u32 iir;

		iir = I915_READ(IIR);
		if (iir == 0)
			break;

		ret = IRQ_HANDLED;

		if (I915_HAS_HOTPLUG(dev_priv) &&
		    iir & I915_DISPLAY_PORT_INTERRUPT)
			hotplug_status = i9xx_hpd_irq_ack(dev_priv);

		/* Call regardless, as some status bits might not be
		 * signalled in iir */
		i9xx_pipestat_irq_ack(dev_priv, iir, pipe_stats);

		if (iir & I915_MASTER_ERROR_INTERRUPT)
			i9xx_error_irq_ack(dev_priv, &eir, &eir_stuck);

		I915_WRITE(IIR, iir);

		if (iir & I915_USER_INTERRUPT)
			notify_ring(dev_priv->engine[RCS]);

		if (iir & I915_MASTER_ERROR_INTERRUPT)
			i9xx_error_irq_handler(dev_priv, eir, eir_stuck);

		if (hotplug_status)
			i9xx_hpd_irq_handler(dev_priv, hotplug_status);

		i915_pipestat_irq_handler(dev_priv, iir, pipe_stats);
	} while (0);

	enable_rpm_wakeref_asserts(dev_priv);

	return ret;
}

static void i965_irq_reset(struct drm_device *dev)
{
	struct drm_i915_private *dev_priv = to_i915(dev);

	i915_hotplug_interrupt_update(dev_priv, 0xffffffff, 0);
	I915_WRITE(PORT_HOTPLUG_STAT, I915_READ(PORT_HOTPLUG_STAT));

	i9xx_pipestat_irq_reset(dev_priv);

	GEN3_IRQ_RESET();
}

static int i965_irq_postinstall(struct drm_device *dev)
{
	struct drm_i915_private *dev_priv = to_i915(dev);
	u32 enable_mask;
	u32 error_mask;

	/*
	 * Enable some error detection, note the instruction error mask
	 * bit is reserved, so we leave it masked.
	 */
	if (IS_G4X(dev_priv)) {
		error_mask = ~(GM45_ERROR_PAGE_TABLE |
			       GM45_ERROR_MEM_PRIV |
			       GM45_ERROR_CP_PRIV |
			       I915_ERROR_MEMORY_REFRESH);
	} else {
		error_mask = ~(I915_ERROR_PAGE_TABLE |
			       I915_ERROR_MEMORY_REFRESH);
	}
	I915_WRITE(EMR, error_mask);

	/* Unmask the interrupts that we always want on. */
	dev_priv->irq_mask =
		~(I915_ASLE_INTERRUPT |
		  I915_DISPLAY_PORT_INTERRUPT |
		  I915_DISPLAY_PIPE_A_EVENT_INTERRUPT |
		  I915_DISPLAY_PIPE_B_EVENT_INTERRUPT |
		  I915_MASTER_ERROR_INTERRUPT);

	enable_mask =
		I915_ASLE_INTERRUPT |
		I915_DISPLAY_PORT_INTERRUPT |
		I915_DISPLAY_PIPE_A_EVENT_INTERRUPT |
		I915_DISPLAY_PIPE_B_EVENT_INTERRUPT |
		I915_MASTER_ERROR_INTERRUPT |
		I915_USER_INTERRUPT;

	if (IS_G4X(dev_priv))
		enable_mask |= I915_BSD_USER_INTERRUPT;

	GEN3_IRQ_INIT(, dev_priv->irq_mask, enable_mask);

	/* Interrupt setup is already guaranteed to be single-threaded, this is
	 * just to make the assert_spin_locked check happy. */
	spin_lock_irq(&dev_priv->irq_lock);
	i915_enable_pipestat(dev_priv, PIPE_A, PIPE_GMBUS_INTERRUPT_STATUS);
	i915_enable_pipestat(dev_priv, PIPE_A, PIPE_CRC_DONE_INTERRUPT_STATUS);
	i915_enable_pipestat(dev_priv, PIPE_B, PIPE_CRC_DONE_INTERRUPT_STATUS);
	spin_unlock_irq(&dev_priv->irq_lock);

	i915_enable_asle_pipestat(dev_priv);

	return 0;
}

static void i915_hpd_irq_setup(struct drm_i915_private *dev_priv)
{
	u32 hotplug_en;

	lockdep_assert_held(&dev_priv->irq_lock);

	/* Note HDMI and DP share hotplug bits */
	/* enable bits are the same for all generations */
	hotplug_en = intel_hpd_enabled_irqs(dev_priv, hpd_mask_i915);
	/* Programming the CRT detection parameters tends
	   to generate a spurious hotplug event about three
	   seconds later.  So just do it once.
	*/
	if (IS_G4X(dev_priv))
		hotplug_en |= CRT_HOTPLUG_ACTIVATION_PERIOD_64;
	hotplug_en |= CRT_HOTPLUG_VOLTAGE_COMPARE_50;

	/* Ignore TV since it's buggy */
	i915_hotplug_interrupt_update_locked(dev_priv,
					     HOTPLUG_INT_EN_MASK |
					     CRT_HOTPLUG_VOLTAGE_COMPARE_MASK |
					     CRT_HOTPLUG_ACTIVATION_PERIOD_64,
					     hotplug_en);
}

static irqreturn_t i965_irq_handler(int irq, void *arg)
{
	struct drm_device *dev = arg;
	struct drm_i915_private *dev_priv = to_i915(dev);
	irqreturn_t ret = IRQ_NONE;

	if (!intel_irqs_enabled(dev_priv))
		return IRQ_NONE;

	/* IRQs are synced during runtime_suspend, we don't require a wakeref */
	disable_rpm_wakeref_asserts(dev_priv);

	do {
		u32 pipe_stats[I915_MAX_PIPES] = {};
		u32 eir = 0, eir_stuck = 0;
		u32 hotplug_status = 0;
		u32 iir;

		iir = I915_READ(IIR);
		if (iir == 0)
			break;

		ret = IRQ_HANDLED;

		if (iir & I915_DISPLAY_PORT_INTERRUPT)
			hotplug_status = i9xx_hpd_irq_ack(dev_priv);

		/* Call regardless, as some status bits might not be
		 * signalled in iir */
		i9xx_pipestat_irq_ack(dev_priv, iir, pipe_stats);

		if (iir & I915_MASTER_ERROR_INTERRUPT)
			i9xx_error_irq_ack(dev_priv, &eir, &eir_stuck);

		I915_WRITE(IIR, iir);

		if (iir & I915_USER_INTERRUPT)
			notify_ring(dev_priv->engine[RCS]);

		if (iir & I915_BSD_USER_INTERRUPT)
			notify_ring(dev_priv->engine[VCS]);

		if (iir & I915_MASTER_ERROR_INTERRUPT)
			i9xx_error_irq_handler(dev_priv, eir, eir_stuck);

		if (hotplug_status)
			i9xx_hpd_irq_handler(dev_priv, hotplug_status);

		i965_pipestat_irq_handler(dev_priv, iir, pipe_stats);
	} while (0);

	enable_rpm_wakeref_asserts(dev_priv);

	return ret;
}

/**
 * intel_irq_init - initializes irq support
 * @dev_priv: i915 device instance
 *
 * This function initializes all the irq support including work items, timers
 * and all the vtables. It does not setup the interrupt itself though.
 */
void intel_irq_init(struct drm_i915_private *dev_priv)
{
	struct drm_device *dev = &dev_priv->drm;
	struct intel_rps *rps = &dev_priv->gt_pm.rps;
	int i;

	intel_hpd_init_work(dev_priv);

	INIT_WORK(&rps->work, gen6_pm_rps_work);

	INIT_WORK(&dev_priv->l3_parity.error_work, ivybridge_parity_work);
	for (i = 0; i < MAX_L3_SLICES; ++i)
		dev_priv->l3_parity.remap_info[i] = NULL;

	if (HAS_GUC_SCHED(dev_priv))
		dev_priv->pm_guc_events = GEN9_GUC_TO_HOST_INT_EVENT;

	/* Let's track the enabled rps events */
	if (IS_VALLEYVIEW(dev_priv))
		/* WaGsvRC0ResidencyMethod:vlv */
		dev_priv->pm_rps_events = GEN6_PM_RP_UP_EI_EXPIRED;
	else
		dev_priv->pm_rps_events = (GEN6_PM_RP_UP_THRESHOLD |
					   GEN6_PM_RP_DOWN_THRESHOLD |
					   GEN6_PM_RP_DOWN_TIMEOUT);

	rps->pm_intrmsk_mbz = 0;

	/*
	 * SNB,IVB,HSW can while VLV,CHV may hard hang on looping batchbuffer
	 * if GEN6_PM_UP_EI_EXPIRED is masked.
	 *
	 * TODO: verify if this can be reproduced on VLV,CHV.
	 */
	if (INTEL_GEN(dev_priv) <= 7)
		rps->pm_intrmsk_mbz |= GEN6_PM_RP_UP_EI_EXPIRED;

	if (INTEL_GEN(dev_priv) >= 8)
		rps->pm_intrmsk_mbz |= GEN8_PMINTR_DISABLE_REDIRECT_TO_GUC;

	if (IS_GEN(dev_priv, 2)) {
		/* Gen2 doesn't have a hardware frame counter */
		dev->max_vblank_count = 0;
	} else if (IS_G4X(dev_priv) || INTEL_GEN(dev_priv) >= 5) {
		dev->max_vblank_count = 0xffffffff; /* full 32 bit counter */
		dev->driver->get_vblank_counter = g4x_get_vblank_counter;
	} else {
		dev->driver->get_vblank_counter = i915_get_vblank_counter;
		dev->max_vblank_count = 0xffffff; /* only 24 bits of frame count */
	}

	/*
	 * Opt out of the vblank disable timer on everything except gen2.
	 * Gen2 doesn't have a hardware frame counter and so depends on
	 * vblank interrupts to produce sane vblank seuquence numbers.
	 */
	if (!IS_GEN(dev_priv, 2))
		dev->vblank_disable_immediate = true;

	/* Most platforms treat the display irq block as an always-on
	 * power domain. vlv/chv can disable it at runtime and need
	 * special care to avoid writing any of the display block registers
	 * outside of the power domain. We defer setting up the display irqs
	 * in this case to the runtime pm.
	 */
	dev_priv->display_irqs_enabled = true;
	if (IS_VALLEYVIEW(dev_priv) || IS_CHERRYVIEW(dev_priv))
		dev_priv->display_irqs_enabled = false;

	dev_priv->hotplug.hpd_storm_threshold = HPD_STORM_DEFAULT_THRESHOLD;
	/* If we have MST support, we want to avoid doing short HPD IRQ storm
	 * detection, as short HPD storms will occur as a natural part of
	 * sideband messaging with MST.
	 * On older platforms however, IRQ storms can occur with both long and
	 * short pulses, as seen on some G4x systems.
	 */
	dev_priv->hotplug.hpd_short_storm_enabled = !HAS_DP_MST(dev_priv);

	dev->driver->get_vblank_timestamp = drm_calc_vbltimestamp_from_scanoutpos;
	dev->driver->get_scanout_position = i915_get_crtc_scanoutpos;

	if (IS_CHERRYVIEW(dev_priv)) {
		dev->driver->irq_handler = cherryview_irq_handler;
		dev->driver->irq_preinstall = cherryview_irq_reset;
		dev->driver->irq_postinstall = cherryview_irq_postinstall;
		dev->driver->irq_uninstall = cherryview_irq_reset;
		dev->driver->enable_vblank = i965_enable_vblank;
		dev->driver->disable_vblank = i965_disable_vblank;
		dev_priv->display.hpd_irq_setup = i915_hpd_irq_setup;
	} else if (IS_VALLEYVIEW(dev_priv)) {
		dev->driver->irq_handler = valleyview_irq_handler;
		dev->driver->irq_preinstall = valleyview_irq_reset;
		dev->driver->irq_postinstall = valleyview_irq_postinstall;
		dev->driver->irq_uninstall = valleyview_irq_reset;
		dev->driver->enable_vblank = i965_enable_vblank;
		dev->driver->disable_vblank = i965_disable_vblank;
		dev_priv->display.hpd_irq_setup = i915_hpd_irq_setup;
	} else if (INTEL_GEN(dev_priv) >= 11) {
		dev->driver->irq_handler = gen11_irq_handler;
		dev->driver->irq_preinstall = gen11_irq_reset;
		dev->driver->irq_postinstall = gen11_irq_postinstall;
		dev->driver->irq_uninstall = gen11_irq_reset;
		dev->driver->enable_vblank = gen8_enable_vblank;
		dev->driver->disable_vblank = gen8_disable_vblank;
		dev_priv->display.hpd_irq_setup = gen11_hpd_irq_setup;
	} else if (INTEL_GEN(dev_priv) >= 8) {
		dev->driver->irq_handler = gen8_irq_handler;
		dev->driver->irq_preinstall = gen8_irq_reset;
		dev->driver->irq_postinstall = gen8_irq_postinstall;
		dev->driver->irq_uninstall = gen8_irq_reset;
		dev->driver->enable_vblank = gen8_enable_vblank;
		dev->driver->disable_vblank = gen8_disable_vblank;
		if (IS_GEN9_LP(dev_priv))
			dev_priv->display.hpd_irq_setup = bxt_hpd_irq_setup;
		else if (HAS_PCH_SPT(dev_priv) || HAS_PCH_KBP(dev_priv) ||
			 HAS_PCH_CNP(dev_priv))
			dev_priv->display.hpd_irq_setup = spt_hpd_irq_setup;
		else
			dev_priv->display.hpd_irq_setup = ilk_hpd_irq_setup;
	} else if (HAS_PCH_SPLIT(dev_priv)) {
		dev->driver->irq_handler = ironlake_irq_handler;
		dev->driver->irq_preinstall = ironlake_irq_reset;
		dev->driver->irq_postinstall = ironlake_irq_postinstall;
		dev->driver->irq_uninstall = ironlake_irq_reset;
		dev->driver->enable_vblank = ironlake_enable_vblank;
		dev->driver->disable_vblank = ironlake_disable_vblank;
		dev_priv->display.hpd_irq_setup = ilk_hpd_irq_setup;
	} else {
		if (IS_GEN(dev_priv, 2)) {
			dev->driver->irq_preinstall = i8xx_irq_reset;
			dev->driver->irq_postinstall = i8xx_irq_postinstall;
			dev->driver->irq_handler = i8xx_irq_handler;
			dev->driver->irq_uninstall = i8xx_irq_reset;
			dev->driver->enable_vblank = i8xx_enable_vblank;
			dev->driver->disable_vblank = i8xx_disable_vblank;
		} else if (IS_GEN(dev_priv, 3)) {
			dev->driver->irq_preinstall = i915_irq_reset;
			dev->driver->irq_postinstall = i915_irq_postinstall;
			dev->driver->irq_uninstall = i915_irq_reset;
			dev->driver->irq_handler = i915_irq_handler;
			dev->driver->enable_vblank = i8xx_enable_vblank;
			dev->driver->disable_vblank = i8xx_disable_vblank;
		} else {
			dev->driver->irq_preinstall = i965_irq_reset;
			dev->driver->irq_postinstall = i965_irq_postinstall;
			dev->driver->irq_uninstall = i965_irq_reset;
			dev->driver->irq_handler = i965_irq_handler;
			dev->driver->enable_vblank = i965_enable_vblank;
			dev->driver->disable_vblank = i965_disable_vblank;
		}
		if (I915_HAS_HOTPLUG(dev_priv))
			dev_priv->display.hpd_irq_setup = i915_hpd_irq_setup;
	}
}

/**
 * intel_irq_fini - deinitializes IRQ support
 * @i915: i915 device instance
 *
 * This function deinitializes all the IRQ support.
 */
void intel_irq_fini(struct drm_i915_private *i915)
{
	int i;

	for (i = 0; i < MAX_L3_SLICES; ++i)
		kfree(i915->l3_parity.remap_info[i]);
}

/**
 * intel_irq_install - enables the hardware interrupt
 * @dev_priv: i915 device instance
 *
 * This function enables the hardware interrupt handling, but leaves the hotplug
 * handling still disabled. It is called after intel_irq_init().
 *
 * In the driver load and resume code we need working interrupts in a few places
 * but don't want to deal with the hassle of concurrent probe and hotplug
 * workers. Hence the split into this two-stage approach.
 */
int intel_irq_install(struct drm_i915_private *dev_priv)
{
	/*
	 * We enable some interrupt sources in our postinstall hooks, so mark
	 * interrupts as enabled _before_ actually enabling them to avoid
	 * special cases in our ordering checks.
	 */
	dev_priv->runtime_pm.irqs_enabled = true;

	return drm_irq_install(&dev_priv->drm, dev_priv->drm.pdev->irq);
}

/**
 * intel_irq_uninstall - finilizes all irq handling
 * @dev_priv: i915 device instance
 *
 * This stops interrupt and hotplug handling and unregisters and frees all
 * resources acquired in the init functions.
 */
void intel_irq_uninstall(struct drm_i915_private *dev_priv)
{
	drm_irq_uninstall(&dev_priv->drm);
	intel_hpd_cancel_work(dev_priv);
	dev_priv->runtime_pm.irqs_enabled = false;
}

/**
 * intel_runtime_pm_disable_interrupts - runtime interrupt disabling
 * @dev_priv: i915 device instance
 *
 * This function is used to disable interrupts at runtime, both in the runtime
 * pm and the system suspend/resume code.
 */
void intel_runtime_pm_disable_interrupts(struct drm_i915_private *dev_priv)
{
	dev_priv->drm.driver->irq_uninstall(&dev_priv->drm);
	dev_priv->runtime_pm.irqs_enabled = false;
	synchronize_irq(dev_priv->drm.irq);
}

/**
 * intel_runtime_pm_enable_interrupts - runtime interrupt enabling
 * @dev_priv: i915 device instance
 *
 * This function is used to enable interrupts at runtime, both in the runtime
 * pm and the system suspend/resume code.
 */
void intel_runtime_pm_enable_interrupts(struct drm_i915_private *dev_priv)
{
	dev_priv->runtime_pm.irqs_enabled = true;
	dev_priv->drm.driver->irq_preinstall(&dev_priv->drm);
	dev_priv->drm.driver->irq_postinstall(&dev_priv->drm);
}<|MERGE_RESOLUTION|>--- conflicted
+++ resolved
@@ -3139,206 +3139,6 @@
 	return IRQ_HANDLED;
 }
 
-<<<<<<< HEAD
-static void i915_reset_device(struct drm_i915_private *dev_priv,
-			      u32 engine_mask,
-			      const char *reason)
-{
-	struct i915_gpu_error *error = &dev_priv->gpu_error;
-	struct kobject *kobj = &dev_priv->drm.primary->kdev->kobj;
-	char *error_event[] = { I915_ERROR_UEVENT "=1", NULL };
-	char *reset_event[] = { I915_RESET_UEVENT "=1", NULL };
-	char *reset_done_event[] = { I915_ERROR_UEVENT "=0", NULL };
-	struct wedge_me w;
-
-	kobject_uevent_env(kobj, KOBJ_CHANGE, error_event);
-
-	DRM_DEBUG_DRIVER("resetting chip\n");
-	kobject_uevent_env(kobj, KOBJ_CHANGE, reset_event);
-
-	/* Use a watchdog to ensure that our reset completes */
-	i915_wedge_on_timeout(&w, dev_priv, 5*HZ) {
-		intel_prepare_reset(dev_priv);
-
-		error->reason = reason;
-		error->stalled_mask = engine_mask;
-
-		/* Signal that locked waiters should reset the GPU */
-		smp_mb__before_atomic();
-		set_bit(I915_RESET_HANDOFF, &error->flags);
-		wake_up_all(&error->wait_queue);
-
-		/* Wait for anyone holding the lock to wakeup, without
-		 * blocking indefinitely on struct_mutex.
-		 */
-		do {
-			if (mutex_trylock(&dev_priv->drm.struct_mutex)) {
-				i915_reset(dev_priv, engine_mask, reason);
-				mutex_unlock(&dev_priv->drm.struct_mutex);
-			}
-		} while (wait_on_bit_timeout(&error->flags,
-					     I915_RESET_HANDOFF,
-					     TASK_UNINTERRUPTIBLE,
-					     1));
-
-		error->stalled_mask = 0;
-		error->reason = NULL;
-
-		intel_finish_reset(dev_priv);
-	}
-
-	if (!test_bit(I915_WEDGED, &error->flags))
-		kobject_uevent_env(kobj, KOBJ_CHANGE, reset_done_event);
-}
-
-void i915_clear_error_registers(struct drm_i915_private *dev_priv)
-{
-	u32 eir;
-
-	if (!IS_GEN(dev_priv, 2))
-		I915_WRITE(PGTBL_ER, I915_READ(PGTBL_ER));
-
-	if (INTEL_GEN(dev_priv) < 4)
-		I915_WRITE(IPEIR, I915_READ(IPEIR));
-	else
-		I915_WRITE(IPEIR_I965, I915_READ(IPEIR_I965));
-
-	I915_WRITE(EIR, I915_READ(EIR));
-	eir = I915_READ(EIR);
-	if (eir) {
-		/*
-		 * some errors might have become stuck,
-		 * mask them.
-		 */
-		DRM_DEBUG_DRIVER("EIR stuck: 0x%08x, masking\n", eir);
-		I915_WRITE(EMR, I915_READ(EMR) | eir);
-		I915_WRITE(IIR, I915_MASTER_ERROR_INTERRUPT);
-	}
-
-	if (INTEL_GEN(dev_priv) >= 8) {
-		I915_WRITE(GEN8_RING_FAULT_REG,
-			   I915_READ(GEN8_RING_FAULT_REG) & ~RING_FAULT_VALID);
-		POSTING_READ(GEN8_RING_FAULT_REG);
-	} else if (INTEL_GEN(dev_priv) >= 6) {
-		struct intel_engine_cs *engine;
-		enum intel_engine_id id;
-
-		for_each_engine(engine, dev_priv, id) {
-			I915_WRITE(RING_FAULT_REG(engine),
-				   I915_READ(RING_FAULT_REG(engine)) &
-				   ~RING_FAULT_VALID);
-		}
-		POSTING_READ(RING_FAULT_REG(dev_priv->engine[RCS]));
-	}
-}
-
-/**
- * i915_handle_error - handle a gpu error
- * @dev_priv: i915 device private
- * @engine_mask: mask representing engines that are hung
- * @flags: control flags
- * @fmt: Error message format string
- *
- * Do some basic checking of register state at error time and
- * dump it to the syslog.  Also call i915_capture_error_state() to make
- * sure we get a record and make it available in debugfs.  Fire a uevent
- * so userspace knows something bad happened (should trigger collection
- * of a ring dump etc.).
- */
-void i915_handle_error(struct drm_i915_private *dev_priv,
-		       u32 engine_mask,
-		       unsigned long flags,
-		       const char *fmt, ...)
-{
-	struct intel_engine_cs *engine;
-	unsigned int tmp;
-	char error_msg[80];
-	char *msg = NULL;
-
-	if (fmt) {
-		va_list args;
-
-		va_start(args, fmt);
-		vscnprintf(error_msg, sizeof(error_msg), fmt, args);
-		va_end(args);
-
-		msg = error_msg;
-	}
-
-	/*
-	 * In most cases it's guaranteed that we get here with an RPM
-	 * reference held, for example because there is a pending GPU
-	 * request that won't finish until the reset is done. This
-	 * isn't the case at least when we get here by doing a
-	 * simulated reset via debugfs, so get an RPM reference.
-	 */
-	intel_runtime_pm_get(dev_priv);
-
-	engine_mask &= INTEL_INFO(dev_priv)->ring_mask;
-
-	if (flags & I915_ERROR_CAPTURE) {
-		i915_capture_error_state(dev_priv, engine_mask, msg);
-		i915_clear_error_registers(dev_priv);
-	}
-
-	/*
-	 * Try engine reset when available. We fall back to full reset if
-	 * single reset fails.
-	 */
-	if (intel_has_reset_engine(dev_priv) &&
-	    !i915_terminally_wedged(&dev_priv->gpu_error)) {
-		for_each_engine_masked(engine, dev_priv, engine_mask, tmp) {
-			BUILD_BUG_ON(I915_RESET_MODESET >= I915_RESET_ENGINE);
-			if (test_and_set_bit(I915_RESET_ENGINE + engine->id,
-					     &dev_priv->gpu_error.flags))
-				continue;
-
-			if (i915_reset_engine(engine, msg) == 0)
-				engine_mask &= ~intel_engine_flag(engine);
-
-			clear_bit(I915_RESET_ENGINE + engine->id,
-				  &dev_priv->gpu_error.flags);
-			wake_up_bit(&dev_priv->gpu_error.flags,
-				    I915_RESET_ENGINE + engine->id);
-		}
-	}
-
-	if (!engine_mask)
-		goto out;
-
-	/* Full reset needs the mutex, stop any other user trying to do so. */
-	if (test_and_set_bit(I915_RESET_BACKOFF, &dev_priv->gpu_error.flags)) {
-		wait_event(dev_priv->gpu_error.reset_queue,
-			   !test_bit(I915_RESET_BACKOFF,
-				     &dev_priv->gpu_error.flags));
-		goto out;
-	}
-
-	/* Prevent any other reset-engine attempt. */
-	for_each_engine(engine, dev_priv, tmp) {
-		while (test_and_set_bit(I915_RESET_ENGINE + engine->id,
-					&dev_priv->gpu_error.flags))
-			wait_on_bit(&dev_priv->gpu_error.flags,
-				    I915_RESET_ENGINE + engine->id,
-				    TASK_UNINTERRUPTIBLE);
-	}
-
-	i915_reset_device(dev_priv, engine_mask, msg);
-
-	for_each_engine(engine, dev_priv, tmp) {
-		clear_bit(I915_RESET_ENGINE + engine->id,
-			  &dev_priv->gpu_error.flags);
-	}
-
-	clear_bit(I915_RESET_BACKOFF, &dev_priv->gpu_error.flags);
-	wake_up_all(&dev_priv->gpu_error.reset_queue);
-
-out:
-	intel_runtime_pm_put(dev_priv);
-}
-
-=======
->>>>>>> 85baa5db
 /* Called from drm generic code, passed 'crtc' which
  * we use as a pipe index
  */
