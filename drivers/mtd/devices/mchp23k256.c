--- conflicted
+++ resolved
@@ -214,11 +214,6 @@
 	struct mchp23k256_flash *flash = spi_get_drvdata(spi);
 
 	WARN_ON(mtd_device_unregister(&flash->mtd));
-<<<<<<< HEAD
-
-	return 0;
-=======
->>>>>>> 89b35e3f
 }
 
 static const struct of_device_id mchp23k256_of_table[] = {
