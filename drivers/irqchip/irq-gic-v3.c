/*
 * Copyright (C) 2013, 2014 ARM Limited, All Rights Reserved.
 * Author: Marc Zyngier <marc.zyngier@arm.com>
 *
 * This program is free software; you can redistribute it and/or modify
 * it under the terms of the GNU General Public License version 2 as
 * published by the Free Software Foundation.
 *
 * This program is distributed in the hope that it will be useful,
 * but WITHOUT ANY WARRANTY; without even the implied warranty of
 * MERCHANTABILITY or FITNESS FOR A PARTICULAR PURPOSE.  See the
 * GNU General Public License for more details.
 *
 * You should have received a copy of the GNU General Public License
 * along with this program.  If not, see <http://www.gnu.org/licenses/>.
 */

#define pr_fmt(fmt)	"GICv3: " fmt

#include <linux/acpi.h>
#include <linux/cpu.h>
#include <linux/cpu_pm.h>
#include <linux/delay.h>
#include <linux/interrupt.h>
#include <linux/irqdomain.h>
#include <linux/of.h>
#include <linux/of_address.h>
#include <linux/of_irq.h>
#include <linux/percpu.h>
#include <linux/slab.h>

#include <linux/irqchip.h>
#include <linux/irqchip/arm-gic-common.h>
#include <linux/irqchip/arm-gic-v3.h>
#include <linux/irqchip/irq-partition-percpu.h>

#include <asm/cputype.h>
#include <asm/exception.h>
#include <asm/smp_plat.h>
#include <asm/virt.h>

#include "irq-gic-common.h"

struct redist_region {
	void __iomem		*redist_base;
	phys_addr_t		phys_base;
	bool			single_redist;
};

struct gic_chip_data {
	struct fwnode_handle	*fwnode;
	void __iomem		*dist_base;
	struct redist_region	*redist_regions;
	struct rdists		rdists;
	struct irq_domain	*domain;
	u64			redist_stride;
	u32			nr_redist_regions;
	unsigned int		irq_nr;
	struct partition_desc	*ppi_descs[16];
};

static struct gic_chip_data gic_data __read_mostly;
static struct static_key supports_deactivate = STATIC_KEY_INIT_TRUE;

static struct gic_kvm_info gic_v3_kvm_info;

#define gic_data_rdist()		(this_cpu_ptr(gic_data.rdists.rdist))
#define gic_data_rdist_rd_base()	(gic_data_rdist()->rd_base)
#define gic_data_rdist_sgi_base()	(gic_data_rdist_rd_base() + SZ_64K)

/* Our default, arbitrary priority value. Linux only uses one anyway. */
#define DEFAULT_PMR_VALUE	0xf0

static inline unsigned int gic_irq(struct irq_data *d)
{
	return d->hwirq;
}

static inline int gic_irq_in_rdist(struct irq_data *d)
{
	return gic_irq(d) < 32;
}

static inline void __iomem *gic_dist_base(struct irq_data *d)
{
	if (gic_irq_in_rdist(d))	/* SGI+PPI -> SGI_base for this CPU */
		return gic_data_rdist_sgi_base();

	if (d->hwirq <= 1023)		/* SPI -> dist_base */
		return gic_data.dist_base;

	return NULL;
}

static void gic_do_wait_for_rwp(void __iomem *base)
{
	u32 count = 1000000;	/* 1s! */

	while (readl_relaxed(base + GICD_CTLR) & GICD_CTLR_RWP) {
		count--;
		if (!count) {
			pr_err_ratelimited("RWP timeout, gone fishing\n");
			return;
		}
		cpu_relax();
		udelay(1);
	};
}

/* Wait for completion of a distributor change */
static void gic_dist_wait_for_rwp(void)
{
	gic_do_wait_for_rwp(gic_data.dist_base);
}

/* Wait for completion of a redistributor change */
static void gic_redist_wait_for_rwp(void)
{
	gic_do_wait_for_rwp(gic_data_rdist_rd_base());
}

#ifdef CONFIG_ARM64
static DEFINE_STATIC_KEY_FALSE(is_cavium_thunderx);

static u64 __maybe_unused gic_read_iar(void)
{
	if (static_branch_unlikely(&is_cavium_thunderx))
		return gic_read_iar_cavium_thunderx();
	else
		return gic_read_iar_common();
}
#endif

static void gic_enable_redist(bool enable)
{
	void __iomem *rbase;
	u32 count = 1000000;	/* 1s! */
	u32 val;

	rbase = gic_data_rdist_rd_base();

	val = readl_relaxed(rbase + GICR_WAKER);
	if (enable)
		/* Wake up this CPU redistributor */
		val &= ~GICR_WAKER_ProcessorSleep;
	else
		val |= GICR_WAKER_ProcessorSleep;
	writel_relaxed(val, rbase + GICR_WAKER);

	if (!enable) {		/* Check that GICR_WAKER is writeable */
		val = readl_relaxed(rbase + GICR_WAKER);
		if (!(val & GICR_WAKER_ProcessorSleep))
			return;	/* No PM support in this redistributor */
	}

	while (count--) {
		val = readl_relaxed(rbase + GICR_WAKER);
		if (enable ^ (val & GICR_WAKER_ChildrenAsleep))
			break;
		cpu_relax();
		udelay(1);
	};
	if (!count)
		pr_err_ratelimited("redistributor failed to %s...\n",
				   enable ? "wakeup" : "sleep");
}

/*
 * Routines to disable, enable, EOI and route interrupts
 */
static int gic_peek_irq(struct irq_data *d, u32 offset)
{
	u32 mask = 1 << (gic_irq(d) % 32);
	void __iomem *base;

	if (gic_irq_in_rdist(d))
		base = gic_data_rdist_sgi_base();
	else
		base = gic_data.dist_base;

	return !!(readl_relaxed(base + offset + (gic_irq(d) / 32) * 4) & mask);
}

static void gic_poke_irq(struct irq_data *d, u32 offset)
{
	u32 mask = 1 << (gic_irq(d) % 32);
	void (*rwp_wait)(void);
	void __iomem *base;

	if (gic_irq_in_rdist(d)) {
		base = gic_data_rdist_sgi_base();
		rwp_wait = gic_redist_wait_for_rwp;
	} else {
		base = gic_data.dist_base;
		rwp_wait = gic_dist_wait_for_rwp;
	}

	writel_relaxed(mask, base + offset + (gic_irq(d) / 32) * 4);
	rwp_wait();
}

static void gic_mask_irq(struct irq_data *d)
{
	gic_poke_irq(d, GICD_ICENABLER);
}

static void gic_eoimode1_mask_irq(struct irq_data *d)
{
	gic_mask_irq(d);
	/*
	 * When masking a forwarded interrupt, make sure it is
	 * deactivated as well.
	 *
	 * This ensures that an interrupt that is getting
	 * disabled/masked will not get "stuck", because there is
	 * noone to deactivate it (guest is being terminated).
	 */
	if (irqd_is_forwarded_to_vcpu(d))
		gic_poke_irq(d, GICD_ICACTIVER);
}

static void gic_unmask_irq(struct irq_data *d)
{
	gic_poke_irq(d, GICD_ISENABLER);
}

static int gic_irq_set_irqchip_state(struct irq_data *d,
				     enum irqchip_irq_state which, bool val)
{
	u32 reg;

	if (d->hwirq >= gic_data.irq_nr) /* PPI/SPI only */
		return -EINVAL;

	switch (which) {
	case IRQCHIP_STATE_PENDING:
		reg = val ? GICD_ISPENDR : GICD_ICPENDR;
		break;

	case IRQCHIP_STATE_ACTIVE:
		reg = val ? GICD_ISACTIVER : GICD_ICACTIVER;
		break;

	case IRQCHIP_STATE_MASKED:
		reg = val ? GICD_ICENABLER : GICD_ISENABLER;
		break;

	default:
		return -EINVAL;
	}

	gic_poke_irq(d, reg);
	return 0;
}

static int gic_irq_get_irqchip_state(struct irq_data *d,
				     enum irqchip_irq_state which, bool *val)
{
	if (d->hwirq >= gic_data.irq_nr) /* PPI/SPI only */
		return -EINVAL;

	switch (which) {
	case IRQCHIP_STATE_PENDING:
		*val = gic_peek_irq(d, GICD_ISPENDR);
		break;

	case IRQCHIP_STATE_ACTIVE:
		*val = gic_peek_irq(d, GICD_ISACTIVER);
		break;

	case IRQCHIP_STATE_MASKED:
		*val = !gic_peek_irq(d, GICD_ISENABLER);
		break;

	default:
		return -EINVAL;
	}

	return 0;
}

static void gic_eoi_irq(struct irq_data *d)
{
	gic_write_eoir(gic_irq(d));
}

static void gic_eoimode1_eoi_irq(struct irq_data *d)
{
	/*
	 * No need to deactivate an LPI, or an interrupt that
	 * is is getting forwarded to a vcpu.
	 */
	if (gic_irq(d) >= 8192 || irqd_is_forwarded_to_vcpu(d))
		return;
	gic_write_dir(gic_irq(d));
}

static int gic_set_type(struct irq_data *d, unsigned int type)
{
	unsigned int irq = gic_irq(d);
	void (*rwp_wait)(void);
	void __iomem *base;

	/* Interrupt configuration for SGIs can't be changed */
	if (irq < 16)
		return -EINVAL;

	/* SPIs have restrictions on the supported types */
	if (irq >= 32 && type != IRQ_TYPE_LEVEL_HIGH &&
			 type != IRQ_TYPE_EDGE_RISING)
		return -EINVAL;

	if (gic_irq_in_rdist(d)) {
		base = gic_data_rdist_sgi_base();
		rwp_wait = gic_redist_wait_for_rwp;
	} else {
		base = gic_data.dist_base;
		rwp_wait = gic_dist_wait_for_rwp;
	}

	return gic_configure_irq(irq, type, base, rwp_wait);
}

static int gic_irq_set_vcpu_affinity(struct irq_data *d, void *vcpu)
{
	if (vcpu)
		irqd_set_forwarded_to_vcpu(d);
	else
		irqd_clr_forwarded_to_vcpu(d);
	return 0;
}

static u64 gic_mpidr_to_affinity(unsigned long mpidr)
{
	u64 aff;

	aff = ((u64)MPIDR_AFFINITY_LEVEL(mpidr, 3) << 32 |
	       MPIDR_AFFINITY_LEVEL(mpidr, 2) << 16 |
	       MPIDR_AFFINITY_LEVEL(mpidr, 1) << 8  |
	       MPIDR_AFFINITY_LEVEL(mpidr, 0));

	return aff;
}

static asmlinkage void __exception_irq_entry gic_handle_irq(struct pt_regs *regs)
{
	u32 irqnr;

	do {
		irqnr = gic_read_iar();

		if (likely(irqnr > 15 && irqnr < 1020) || irqnr >= 8192) {
			int err;

			if (static_key_true(&supports_deactivate))
				gic_write_eoir(irqnr);

			err = handle_domain_irq(gic_data.domain, irqnr, regs);
			if (err) {
				WARN_ONCE(true, "Unexpected interrupt received!\n");
				if (static_key_true(&supports_deactivate)) {
					if (irqnr < 8192)
						gic_write_dir(irqnr);
				} else {
					gic_write_eoir(irqnr);
				}
			}
			continue;
		}
		if (irqnr < 16) {
			gic_write_eoir(irqnr);
			if (static_key_true(&supports_deactivate))
				gic_write_dir(irqnr);
#ifdef CONFIG_SMP
			/*
			 * Unlike GICv2, we don't need an smp_rmb() here.
			 * The control dependency from gic_read_iar to
			 * the ISB in gic_write_eoir is enough to ensure
			 * that any shared data read by handle_IPI will
			 * be read after the ACK.
			 */
			handle_IPI(irqnr, regs);
#else
			WARN_ONCE(true, "Unexpected SGI received!\n");
#endif
			continue;
		}
	} while (irqnr != ICC_IAR1_EL1_SPURIOUS);
}

static void __init gic_dist_init(void)
{
	unsigned int i;
	u64 affinity;
	void __iomem *base = gic_data.dist_base;

	/* Disable the distributor */
	writel_relaxed(0, base + GICD_CTLR);
	gic_dist_wait_for_rwp();

	/*
	 * Configure SPIs as non-secure Group-1. This will only matter
	 * if the GIC only has a single security state. This will not
	 * do the right thing if the kernel is running in secure mode,
	 * but that's not the intended use case anyway.
	 */
	for (i = 32; i < gic_data.irq_nr; i += 32)
		writel_relaxed(~0, base + GICD_IGROUPR + i / 8);

	gic_dist_config(base, gic_data.irq_nr, gic_dist_wait_for_rwp);

	/* Enable distributor with ARE, Group1 */
	writel_relaxed(GICD_CTLR_ARE_NS | GICD_CTLR_ENABLE_G1A | GICD_CTLR_ENABLE_G1,
		       base + GICD_CTLR);

	/*
	 * Set all global interrupts to the boot CPU only. ARE must be
	 * enabled.
	 */
	affinity = gic_mpidr_to_affinity(cpu_logical_map(smp_processor_id()));
	for (i = 32; i < gic_data.irq_nr; i++)
		gic_write_irouter(affinity, base + GICD_IROUTER + i * 8);
}

static int gic_populate_rdist(void)
{
	unsigned long mpidr = cpu_logical_map(smp_processor_id());
	u64 typer;
	u32 aff;
	int i;

	/*
	 * Convert affinity to a 32bit value that can be matched to
	 * GICR_TYPER bits [63:32].
	 */
	aff = (MPIDR_AFFINITY_LEVEL(mpidr, 3) << 24 |
	       MPIDR_AFFINITY_LEVEL(mpidr, 2) << 16 |
	       MPIDR_AFFINITY_LEVEL(mpidr, 1) << 8 |
	       MPIDR_AFFINITY_LEVEL(mpidr, 0));

	for (i = 0; i < gic_data.nr_redist_regions; i++) {
		void __iomem *ptr = gic_data.redist_regions[i].redist_base;
		u32 reg;

		reg = readl_relaxed(ptr + GICR_PIDR2) & GIC_PIDR2_ARCH_MASK;
		if (reg != GIC_PIDR2_ARCH_GICv3 &&
		    reg != GIC_PIDR2_ARCH_GICv4) { /* We're in trouble... */
			pr_warn("No redistributor present @%p\n", ptr);
			break;
		}

		do {
			typer = gic_read_typer(ptr + GICR_TYPER);
			if ((typer >> 32) == aff) {
				u64 offset = ptr - gic_data.redist_regions[i].redist_base;
				gic_data_rdist_rd_base() = ptr;
				gic_data_rdist()->phys_base = gic_data.redist_regions[i].phys_base + offset;
				pr_info("CPU%d: found redistributor %lx region %d:%pa\n",
					smp_processor_id(), mpidr, i,
					&gic_data_rdist()->phys_base);
				return 0;
			}

			if (gic_data.redist_regions[i].single_redist)
				break;

			if (gic_data.redist_stride) {
				ptr += gic_data.redist_stride;
			} else {
				ptr += SZ_64K * 2; /* Skip RD_base + SGI_base */
				if (typer & GICR_TYPER_VLPIS)
					ptr += SZ_64K * 2; /* Skip VLPI_base + reserved page */
			}
		} while (!(typer & GICR_TYPER_LAST));
	}

	/* We couldn't even deal with ourselves... */
	WARN(true, "CPU%d: mpidr %lx has no re-distributor!\n",
	     smp_processor_id(), mpidr);
	return -ENODEV;
}

static void gic_cpu_sys_reg_init(void)
{
	/*
	 * Need to check that the SRE bit has actually been set. If
	 * not, it means that SRE is disabled at EL2. We're going to
	 * die painfully, and there is nothing we can do about it.
	 *
	 * Kindly inform the luser.
	 */
	if (!gic_enable_sre())
		pr_err("GIC: unable to set SRE (disabled at EL2), panic ahead\n");

	/* Set priority mask register */
	gic_write_pmr(DEFAULT_PMR_VALUE);

	if (static_key_true(&supports_deactivate)) {
		/* EOI drops priority only (mode 1) */
		gic_write_ctlr(ICC_CTLR_EL1_EOImode_drop);
	} else {
		/* EOI deactivates interrupt too (mode 0) */
		gic_write_ctlr(ICC_CTLR_EL1_EOImode_drop_dir);
	}

	/* ... and let's hit the road... */
	gic_write_grpen1(1);
}

static int gic_dist_supports_lpis(void)
{
	return !!(readl_relaxed(gic_data.dist_base + GICD_TYPER) & GICD_TYPER_LPIS);
}

static void gic_cpu_init(void)
{
	void __iomem *rbase;

	/* Register ourselves with the rest of the world */
	if (gic_populate_rdist())
		return;

	gic_enable_redist(true);

	rbase = gic_data_rdist_sgi_base();

	/* Configure SGIs/PPIs as non-secure Group-1 */
	writel_relaxed(~0, rbase + GICR_IGROUPR0);

	gic_cpu_config(rbase, gic_redist_wait_for_rwp);

	/* Give LPIs a spin */
	if (IS_ENABLED(CONFIG_ARM_GIC_V3_ITS) && gic_dist_supports_lpis())
		its_cpu_init();

	/* initialise system registers */
	gic_cpu_sys_reg_init();
}

#ifdef CONFIG_SMP
static int gic_secondary_init(struct notifier_block *nfb,
			      unsigned long action, void *hcpu)
{
	if (action == CPU_STARTING || action == CPU_STARTING_FROZEN)
		gic_cpu_init();
	return NOTIFY_OK;
}

/*
 * Notifier for enabling the GIC CPU interface. Set an arbitrarily high
 * priority because the GIC needs to be up before the ARM generic timers.
 */
static struct notifier_block gic_cpu_notifier = {
	.notifier_call = gic_secondary_init,
	.priority = 100,
};

static u16 gic_compute_target_list(int *base_cpu, const struct cpumask *mask,
				   unsigned long cluster_id)
{
	int cpu = *base_cpu;
	unsigned long mpidr = cpu_logical_map(cpu);
	u16 tlist = 0;

	while (cpu < nr_cpu_ids) {
		/*
		 * If we ever get a cluster of more than 16 CPUs, just
		 * scream and skip that CPU.
		 */
		if (WARN_ON((mpidr & 0xff) >= 16))
			goto out;

		tlist |= 1 << (mpidr & 0xf);

		cpu = cpumask_next(cpu, mask);
		if (cpu >= nr_cpu_ids)
			goto out;

		mpidr = cpu_logical_map(cpu);

		if (cluster_id != (mpidr & ~0xffUL)) {
			cpu--;
			goto out;
		}
	}
out:
	*base_cpu = cpu;
	return tlist;
}

#define MPIDR_TO_SGI_AFFINITY(cluster_id, level) \
	(MPIDR_AFFINITY_LEVEL(cluster_id, level) \
		<< ICC_SGI1R_AFFINITY_## level ##_SHIFT)

static void gic_send_sgi(u64 cluster_id, u16 tlist, unsigned int irq)
{
	u64 val;

	val = (MPIDR_TO_SGI_AFFINITY(cluster_id, 3)	|
	       MPIDR_TO_SGI_AFFINITY(cluster_id, 2)	|
	       irq << ICC_SGI1R_SGI_ID_SHIFT		|
	       MPIDR_TO_SGI_AFFINITY(cluster_id, 1)	|
	       tlist << ICC_SGI1R_TARGET_LIST_SHIFT);

	pr_debug("CPU%d: ICC_SGI1R_EL1 %llx\n", smp_processor_id(), val);
	gic_write_sgi1r(val);
}

static void gic_raise_softirq(const struct cpumask *mask, unsigned int irq)
{
	int cpu;

	if (WARN_ON(irq >= 16))
		return;

	/*
	 * Ensure that stores to Normal memory are visible to the
	 * other CPUs before issuing the IPI.
	 */
	smp_wmb();

	for_each_cpu(cpu, mask) {
		unsigned long cluster_id = cpu_logical_map(cpu) & ~0xffUL;
		u16 tlist;

		tlist = gic_compute_target_list(&cpu, mask, cluster_id);
		gic_send_sgi(cluster_id, tlist, irq);
	}

	/* Force the above writes to ICC_SGI1R_EL1 to be executed */
	isb();
}

static void gic_smp_init(void)
{
	set_smp_cross_call(gic_raise_softirq);
	register_cpu_notifier(&gic_cpu_notifier);
}

static int gic_set_affinity(struct irq_data *d, const struct cpumask *mask_val,
			    bool force)
{
	unsigned int cpu = cpumask_any_and(mask_val, cpu_online_mask);
	void __iomem *reg;
	int enabled;
	u64 val;

	if (gic_irq_in_rdist(d))
		return -EINVAL;

	/* If interrupt was enabled, disable it first */
	enabled = gic_peek_irq(d, GICD_ISENABLER);
	if (enabled)
		gic_mask_irq(d);

	reg = gic_dist_base(d) + GICD_IROUTER + (gic_irq(d) * 8);
	val = gic_mpidr_to_affinity(cpu_logical_map(cpu));

	gic_write_irouter(val, reg);

	/*
	 * If the interrupt was enabled, enabled it again. Otherwise,
	 * just wait for the distributor to have digested our changes.
	 */
	if (enabled)
		gic_unmask_irq(d);
	else
		gic_dist_wait_for_rwp();

	return IRQ_SET_MASK_OK_DONE;
}
#else
#define gic_set_affinity	NULL
#define gic_smp_init()		do { } while(0)
#endif

#ifdef CONFIG_CPU_PM
static int gic_cpu_pm_notifier(struct notifier_block *self,
			       unsigned long cmd, void *v)
{
	if (cmd == CPU_PM_EXIT) {
		gic_enable_redist(true);
		gic_cpu_sys_reg_init();
	} else if (cmd == CPU_PM_ENTER) {
		gic_write_grpen1(0);
		gic_enable_redist(false);
	}
	return NOTIFY_OK;
}

static struct notifier_block gic_cpu_pm_notifier_block = {
	.notifier_call = gic_cpu_pm_notifier,
};

static void gic_cpu_pm_init(void)
{
	cpu_pm_register_notifier(&gic_cpu_pm_notifier_block);
}

#else
static inline void gic_cpu_pm_init(void) { }
#endif /* CONFIG_CPU_PM */

static struct irq_chip gic_chip = {
	.name			= "GICv3",
	.irq_mask		= gic_mask_irq,
	.irq_unmask		= gic_unmask_irq,
	.irq_eoi		= gic_eoi_irq,
	.irq_set_type		= gic_set_type,
	.irq_set_affinity	= gic_set_affinity,
	.irq_get_irqchip_state	= gic_irq_get_irqchip_state,
	.irq_set_irqchip_state	= gic_irq_set_irqchip_state,
	.flags			= IRQCHIP_SET_TYPE_MASKED,
};

static struct irq_chip gic_eoimode1_chip = {
	.name			= "GICv3",
	.irq_mask		= gic_eoimode1_mask_irq,
	.irq_unmask		= gic_unmask_irq,
	.irq_eoi		= gic_eoimode1_eoi_irq,
	.irq_set_type		= gic_set_type,
	.irq_set_affinity	= gic_set_affinity,
	.irq_get_irqchip_state	= gic_irq_get_irqchip_state,
	.irq_set_irqchip_state	= gic_irq_set_irqchip_state,
	.irq_set_vcpu_affinity	= gic_irq_set_vcpu_affinity,
	.flags			= IRQCHIP_SET_TYPE_MASKED,
};

#define GIC_ID_NR		(1U << gic_data.rdists.id_bits)

static int gic_irq_domain_map(struct irq_domain *d, unsigned int irq,
			      irq_hw_number_t hw)
{
	struct irq_chip *chip = &gic_chip;

	if (static_key_true(&supports_deactivate))
		chip = &gic_eoimode1_chip;

	/* SGIs are private to the core kernel */
	if (hw < 16)
		return -EPERM;
	/* Nothing here */
	if (hw >= gic_data.irq_nr && hw < 8192)
		return -EPERM;
	/* Off limits */
	if (hw >= GIC_ID_NR)
		return -EPERM;

	/* PPIs */
	if (hw < 32) {
		irq_set_percpu_devid(irq);
		irq_domain_set_info(d, irq, hw, chip, d->host_data,
				    handle_percpu_devid_irq, NULL, NULL);
		irq_set_status_flags(irq, IRQ_NOAUTOEN);
	}
	/* SPIs */
	if (hw >= 32 && hw < gic_data.irq_nr) {
		irq_domain_set_info(d, irq, hw, chip, d->host_data,
				    handle_fasteoi_irq, NULL, NULL);
		irq_set_probe(irq);
	}
	/* LPIs */
	if (hw >= 8192 && hw < GIC_ID_NR) {
		if (!gic_dist_supports_lpis())
			return -EPERM;
		irq_domain_set_info(d, irq, hw, chip, d->host_data,
				    handle_fasteoi_irq, NULL, NULL);
	}

	return 0;
}

static int gic_irq_domain_translate(struct irq_domain *d,
				    struct irq_fwspec *fwspec,
				    unsigned long *hwirq,
				    unsigned int *type)
{
	if (is_of_node(fwspec->fwnode)) {
		if (fwspec->param_count < 3)
			return -EINVAL;

		switch (fwspec->param[0]) {
		case 0:			/* SPI */
			*hwirq = fwspec->param[1] + 32;
			break;
		case 1:			/* PPI */
			*hwirq = fwspec->param[1] + 16;
			break;
		case GIC_IRQ_TYPE_LPI:	/* LPI */
			*hwirq = fwspec->param[1];
			break;
		default:
			return -EINVAL;
		}

		*type = fwspec->param[2] & IRQ_TYPE_SENSE_MASK;
		return 0;
	}

	if (is_fwnode_irqchip(fwspec->fwnode)) {
		if(fwspec->param_count != 2)
			return -EINVAL;

		*hwirq = fwspec->param[0];
		*type = fwspec->param[1];
		return 0;
	}

	return -EINVAL;
}

static int gic_irq_domain_alloc(struct irq_domain *domain, unsigned int virq,
				unsigned int nr_irqs, void *arg)
{
	int i, ret;
	irq_hw_number_t hwirq;
	unsigned int type = IRQ_TYPE_NONE;
	struct irq_fwspec *fwspec = arg;

	ret = gic_irq_domain_translate(domain, fwspec, &hwirq, &type);
	if (ret)
		return ret;

	for (i = 0; i < nr_irqs; i++)
		gic_irq_domain_map(domain, virq + i, hwirq + i);

	return 0;
}

static void gic_irq_domain_free(struct irq_domain *domain, unsigned int virq,
				unsigned int nr_irqs)
{
	int i;

	for (i = 0; i < nr_irqs; i++) {
		struct irq_data *d = irq_domain_get_irq_data(domain, virq + i);
		irq_set_handler(virq + i, NULL);
		irq_domain_reset_irq_data(d);
	}
}

static int gic_irq_domain_select(struct irq_domain *d,
				 struct irq_fwspec *fwspec,
				 enum irq_domain_bus_token bus_token)
{
	/* Not for us */
        if (fwspec->fwnode != d->fwnode)
		return 0;

	/* If this is not DT, then we have a single domain */
	if (!is_of_node(fwspec->fwnode))
		return 1;

	/*
	 * If this is a PPI and we have a 4th (non-null) parameter,
	 * then we need to match the partition domain.
	 */
	if (fwspec->param_count >= 4 &&
	    fwspec->param[0] == 1 && fwspec->param[3] != 0)
		return d == partition_get_domain(gic_data.ppi_descs[fwspec->param[1]]);

	return d == gic_data.domain;
}

static const struct irq_domain_ops gic_irq_domain_ops = {
	.translate = gic_irq_domain_translate,
	.alloc = gic_irq_domain_alloc,
	.free = gic_irq_domain_free,
	.select = gic_irq_domain_select,
};

static int partition_domain_translate(struct irq_domain *d,
				      struct irq_fwspec *fwspec,
				      unsigned long *hwirq,
				      unsigned int *type)
{
	struct device_node *np;
	int ret;

	np = of_find_node_by_phandle(fwspec->param[3]);
	if (WARN_ON(!np))
		return -EINVAL;

	ret = partition_translate_id(gic_data.ppi_descs[fwspec->param[1]],
				     of_node_to_fwnode(np));
	if (ret < 0)
		return ret;

	*hwirq = ret;
	*type = fwspec->param[2] & IRQ_TYPE_SENSE_MASK;

	return 0;
}

static const struct irq_domain_ops partition_domain_ops = {
	.translate = partition_domain_translate,
	.select = gic_irq_domain_select,
};

static void gicv3_enable_quirks(void)
{
#ifdef CONFIG_ARM64
	if (cpus_have_cap(ARM64_WORKAROUND_CAVIUM_23154))
		static_branch_enable(&is_cavium_thunderx);
#endif
}

static int __init gic_init_bases(void __iomem *dist_base,
				 struct redist_region *rdist_regs,
				 u32 nr_redist_regions,
				 u64 redist_stride,
				 struct fwnode_handle *handle)
{
	struct device_node *node;
	u32 typer;
	int gic_irqs;
	int err;

	if (!is_hyp_mode_available())
		static_key_slow_dec(&supports_deactivate);

	if (static_key_true(&supports_deactivate))
		pr_info("GIC: Using split EOI/Deactivate mode\n");

	gic_data.fwnode = handle;
	gic_data.dist_base = dist_base;
	gic_data.redist_regions = rdist_regs;
	gic_data.nr_redist_regions = nr_redist_regions;
	gic_data.redist_stride = redist_stride;

	gicv3_enable_quirks();

	/*
	 * Find out how many interrupts are supported.
	 * The GIC only supports up to 1020 interrupt sources (SGI+PPI+SPI)
	 */
	typer = readl_relaxed(gic_data.dist_base + GICD_TYPER);
	gic_data.rdists.id_bits = GICD_TYPER_ID_BITS(typer);
	gic_irqs = GICD_TYPER_IRQS(typer);
	if (gic_irqs > 1020)
		gic_irqs = 1020;
	gic_data.irq_nr = gic_irqs;

	gic_data.domain = irq_domain_create_tree(handle, &gic_irq_domain_ops,
						 &gic_data);
	gic_data.rdists.rdist = alloc_percpu(typeof(*gic_data.rdists.rdist));

	if (WARN_ON(!gic_data.domain) || WARN_ON(!gic_data.rdists.rdist)) {
		err = -ENOMEM;
		goto out_free;
	}

	set_handle_irq(gic_handle_irq);

	node = to_of_node(handle);
	if (IS_ENABLED(CONFIG_ARM_GIC_V3_ITS) && gic_dist_supports_lpis() &&
	    node) /* Temp hack to prevent ITS init for ACPI */
		its_init(node, &gic_data.rdists, gic_data.domain);

	gic_smp_init();
	gic_dist_init();
	gic_cpu_init();
	gic_cpu_pm_init();

	return 0;

out_free:
	if (gic_data.domain)
		irq_domain_remove(gic_data.domain);
	free_percpu(gic_data.rdists.rdist);
	return err;
}

static int __init gic_validate_dist_version(void __iomem *dist_base)
{
	u32 reg = readl_relaxed(dist_base + GICD_PIDR2) & GIC_PIDR2_ARCH_MASK;

	if (reg != GIC_PIDR2_ARCH_GICv3 && reg != GIC_PIDR2_ARCH_GICv4)
		return -ENODEV;

	return 0;
}

<<<<<<< HEAD
static int get_cpu_number(struct device_node *dn)
{
	const __be32 *cell;
	u64 hwid;
	int i;

	cell = of_get_property(dn, "reg", NULL);
	if (!cell)
		return -1;

	hwid = of_read_number(cell, of_n_addr_cells(dn));

	/*
	 * Non affinity bits must be set to 0 in the DT
	 */
	if (hwid & ~MPIDR_HWID_BITMASK)
		return -1;

	for (i = 0; i < num_possible_cpus(); i++)
		if (cpu_logical_map(i) == hwid)
			return i;

	return -1;
}

/* Create all possible partitions at boot time */
static void gic_populate_ppi_partitions(struct device_node *gic_node)
{
	struct device_node *parts_node, *child_part;
	int part_idx = 0, i;
	int nr_parts;
	struct partition_affinity *parts;

	parts_node = of_find_node_by_name(gic_node, "ppi-partitions");
	if (!parts_node)
		return;

	nr_parts = of_get_child_count(parts_node);

	if (!nr_parts)
		return;

	parts = kzalloc(sizeof(*parts) * nr_parts, GFP_KERNEL);
	if (WARN_ON(!parts))
		return;

	for_each_child_of_node(parts_node, child_part) {
		struct partition_affinity *part;
		int n;

		part = &parts[part_idx];

		part->partition_id = of_node_to_fwnode(child_part);

		pr_info("GIC: PPI partition %s[%d] { ",
			child_part->name, part_idx);

		n = of_property_count_elems_of_size(child_part, "affinity",
						    sizeof(u32));
		WARN_ON(n <= 0);

		for (i = 0; i < n; i++) {
			int err, cpu;
			u32 cpu_phandle;
			struct device_node *cpu_node;

			err = of_property_read_u32_index(child_part, "affinity",
							 i, &cpu_phandle);
			if (WARN_ON(err))
				continue;

			cpu_node = of_find_node_by_phandle(cpu_phandle);
			if (WARN_ON(!cpu_node))
				continue;

			cpu = get_cpu_number(cpu_node);
			if (WARN_ON(cpu == -1))
				continue;

			pr_cont("%s[%d] ", cpu_node->full_name, cpu);

			cpumask_set_cpu(cpu, &part->mask);
		}

		pr_cont("}\n");
		part_idx++;
	}

	for (i = 0; i < 16; i++) {
		unsigned int irq;
		struct partition_desc *desc;
		struct irq_fwspec ppi_fwspec = {
			.fwnode		= gic_data.fwnode,
			.param_count	= 3,
			.param		= {
				[0]	= 1,
				[1]	= i,
				[2]	= IRQ_TYPE_NONE,
			},
		};

		irq = irq_create_fwspec_mapping(&ppi_fwspec);
		if (WARN_ON(!irq))
			continue;
		desc = partition_create_desc(gic_data.fwnode, parts, nr_parts,
					     irq, &partition_domain_ops);
		if (WARN_ON(!desc))
			continue;

		gic_data.ppi_descs[i] = desc;
	}
=======
static void __init gic_of_setup_kvm_info(struct device_node *node)
{
	int ret;
	struct resource r;
	u32 gicv_idx;

	gic_v3_kvm_info.type = GIC_V3;

	gic_v3_kvm_info.maint_irq = irq_of_parse_and_map(node, 0);
	if (!gic_v3_kvm_info.maint_irq)
		return;

	if (of_property_read_u32(node, "#redistributor-regions",
				 &gicv_idx))
		gicv_idx = 1;

	gicv_idx += 3;	/* Also skip GICD, GICC, GICH */
	ret = of_address_to_resource(node, gicv_idx, &r);
	if (!ret)
		gic_v3_kvm_info.vcpu = r;

	gic_set_kvm_info(&gic_v3_kvm_info);
>>>>>>> 9842df62
}

static int __init gic_of_init(struct device_node *node, struct device_node *parent)
{
	void __iomem *dist_base;
	struct redist_region *rdist_regs;
	u64 redist_stride;
	u32 nr_redist_regions;
	int err, i;

	dist_base = of_iomap(node, 0);
	if (!dist_base) {
		pr_err("%s: unable to map gic dist registers\n",
			node->full_name);
		return -ENXIO;
	}

	err = gic_validate_dist_version(dist_base);
	if (err) {
		pr_err("%s: no distributor detected, giving up\n",
			node->full_name);
		goto out_unmap_dist;
	}

	if (of_property_read_u32(node, "#redistributor-regions", &nr_redist_regions))
		nr_redist_regions = 1;

	rdist_regs = kzalloc(sizeof(*rdist_regs) * nr_redist_regions, GFP_KERNEL);
	if (!rdist_regs) {
		err = -ENOMEM;
		goto out_unmap_dist;
	}

	for (i = 0; i < nr_redist_regions; i++) {
		struct resource res;
		int ret;

		ret = of_address_to_resource(node, 1 + i, &res);
		rdist_regs[i].redist_base = of_iomap(node, 1 + i);
		if (ret || !rdist_regs[i].redist_base) {
			pr_err("%s: couldn't map region %d\n",
			       node->full_name, i);
			err = -ENODEV;
			goto out_unmap_rdist;
		}
		rdist_regs[i].phys_base = res.start;
	}

	if (of_property_read_u64(node, "redistributor-stride", &redist_stride))
		redist_stride = 0;

	err = gic_init_bases(dist_base, rdist_regs, nr_redist_regions,
			     redist_stride, &node->fwnode);
<<<<<<< HEAD
	if (err)
		goto out_unmap_rdist;

	gic_populate_ppi_partitions(node);
	return 0;
=======
	if (!err) {
		gic_of_setup_kvm_info(node);
		return 0;
	}
>>>>>>> 9842df62

out_unmap_rdist:
	for (i = 0; i < nr_redist_regions; i++)
		if (rdist_regs[i].redist_base)
			iounmap(rdist_regs[i].redist_base);
	kfree(rdist_regs);
out_unmap_dist:
	iounmap(dist_base);
	return err;
}

IRQCHIP_DECLARE(gic_v3, "arm,gic-v3", gic_of_init);

#ifdef CONFIG_ACPI
static struct
{
	void __iomem *dist_base;
	struct redist_region *redist_regs;
	u32 nr_redist_regions;
	bool single_redist;
	u32 maint_irq;
	int maint_irq_mode;
	phys_addr_t vcpu_base;
} acpi_data __initdata;

static void __init
gic_acpi_register_redist(phys_addr_t phys_base, void __iomem *redist_base)
{
	static int count = 0;

	acpi_data.redist_regs[count].phys_base = phys_base;
	acpi_data.redist_regs[count].redist_base = redist_base;
	acpi_data.redist_regs[count].single_redist = acpi_data.single_redist;
	count++;
}

static int __init
gic_acpi_parse_madt_redist(struct acpi_subtable_header *header,
			   const unsigned long end)
{
	struct acpi_madt_generic_redistributor *redist =
			(struct acpi_madt_generic_redistributor *)header;
	void __iomem *redist_base;

	redist_base = ioremap(redist->base_address, redist->length);
	if (!redist_base) {
		pr_err("Couldn't map GICR region @%llx\n", redist->base_address);
		return -ENOMEM;
	}

	gic_acpi_register_redist(redist->base_address, redist_base);
	return 0;
}

static int __init
gic_acpi_parse_madt_gicc(struct acpi_subtable_header *header,
			 const unsigned long end)
{
	struct acpi_madt_generic_interrupt *gicc =
				(struct acpi_madt_generic_interrupt *)header;
	u32 reg = readl_relaxed(acpi_data.dist_base + GICD_PIDR2) & GIC_PIDR2_ARCH_MASK;
	u32 size = reg == GIC_PIDR2_ARCH_GICv4 ? SZ_64K * 4 : SZ_64K * 2;
	void __iomem *redist_base;

	redist_base = ioremap(gicc->gicr_base_address, size);
	if (!redist_base)
		return -ENOMEM;

	gic_acpi_register_redist(gicc->gicr_base_address, redist_base);
	return 0;
}

static int __init gic_acpi_collect_gicr_base(void)
{
	acpi_tbl_entry_handler redist_parser;
	enum acpi_madt_type type;

	if (acpi_data.single_redist) {
		type = ACPI_MADT_TYPE_GENERIC_INTERRUPT;
		redist_parser = gic_acpi_parse_madt_gicc;
	} else {
		type = ACPI_MADT_TYPE_GENERIC_REDISTRIBUTOR;
		redist_parser = gic_acpi_parse_madt_redist;
	}

	/* Collect redistributor base addresses in GICR entries */
	if (acpi_table_parse_madt(type, redist_parser, 0) > 0)
		return 0;

	pr_info("No valid GICR entries exist\n");
	return -ENODEV;
}

static int __init gic_acpi_match_gicr(struct acpi_subtable_header *header,
				  const unsigned long end)
{
	/* Subtable presence means that redist exists, that's it */
	return 0;
}

static int __init gic_acpi_match_gicc(struct acpi_subtable_header *header,
				      const unsigned long end)
{
	struct acpi_madt_generic_interrupt *gicc =
				(struct acpi_madt_generic_interrupt *)header;

	/*
	 * If GICC is enabled and has valid gicr base address, then it means
	 * GICR base is presented via GICC
	 */
	if ((gicc->flags & ACPI_MADT_ENABLED) && gicc->gicr_base_address)
		return 0;

	return -ENODEV;
}

static int __init gic_acpi_count_gicr_regions(void)
{
	int count;

	/*
	 * Count how many redistributor regions we have. It is not allowed
	 * to mix redistributor description, GICR and GICC subtables have to be
	 * mutually exclusive.
	 */
	count = acpi_table_parse_madt(ACPI_MADT_TYPE_GENERIC_REDISTRIBUTOR,
				      gic_acpi_match_gicr, 0);
	if (count > 0) {
		acpi_data.single_redist = false;
		return count;
	}

	count = acpi_table_parse_madt(ACPI_MADT_TYPE_GENERIC_INTERRUPT,
				      gic_acpi_match_gicc, 0);
	if (count > 0)
		acpi_data.single_redist = true;

	return count;
}

static bool __init acpi_validate_gic_table(struct acpi_subtable_header *header,
					   struct acpi_probe_entry *ape)
{
	struct acpi_madt_generic_distributor *dist;
	int count;

	dist = (struct acpi_madt_generic_distributor *)header;
	if (dist->version != ape->driver_data)
		return false;

	/* We need to do that exercise anyway, the sooner the better */
	count = gic_acpi_count_gicr_regions();
	if (count <= 0)
		return false;

	acpi_data.nr_redist_regions = count;
	return true;
}

static int __init gic_acpi_parse_virt_madt_gicc(struct acpi_subtable_header *header,
						const unsigned long end)
{
	struct acpi_madt_generic_interrupt *gicc =
		(struct acpi_madt_generic_interrupt *)header;
	int maint_irq_mode;
	static int first_madt = true;

	/* Skip unusable CPUs */
	if (!(gicc->flags & ACPI_MADT_ENABLED))
		return 0;

	maint_irq_mode = (gicc->flags & ACPI_MADT_VGIC_IRQ_MODE) ?
		ACPI_EDGE_SENSITIVE : ACPI_LEVEL_SENSITIVE;

	if (first_madt) {
		first_madt = false;

		acpi_data.maint_irq = gicc->vgic_interrupt;
		acpi_data.maint_irq_mode = maint_irq_mode;
		acpi_data.vcpu_base = gicc->gicv_base_address;

		return 0;
	}

	/*
	 * The maintenance interrupt and GICV should be the same for every CPU
	 */
	if ((acpi_data.maint_irq != gicc->vgic_interrupt) ||
	    (acpi_data.maint_irq_mode != maint_irq_mode) ||
	    (acpi_data.vcpu_base != gicc->gicv_base_address))
		return -EINVAL;

	return 0;
}

static bool __init gic_acpi_collect_virt_info(void)
{
	int count;

	count = acpi_table_parse_madt(ACPI_MADT_TYPE_GENERIC_INTERRUPT,
				      gic_acpi_parse_virt_madt_gicc, 0);

	return (count > 0);
}

#define ACPI_GICV3_DIST_MEM_SIZE (SZ_64K)
#define ACPI_GICV2_VCTRL_MEM_SIZE	(SZ_4K)
#define ACPI_GICV2_VCPU_MEM_SIZE	(SZ_8K)

static void __init gic_acpi_setup_kvm_info(void)
{
	int irq;

	if (!gic_acpi_collect_virt_info()) {
		pr_warn("Unable to get hardware information used for virtualization\n");
		return;
	}

	gic_v3_kvm_info.type = GIC_V3;

	irq = acpi_register_gsi(NULL, acpi_data.maint_irq,
				acpi_data.maint_irq_mode,
				ACPI_ACTIVE_HIGH);
	if (irq <= 0)
		return;

	gic_v3_kvm_info.maint_irq = irq;

	if (acpi_data.vcpu_base) {
		struct resource *vcpu = &gic_v3_kvm_info.vcpu;

		vcpu->flags = IORESOURCE_MEM;
		vcpu->start = acpi_data.vcpu_base;
		vcpu->end = vcpu->start + ACPI_GICV2_VCPU_MEM_SIZE - 1;
	}

	gic_set_kvm_info(&gic_v3_kvm_info);
}

static int __init
gic_acpi_init(struct acpi_subtable_header *header, const unsigned long end)
{
	struct acpi_madt_generic_distributor *dist;
	struct fwnode_handle *domain_handle;
	size_t size;
	int i, err;

	/* Get distributor base address */
	dist = (struct acpi_madt_generic_distributor *)header;
	acpi_data.dist_base = ioremap(dist->base_address,
				      ACPI_GICV3_DIST_MEM_SIZE);
	if (!acpi_data.dist_base) {
		pr_err("Unable to map GICD registers\n");
		return -ENOMEM;
	}

	err = gic_validate_dist_version(acpi_data.dist_base);
	if (err) {
		pr_err("No distributor detected at @%p, giving up",
		       acpi_data.dist_base);
		goto out_dist_unmap;
	}

	size = sizeof(*acpi_data.redist_regs) * acpi_data.nr_redist_regions;
	acpi_data.redist_regs = kzalloc(size, GFP_KERNEL);
	if (!acpi_data.redist_regs) {
		err = -ENOMEM;
		goto out_dist_unmap;
	}

	err = gic_acpi_collect_gicr_base();
	if (err)
		goto out_redist_unmap;

	domain_handle = irq_domain_alloc_fwnode(acpi_data.dist_base);
	if (!domain_handle) {
		err = -ENOMEM;
		goto out_redist_unmap;
	}

	err = gic_init_bases(acpi_data.dist_base, acpi_data.redist_regs,
			     acpi_data.nr_redist_regions, 0, domain_handle);
	if (err)
		goto out_fwhandle_free;

	acpi_set_irq_model(ACPI_IRQ_MODEL_GIC, domain_handle);
	gic_acpi_setup_kvm_info();

	return 0;

out_fwhandle_free:
	irq_domain_free_fwnode(domain_handle);
out_redist_unmap:
	for (i = 0; i < acpi_data.nr_redist_regions; i++)
		if (acpi_data.redist_regs[i].redist_base)
			iounmap(acpi_data.redist_regs[i].redist_base);
	kfree(acpi_data.redist_regs);
out_dist_unmap:
	iounmap(acpi_data.dist_base);
	return err;
}
IRQCHIP_ACPI_DECLARE(gic_v3, ACPI_MADT_TYPE_GENERIC_DISTRIBUTOR,
		     acpi_validate_gic_table, ACPI_MADT_GIC_VERSION_V3,
		     gic_acpi_init);
IRQCHIP_ACPI_DECLARE(gic_v4, ACPI_MADT_TYPE_GENERIC_DISTRIBUTOR,
		     acpi_validate_gic_table, ACPI_MADT_GIC_VERSION_V4,
		     gic_acpi_init);
IRQCHIP_ACPI_DECLARE(gic_v3_or_v4, ACPI_MADT_TYPE_GENERIC_DISTRIBUTOR,
		     acpi_validate_gic_table, ACPI_MADT_GIC_VERSION_NONE,
		     gic_acpi_init);
#endif<|MERGE_RESOLUTION|>--- conflicted
+++ resolved
@@ -981,7 +981,6 @@
 	return 0;
 }
 
-<<<<<<< HEAD
 static int get_cpu_number(struct device_node *dn)
 {
 	const __be32 *cell;
@@ -1008,7 +1007,7 @@
 }
 
 /* Create all possible partitions at boot time */
-static void gic_populate_ppi_partitions(struct device_node *gic_node)
+static void __init gic_populate_ppi_partitions(struct device_node *gic_node)
 {
 	struct device_node *parts_node, *child_part;
 	int part_idx = 0, i;
@@ -1093,7 +1092,8 @@
 
 		gic_data.ppi_descs[i] = desc;
 	}
-=======
+}
+
 static void __init gic_of_setup_kvm_info(struct device_node *node)
 {
 	int ret;
@@ -1116,7 +1116,6 @@
 		gic_v3_kvm_info.vcpu = r;
 
 	gic_set_kvm_info(&gic_v3_kvm_info);
->>>>>>> 9842df62
 }
 
 static int __init gic_of_init(struct device_node *node, struct device_node *parent)
@@ -1170,18 +1169,12 @@
 
 	err = gic_init_bases(dist_base, rdist_regs, nr_redist_regions,
 			     redist_stride, &node->fwnode);
-<<<<<<< HEAD
 	if (err)
 		goto out_unmap_rdist;
 
 	gic_populate_ppi_partitions(node);
+	gic_of_setup_kvm_info(node);
 	return 0;
-=======
-	if (!err) {
-		gic_of_setup_kvm_info(node);
-		return 0;
-	}
->>>>>>> 9842df62
 
 out_unmap_rdist:
 	for (i = 0; i < nr_redist_regions; i++)
