--- conflicted
+++ resolved
@@ -308,15 +308,8 @@
 		 * returns a small amount, then there's no need to pin that
 		 * much memory to the process.
 		 */
-<<<<<<< HEAD
-		down_read(&current->mm->mmap_sem);
-		ret = get_user_pages(address, 1, is_write ? 0 : FOLL_WRITE,
-				&page, NULL);
-		up_read(&current->mm->mmap_sem);
-=======
 		ret = get_user_pages_unlocked(address, 1, &page,
 				is_write ? 0 : FOLL_WRITE);
->>>>>>> c470abd4
 		if (ret < 0)
 			break;
 
