--- conflicted
+++ resolved
@@ -95,16 +95,6 @@
 
 	if ((hdev->reset_if_device_not_idle && !device_is_idle)
 			|| hdev->reset_upon_device_release)
-<<<<<<< HEAD
-		hl_device_reset(hdev, HL_RESET_DEVICE_RELEASE);
-
-	/* Now we can mark the compute_ctx as empty. Even if a reset is running in a different
-	 * thread, we don't care because the in_reset is marked so if a user will try to open
-	 * the device it will fail on that, even if compute_ctx is NULL.
-	 */
-	mutex_lock(&hdev->fpriv_list_lock);
-	hdev->compute_ctx = NULL;
-=======
 		hl_device_reset(hdev, HL_DRV_RESET_DEV_RELEASE);
 
 	/* Now we can mark the compute_ctx as not active. Even if a reset is running in a different
@@ -113,7 +103,6 @@
 	 */
 	mutex_lock(&hdev->fpriv_list_lock);
 	hdev->is_compute_ctx_active = false;
->>>>>>> 754e0b0e
 	mutex_unlock(&hdev->fpriv_list_lock);
 
 	kfree(hpriv);
@@ -551,21 +540,12 @@
 	 * If control reached here, then at least one heartbeat work has been
 	 * scheduled since last reset/init cycle.
 	 * So if the device is not already in reset cycle, reset the flag
-<<<<<<< HEAD
-	 * prev_reset_trigger as no reset occurred with HL_RESET_FW_FATAL_ERR
-	 * status for at least one heartbeat. From this point driver restarts
-	 * tracking future consecutive fatal errors.
-	 */
-	if (!(atomic_read(&hdev->in_reset)))
-		hdev->prev_reset_trigger = HL_RESET_TRIGGER_DEFAULT;
-=======
 	 * prev_reset_trigger as no reset occurred with HL_DRV_RESET_FW_FATAL_ERR
 	 * status for at least one heartbeat. From this point driver restarts
 	 * tracking future consecutive fatal errors.
 	 */
 	if (!hdev->reset_info.in_reset)
 		hdev->reset_info.prev_reset_trigger = HL_RESET_TRIGGER_DEFAULT;
->>>>>>> 754e0b0e
 
 	schedule_delayed_work(&hdev->work_heartbeat,
 			usecs_to_jiffies(HL_HEARTBEAT_PER_USEC));
@@ -979,65 +959,6 @@
 	}
 }
 
-static void handle_reset_trigger(struct hl_device *hdev, u32 flags)
-{
-	u32 cur_reset_trigger = HL_RESET_TRIGGER_DEFAULT;
-
-	/*
-	 * 'reset cause' is being updated here, because getting here
-	 * means that it's the 1st time and the last time we're here
-	 * ('in_reset' makes sure of it). This makes sure that
-	 * 'reset_cause' will continue holding its 1st recorded reason!
-	 */
-	if (flags & HL_RESET_HEARTBEAT) {
-		hdev->curr_reset_cause = HL_RESET_CAUSE_HEARTBEAT;
-		cur_reset_trigger = HL_RESET_HEARTBEAT;
-	} else if (flags & HL_RESET_TDR) {
-		hdev->curr_reset_cause = HL_RESET_CAUSE_TDR;
-		cur_reset_trigger = HL_RESET_TDR;
-	} else if (flags & HL_RESET_FW_FATAL_ERR) {
-		hdev->curr_reset_cause = HL_RESET_CAUSE_UNKNOWN;
-		cur_reset_trigger = HL_RESET_FW_FATAL_ERR;
-	} else {
-		hdev->curr_reset_cause = HL_RESET_CAUSE_UNKNOWN;
-	}
-
-	/*
-	 * If reset cause is same twice, then reset_trigger_repeated
-	 * is set and if this reset is due to a fatal FW error
-	 * device is set to an unstable state.
-	 */
-	if (hdev->prev_reset_trigger != cur_reset_trigger) {
-		hdev->prev_reset_trigger = cur_reset_trigger;
-		hdev->reset_trigger_repeated = 0;
-	} else {
-		hdev->reset_trigger_repeated = 1;
-	}
-
-	/* If reset is due to heartbeat, device CPU is no responsive in
-	 * which case no point sending PCI disable message to it.
-	 *
-	 * If F/W is performing the reset, no need to send it a message to disable
-	 * PCI access
-	 */
-	if ((flags & HL_RESET_HARD) &&
-			!(flags & (HL_RESET_HEARTBEAT | HL_RESET_FW))) {
-		/* Disable PCI access from device F/W so he won't send
-		 * us additional interrupts. We disable MSI/MSI-X at
-		 * the halt_engines function and we can't have the F/W
-		 * sending us interrupts after that. We need to disable
-		 * the access here because if the device is marked
-		 * disable, the message won't be send. Also, in case
-		 * of heartbeat, the device CPU is marked as disable
-		 * so this message won't be sent
-		 */
-		if (hl_fw_send_pci_access_msg(hdev,
-				CPUCP_PACKET_DISABLE_PCI_ACCESS))
-			dev_warn(hdev->dev,
-				"Failed to disable PCI access by F/W\n");
-	}
-}
-
 /*
  * hl_device_reset - reset the device
  *
@@ -1088,11 +1009,7 @@
 		goto do_reset;
 	}
 
-<<<<<<< HEAD
-	if (!hard_reset && !hdev->allow_inference_soft_reset) {
-=======
 	if (!hard_reset && !hdev->asic_prop.allow_inference_soft_reset) {
->>>>>>> 754e0b0e
 		hard_instead_soft = true;
 		hard_reset = true;
 	}
@@ -1124,12 +1041,9 @@
 		spin_unlock(&hdev->reset_info.lock);
 
 		handle_reset_trigger(hdev, flags);
-<<<<<<< HEAD
-=======
 
 		/* This still allows the completion of some KDMA ops */
 		hdev->reset_info.is_in_soft_reset = !hard_reset;
->>>>>>> 754e0b0e
 
 		/* This also blocks future CS/VM/JOB completion operations */
 		hdev->disabled = true;
@@ -1138,19 +1052,10 @@
 
 		if (hard_reset)
 			dev_info(hdev->dev, "Going to reset device\n");
-<<<<<<< HEAD
-		else if (flags & HL_RESET_DEVICE_RELEASE)
-			dev_info(hdev->dev,
-				"Going to reset device after it was released by user\n");
-		else
-			dev_info(hdev->dev,
-				"Going to reset compute engines of inference device\n");
-=======
 		else if (reset_upon_device_release)
 			dev_info(hdev->dev, "Going to reset device after release by user\n");
 		else
 			dev_info(hdev->dev, "Going to reset engines of inference device\n");
->>>>>>> 754e0b0e
 	}
 
 again:
@@ -1241,17 +1146,6 @@
 		if (hdev->reset_info.reset_trigger_repeated &&
 				(hdev->reset_info.prev_reset_trigger ==
 						HL_DRV_RESET_FW_FATAL_ERR)) {
-			/* if there 2 back to back resets from FW,
-			 * ensure driver puts the driver in a unusable state
-			 */
-			dev_crit(hdev->dev,
-				"Consecutive FW fatal errors received, stopping hard reset\n");
-			rc = -EIO;
-			goto out_err;
-		}
-
-		if (hdev->reset_trigger_repeated &&
-				(hdev->prev_reset_trigger == HL_RESET_FW_FATAL_ERR)) {
 			/* if there 2 back to back resets from FW,
 			 * ensure driver puts the driver in a unusable state
 			 */
