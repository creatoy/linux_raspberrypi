// SPDX-License-Identifier: GPL-2.0

//! BCM2835 master mode driver
use kernel::{
    bindings,
    clk::Clk,
    clk_provider::{ClkHw, ClkInitData, ClkOps},
    completion::Completion,
    device::{self, Device, RawDevice},
    driver::DeviceRemoval,
    error::to_result,
<<<<<<< HEAD
    i2c::{self, I2cAdapter, I2cAdapterQuirks, I2cAlgorithm, I2cMsg, I2C_M_NOSTART, I2C_M_RD},
    io_mem::IoMem,
=======
    i2c::{self, I2cAdapter, I2cAdapterQuirks, I2cMsg, I2C_M_NOSTART, I2C_M_RD},
>>>>>>> 282d76a6
    irq,
    of::DeviceId,
    platform,
    prelude::*,
    str::CString,
    sync::Arc,
    {c_str, container_of, define_of_id_table, module_platform_driver, new_completion},
};

/// I2C 地址预留空间
const I2C_SIZE: usize = 0x200;

/// I2C 控制寄存器地址偏移
pub const BCM2835_I2C_C: usize = 0x0;
/// I2C 状态寄存器地址偏移
pub const BCM2835_I2C_S: usize = 0x4;
/// I2C 数据长度寄存器地址偏移
pub const BCM2835_I2C_DLEN: usize = 0x8;
/// I2C 从机地址寄存器地址偏移
pub const BCM2835_I2C_A: usize = 0xc;
/// I2C 数据 FIFO 寄存器地址偏移
pub const BCM2835_I2C_FIFO: usize = 0x10;
/// I2C 时钟分频寄存器地址偏移
pub const BCM2835_I2C_DIV: usize = 0x14;
/// I2C 数据延迟寄存器地址偏移
pub const BCM2835_I2C_DEL: usize = 0x18;
/// 16-bit field for the number of SCL cycles to wait after rising SCL
/// before deciding the slave is not responding. 0 disables the
/// timeout detection.
/// I2C 时钟超时寄存器地址偏移
pub const BCM2835_I2C_CLKT: usize = 0x1c;

// I2C control register bit fields
pub const BCM2835_I2C_C_READ: u32 = 1 << 0;
pub const BCM2835_I2C_C_CLEAR: u32 = 1 << 4; /* bits 4 and 5 both clear */
pub const BCM2835_I2C_C_ST: u32 = 1 << 7;
pub const BCM2835_I2C_C_INTD: u32 = 1 << 8;
pub const BCM2835_I2C_C_INTT: u32 = 1 << 9;
pub const BCM2835_I2C_C_INTR: u32 = 1 << 10;
pub const BCM2835_I2C_C_I2CEN: u32 = 1 << 15;

// I2C status register bit fields
pub const BCM2835_I2C_S_TA: u32 = 1 << 0;
pub const BCM2835_I2C_S_DONE: u32 = 1 << 1;
pub const BCM2835_I2C_S_TXW: u32 = 1 << 2;
pub const BCM2835_I2C_S_RXR: u32 = 1 << 3;
pub const BCM2835_I2C_S_TXD: u32 = 1 << 4;
pub const BCM2835_I2C_S_RXD: u32 = 1 << 5;
pub const BCM2835_I2C_S_TXE: u32 = 1 << 6;
pub const BCM2835_I2C_S_RXF: u32 = 1 << 7;
pub const BCM2835_I2C_S_ERR: u32 = 1 << 8;
pub const BCM2835_I2C_S_CLKT: u32 = 1 << 9;
pub const BCM2835_I2C_S_LEN: u32 = 1 << 10; /* Fake bit for SW error reporting */

pub const BCM2835_I2C_FEDL_SHIFT: u32 = 16;
pub const BCM2835_I2C_REDL_SHIFT: u32 = 0;

pub const BCM2835_I2C_CDIV_MIN: u32 = 0x0002;
pub const BCM2835_I2C_CDIV_MAX: u32 = 0xFFFE;

pub const DEBUG: i32 = 0;

/// SMBUs-recommended 35ms
pub const CLK_TOUT_MS: u32 = 35;

/// Maximum number of debug messages
pub const BCM2835_DEBUG_MAX: usize = 512;
struct Bcm2835Debug {
    msg: I2cMsg,
    msg_idx: i32,
    remain: usize,
    status: u32,
}

// May Wrong! Vec<T> for *mut T
// C use u8* as a ptr msg_buf,i2c_msg* as a ptr i2c_msg
// C use NULL, Rust use None.
// Use Vec<T> as a ptr buf
struct Bcm2835I2cDev {
    dev: Device,
    reg_base: *mut u8,
    irq: i32,
    adapter: I2cAdapter,
    completion: Arc<Completion>,
    curr_msg: Option<Vec<I2cMsg>>,
    bus_clk: Clk,
    num_msgs: i32,
    msg_err: u32,
    msg_buf: Option<Vec<u8>>,
    msg_buf_remaining: usize,
    debug: [Bcm2835Debug; BCM2835_DEBUG_MAX],
    debug_num: u32,
    debug_num_msgs: u32,
}

impl Bcm2835I2cDev {
    unsafe fn from_ptr<'a>(ptr: *mut Self) -> &'a mut Self {
        unsafe { &mut *ptr.cast() }
    }

    unsafe fn as_ptr(&self) -> *mut Self {
        self as *const _ as *mut _
    }
<<<<<<< HEAD
}

fn to_clk_bcm2835_i2c(hw_ptr: &ClkHw) -> &mut ClkBcm2835I2c<'_> {
    unsafe { &mut *(container_of!(hw_ptr, ClkBcm2835I2c<'_>, hw) as *mut ClkBcm2835I2c<'_>) }
}

=======
}

fn to_clk_bcm2835_i2c(hw_ptr: &ClkHw) -> &mut ClkBcm2835I2c<'_> {
    unsafe { &mut *(container_of!(hw_ptr, ClkBcm2835I2c<'_>, hw) as *mut ClkBcm2835I2c<'_>) }
}

>>>>>>> 282d76a6
struct ClkBcm2835I2c<'c> {
    hw: ClkHw,
    i2c_dev: &'c Bcm2835I2cDev,
}

impl<'c> ClkBcm2835I2c<'c> {
    fn from_raw<'a>(ptr: *mut Self) -> &'a mut Self {
        let ptr = ptr.cast::<Self>();
        unsafe { &mut *ptr }
    }
}

fn clk_bcm2835_i2c_calc_divider(rate: u64, parent_rate: u64) -> Result<u64> {
    let mut divider = parent_rate.div_ceil(rate) as u32;

    /*
     * Per the datasheet, the register is always interpreted as an even
     * number, by rounding down. In other words, the LSB is ignored. So,
     * if the LSB is set, increment the divider to avoid any issue.
     */
    if (divider & 0x1) != 0 {
        divider += 1;
    }
    if (divider < BCM2835_I2C_CDIV_MIN) || (divider > BCM2835_I2C_CDIV_MAX) {
        return Err(EINVAL);
    }

    return Ok(divider as u64);
}

fn clk_bcm2835_i2c_set_rate(hw: &ClkHw, rate: u64, parent_rate: u64) -> Result<()> {
    let div = to_clk_bcm2835_i2c(hw);
    let divider = clk_bcm2835_i2c_calc_divider(rate, parent_rate)? as u32;

    div.i2c_dev.bcm2835_i2c_writel(BCM2835_I2C_DIV, divider);

    /*
     * Number of core clocks to wait after falling edge before
     * outputting the next data bit.  Note that both FEDL and REDL
     * can't be greater than CDIV/2.
     */
    let fedl = 1.max(divider / 16);

    /*
     * Number of core clocks to wait after rising edge before
     * sampling the next incoming data bit.
     */
    let redl = 1.max(divider / 4);

    div.i2c_dev.bcm2835_i2c_writel(
        BCM2835_I2C_DEL,
        ((fedl << BCM2835_I2C_FEDL_SHIFT) | (redl << BCM2835_I2C_REDL_SHIFT)) as u32,
    );

    /*
     * Set the clock stretch timeout.
     */
    let clk_tout: u32 = {
        if unsafe { rate as u32 > 0xffff * 1000 / CLK_TOUT_MS } {
            0xffff
        } else {
            unsafe { CLK_TOUT_MS * rate as u32 / 1000 }
        }
    };

    div.i2c_dev.bcm2835_i2c_writel(BCM2835_I2C_CLKT, clk_tout);

    Ok(())
}

fn clk_bcm2835_i2c_round_rate(hw: &ClkHw, rate: u64, parent_rate: &mut u64) -> i64 {
    let Ok(divider) = clk_bcm2835_i2c_calc_divider(rate, *parent_rate) else {
        return 0;
    };

    parent_rate.div_ceil(divider) as i64
}

fn clk_bcm2835_i2c_recalc_rate(hw: &ClkHw, parent_rate: u64) -> u64 {
    let div = to_clk_bcm2835_i2c(hw);
    let divider = div.i2c_dev.bcm2835_i2c_readl(BCM2835_I2C_DIV) as u64;

    parent_rate.div_ceil(divider)
}

struct ClkBcm2835I2cOps;

#[vtable]
impl ClkOps for ClkBcm2835I2cOps {
    fn set_rate(hw: &ClkHw, rate: u64, parent_rate: u64) -> Result<()> {
        clk_bcm2835_i2c_set_rate(hw, rate, parent_rate)
    }

    // bad implementation! u64 and u32 in diff env.
    fn round_rate(hw: &ClkHw, rate: u64, parent_rate: &mut u64) -> i64 {
        clk_bcm2835_i2c_round_rate(hw, rate, parent_rate).into()
    }

    fn recalc_rate(hw: &ClkHw, parent_rate: u64) -> u64 {
        clk_bcm2835_i2c_recalc_rate(hw, parent_rate)
    }
}

impl Bcm2835I2cDev {
    pub(crate) fn bcm2835_i2c_writel(&self, reg: usize, val: u32) {
        let i2c_reg = self.reg_base;
        let addr = i2c_reg.wrapping_add(reg);
        unsafe { bindings::writel(val as _, addr as _) }
    }

    pub(crate) fn bcm2835_i2c_readl(&self, reg: usize) -> u32 {
        let i2c_reg = self.reg_base;
        let addr = i2c_reg.wrapping_add(reg);
        unsafe { bindings::readl(addr as _) }
    }

    pub(crate) fn bcm2835_i2c_register_div(&mut self, mclk: &Clk) -> Result<&mut Clk> {
        let name = CString::try_from_fmt(fmt!("{}_div", self.dev.name()))?;
        let mclk_name = mclk.name();
        let parent_names = [mclk_name.as_char_ptr()];
        let clk_i2c = unsafe {
            let raw_ptr = self.dev.kzalloc::<ClkBcm2835I2c<'_>>()?;
            let clk_i2c = ClkBcm2835I2c::from_raw(raw_ptr);
            let init_data = ClkInitData::new()
                .name_config(&name, &parent_names)
                .set_ops::<ClkBcm2835I2cOps>()
                .set_flags(0);
            clk_i2c.hw.set_init_data(&init_data);
            clk_i2c.i2c_dev = self;

            clk_i2c.hw.register_clkdev(c_str!("div"), self.dev.name())?;

            clk_i2c
        };

<<<<<<< HEAD
        // Ensure these objects live long enough
        // TODO: Try to achieve this in a more elegant way
        // let _ = (name, parent_names, init_data);

=======
>>>>>>> 282d76a6
        self.dev.clk_register(&mut clk_i2c.hw)
    }

    pub(crate) fn bcm2835_fill_txfifo(&mut self) {
        while self.msg_buf_remaining > 0 {
            let val: u32 = self.bcm2835_i2c_readl(BCM2835_I2C_S);
            if !(val & BCM2835_I2C_S_TXD) != 0 {
                break;
            }
            // May Wrong!
            if let Some(mut buf) = self.msg_buf.take() {
                // Safety: msg_buf_remaining > 0
                let byte = buf[0] as u32;
                self.bcm2835_i2c_writel(BCM2835_I2C_FIFO, byte);
                buf.remove(0);
                self.msg_buf = Some(buf);
                self.msg_buf_remaining -= 1;
            }
        }
    }

    pub(crate) fn bcm2835_drain_rxfifo(&mut self) {
        while self.msg_buf_remaining > 0 {
            let val: u32 = self.bcm2835_i2c_readl(BCM2835_I2C_S);
            if !(val & BCM2835_I2C_S_RXD) != 0 {
                break;
            }
            // May Wrong!
            if let Some(mut buf) = self.msg_buf.take() {
                buf[0] = self.bcm2835_i2c_readl(BCM2835_I2C_FIFO) as u8;
                buf.remove(0);
                self.msg_buf = Some(buf);
                self.msg_buf_remaining -= 1;
            }
        }
    }

    pub(crate) fn bcm2835_i2c_start_transfer(&mut self) {
        let mut c: u32 = BCM2835_I2C_C_ST | BCM2835_I2C_C_I2CEN;
        // Safely extract and process the current message
        if let Some(mut curr_msg) = self.curr_msg.take() {
            if self.num_msgs == 0 {
                return;
            }

            let msg = &curr_msg[0];
            let last_msg = self.num_msgs == 1;

            self.num_msgs -= 1;
            self.msg_buf = msg.buf_to_vec();
            self.msg_buf_remaining = msg.len() as usize;

            if msg.flags() as u32 & I2C_M_RD != 0 {
                c |= BCM2835_I2C_C_READ | BCM2835_I2C_C_INTR;
            } else {
                c |= BCM2835_I2C_C_INTT;
            }

            if last_msg {
                c |= BCM2835_I2C_C_INTD;
            }

            self.bcm2835_i2c_writel(BCM2835_I2C_A, msg.addr() as u32);
            self.bcm2835_i2c_writel(BCM2835_I2C_DLEN, msg.len() as u32);
            self.bcm2835_i2c_writel(BCM2835_I2C_C, c);
            self.curr_msg = Some(curr_msg);
        }
        //debug add
    }

    pub(crate) fn bcm2835_i2c_finish_transfer(&mut self) {
        self.curr_msg = None;
        self.num_msgs = 0;

        self.msg_buf = None;
        self.msg_buf_remaining = 0;
    }
}

fn bcm2835_i2c_isr(this_irq: i32, data: &mut Bcm2835I2cDev) -> irq::Return {
    let i2c_dev = unsafe { &mut *(data as *mut Bcm2835I2cDev) };

    let mut val: u32 = i2c_dev.bcm2835_i2c_readl(BCM2835_I2C_S);
    let err: u32 = val & (BCM2835_I2C_S_CLKT | BCM2835_I2C_S_ERR);

    if err != 0 && (val & BCM2835_I2C_S_TA) == 0 {
        i2c_dev.msg_err = err;
    }

    if val & BCM2835_I2C_S_DONE != 0 {
        match i2c_dev.curr_msg {
            // Note: we represent the ptr buf with vec and the ptr to 0th element is the same as the ptr to the place in C.
            Some(ref mut msg) if msg[0].flags() as u32 & I2C_M_RD != 0 => {
                i2c_dev.bcm2835_drain_rxfifo();
                val = i2c_dev.bcm2835_i2c_readl(BCM2835_I2C_S);
            }
            None => {
                dev_err!(i2c_dev.dev, "Got unexpected interrupt (from firmware?)\n");
                return irq::Return::Handled;
            }
            _ => {}
        }

        if (val & BCM2835_I2C_S_RXD) != 0 || i2c_dev.msg_buf_remaining != 0 {
            i2c_dev.msg_err = BCM2835_I2C_S_LEN;
        }

        return goto_complete(i2c_dev);
    }

    if val & BCM2835_I2C_S_TXW != 0 {
        if i2c_dev.msg_buf_remaining == 0 {
            i2c_dev.msg_err = val | BCM2835_I2C_S_LEN;
            return goto_complete(i2c_dev);
        }

        i2c_dev.bcm2835_fill_txfifo();

        if i2c_dev.num_msgs != 0 && i2c_dev.msg_buf_remaining == 0 {
            if let Some(ref mut curr_msg) = i2c_dev.curr_msg {
                curr_msg.remove(0);
            }
            i2c_dev.bcm2835_i2c_start_transfer();
        }

        return irq::Return::Handled;
    }

    if val & BCM2835_I2C_S_RXR != 0 {
        if i2c_dev.msg_buf_remaining == 0 {
            i2c_dev.msg_err = val | BCM2835_I2C_S_LEN;
            return goto_complete(i2c_dev);
        }

        i2c_dev.bcm2835_drain_rxfifo();
        return irq::Return::Handled;
    }

    irq::Return::None
}

unsafe extern "C" fn bcm2835_i2c_isr_cb(this_irq: i32, data: *mut core::ffi::c_void) -> u32 {
    bcm2835_i2c_isr(this_irq, unsafe { &mut *data.cast() }) as u32
}

fn goto_complete(i2c_dev: &mut Bcm2835I2cDev) -> irq::Return {
    i2c_dev.bcm2835_i2c_writel(BCM2835_I2C_C, BCM2835_I2C_C_CLEAR);
    i2c_dev.bcm2835_i2c_writel(
        BCM2835_I2C_S,
        BCM2835_I2C_CLKT as u32 | BCM2835_I2C_S_ERR | BCM2835_I2C_S_DONE,
    );
    i2c_dev.completion.complete();

    irq::Return::Handled
}

fn bcm2835_i2c_xfer(adap: &mut I2cAdapter, msgs: Vec<I2cMsg>, num: i32) -> Result<i32> {
    let i2c_dev = unsafe { &mut (*adap.i2c_get_adapdata::<Bcm2835I2cDev>()) };
    let mut ignore_nak = false;

    if unsafe { DEBUG != 0 } {
        i2c_dev.debug_num_msgs = num as u32;
    }

    if unsafe { DEBUG > 2 } {
        // for 0..num {
        //     print msg
        // }
    }

    for msg in &msgs {
        if msg.flags() as u32 & I2C_M_RD != 0 {
            dev_warn!(
                i2c_dev.dev,
                "only one read message supported, has to be last\n"
            );
            return Err(EOPENSTALE);
        }
        if msg.flags() as u32 & I2C_M_NOSTART != 0 {
            ignore_nak = true;
        }
    }

    i2c_dev.curr_msg = Some(msgs);
    i2c_dev.num_msgs = num;
    i2c_dev.msg_err = 0;

    i2c_dev.completion.reinit();
    i2c_dev.bcm2835_i2c_start_transfer();

    let time_left = i2c_dev
        .completion
        .wait_for_completion_timeout_sec(adap.timeout());

    i2c_dev.bcm2835_i2c_finish_transfer();

    if ignore_nak {
        i2c_dev.msg_err &= !BCM2835_I2C_S_ERR;
    }

    if unsafe { DEBUG > 1 || (DEBUG != 0 && (time_left == 0 || i2c_dev.msg_err != 0)) } {
        // debug print
    }

    i2c_dev.debug_num_msgs = 0;
    i2c_dev.debug_num = 0;

    if time_left == 0 {
        i2c_dev.bcm2835_i2c_writel(BCM2835_I2C_C, BCM2835_I2C_C_CLEAR);
        dev_err!(i2c_dev.dev, "i2c transfer timed out\n");
        return Err(ETIMEDOUT);
    }

    if i2c_dev.msg_err == 0 {
        return Ok(num);
    }

    if unsafe { DEBUG != 0 } {
        dev_err!(i2c_dev.dev, "i2c transfer failed: {}\n", i2c_dev.msg_err);
    }

    if i2c_dev.msg_err & BCM2835_I2C_S_ERR != 0 {
        return Err(EREMOTEIO);
    }

    Err(EIO)
}

fn bcm2835_i2c_func(adap: &I2cAdapter) -> u32 {
    i2c::I2C_FUNC_I2C | i2c::I2C_FUNC_10BIT_ADDR | i2c::I2C_FUNC_PROTOCOL_MANGLING
}

// I2C_AQ ..
// const BCM2835_I2C_QUIRKS: I2cAdapterQuirks =
//    I2cAdapterQuirks::new().set_flags(i2c::I2C_AQ_NO_CLK_STRETCH as u64);

struct Bcm2835I2cAlgo;

#[vtable]
impl I2cAlgorithm for Bcm2835I2cAlgo {
    fn master_xfer(adap: &mut I2cAdapter, msgs: Vec<I2cMsg>, num: i32) -> Result<i32> {
        bcm2835_i2c_xfer(adap, msgs, num)
    }

    fn functionality(adap: &mut I2cAdapter) -> u32 {
        bcm2835_i2c_func(adap)
    }
}

struct Bcm2835I2cData {}

unsafe impl Sync for Bcm2835I2cData {}
unsafe impl Send for Bcm2835I2cData {}

struct Bcm2835I2cDriver;

module_platform_driver! {
    type: Bcm2835I2cDriver,
    name:"i2c_bcm2835_rust",
    author:"<NAME> <<EMAIL>>",
    description:"BCM2835 I2C bus driver (written in rust)",
    license:"GPL",
    initcall: "arch",
    alias: ["platform:i2c-bcm2835"],
    params: {
        debug: u32 {
            default: 0,
            permissions: 0o644,
            description: "1=err, 2=isr, 3=xfer",
        },
        clk_out_ms: u32 {
            default: 35,
            permissions: 0o644,
            description: "clock-stretch timeout (mS)",
        },
    },
}

kernel::module_of_id_table!(BCM2835_I2C_MOD_TABLE, BCM2835_I2C_ID_TABLE);

kernel::define_of_id_table! {BCM2835_I2C_ID_TABLE, (), [
    (DeviceId::Compatible(b"brcm,bcm2711-i2c"), None),
    (DeviceId::Compatible(b"brcm,bcm2835-i2c"), None),
]}

type DeviceData = device::Data<(), (), Bcm2835I2cData>;

impl platform::Driver for Bcm2835I2cDriver {
    kernel::driver_of_id_table!(BCM2835_I2C_ID_TABLE);

    type Data = Arc<DeviceData>;

    fn probe(
        pdev: &mut platform::Device,
        id_info: core::prelude::v1::Option<&Self::IdInfo>,
    ) -> Result<Self::Data> {
        dev_info!(
            pdev,
            "BCM2835 i2c bus device ({}) driver probe.\n",
            pdev.name()
        );

        let dev = unsafe { Device::from_dev(pdev) };
        let i2c_dev_ptr: *mut Bcm2835I2cDev = dev.kzalloc::<Bcm2835I2cDev>()?;

        let i2c_dev = unsafe { Bcm2835I2cDev::from_ptr(i2c_dev_ptr) };
        i2c_dev.dev = dev.clone();
        i2c_dev.completion = Arc::pin_init(new_completion!())?;
<<<<<<< HEAD

        let reg_base = pdev.ioremap_resource(0)?;
        i2c_dev.reg_base = reg_base;
        dev_info!(pdev, "I2c bus device reg_base: {:?}\n", reg_base);

        let mclk = dev.clk_get()?;

=======

        let reg_base = pdev.ioremap_resource(0)?;
        i2c_dev.reg_base = reg_base;
        dev_info!(pdev, "I2c bus device reg_base: {:?}\n", reg_base);

        let mclk = dev.clk_get()?;

>>>>>>> 282d76a6
        let bus_clk = i2c_dev.bcm2835_i2c_register_div(mclk)?;

        let mut bus_clk_rate = 0;
        if let Err(_) = dev.of_property_read_u32(c_str!("clock-frequency"), &mut bus_clk_rate) {
            bus_clk_rate = bindings::I2C_MAX_STANDARD_MODE_FREQ;
        };
        dev_info!(pdev, "I2c bus device clock-frequency: {}\n", bus_clk_rate);

        let ret =
            unsafe { bindings::clk_set_rate_exclusive(bus_clk.as_ptr(), bus_clk_rate as u64) };
        if ret < 0 {
            dev_err!(
                pdev,
                "Could not set clock frequency: {:?}\n",
                to_result(ret)
            );
            to_result(ret)?;
        }

        i2c_dev.bus_clk.prepare_enable()?;

        let irq = pdev.irq_resource(0)?;

        let ret = unsafe {
            bindings::request_threaded_irq(
                irq as u32,
                Some(bcm2835_i2c_isr_cb),
                None,
                bindings::IRQF_SHARED as u64,
                c_str!("i2c_bcm2835_rust").as_char_ptr(),
                i2c_dev_ptr as *mut core::ffi::c_void,
            )
        };
        if ret < 0 {
            dev_err!(pdev, "Could not request IRQ: {}\n", irq);
            to_result(ret)?;
        }
        i2c_dev.irq = irq;

        // TODO: setup i2c_adapter
        let quirks = I2cAdapterQuirks::new().set_flags(i2c::I2C_AQ_NO_CLK_STRETCH as u64);
        // let mut adap = i2c_dev.adapter;
        unsafe {
            i2c_dev.adapter.i2c_set_adapdata(i2c_dev.as_ptr());
            // TODO: set owner
            // i2c_dev.adapter.set_owner((&bindings::__this_module) as *const _ as *mut _);
            i2c_dev.adapter.set_class(bindings::I2C_CLASS_DEPRECATED);
            let full_name = bindings::of_node_full_name((*pdev.raw_device()).of_node);
            let adap_name =
                CString::try_from_fmt(fmt!("bcm2835 ({})", CStr::from_char_ptr(full_name)))?;
            i2c_dev.adapter.set_name(&adap_name);
<<<<<<< HEAD
            i2c_dev.adapter.set_algorithm::<Bcm2835I2cAlgo>();
=======
>>>>>>> 282d76a6
        }
        // i2c_dev.adapter = adap;

        /*
         * Disable the hardware clock stretching timeout. SMBUS
         * specifies a limit for how long the device can stretch the
         * clock, but core I2C doesn't.
         */
        i2c_dev.bcm2835_i2c_writel(BCM2835_I2C_CLKT, 0);
        i2c_dev.bcm2835_i2c_writel(BCM2835_I2C_C, 0);

        let ret = unsafe { bindings::i2c_add_adapter(i2c_dev.adapter.as_ptr()) };
        if ret < 0 {
            dev_info!(pdev, "Could not add I2C adapter: {:?}\n", to_result(ret));
            unsafe {
                bindings::free_irq(irq as u32, i2c_dev_ptr as *mut core::ffi::c_void);
            }
        }
        let _ = to_result(ret)?;

        let dev_data =
            kernel::new_device_data!((), (), Bcm2835I2cData {}, "BCM2835_I2C device data")?;
        /*
         * Disable the hardware clock stretching timeout. SMBUS
         * specifies a limit for how long the device can stretch the
         * clock, but core I2C doesn't.
         */
        i2c_dev.bcm2835_i2c_writel(BCM2835_I2C_CLKT, 0);
        i2c_dev.bcm2835_i2c_writel(BCM2835_I2C_C, 0);
        Ok(dev_data.into())
    }

    fn remove(_data: &Self::Data) -> Result {
        pr_info!("BCM2835 i2c bus device driver remove.\n");
        // TODO: remove i2c driver
        Ok(())
    }
}<|MERGE_RESOLUTION|>--- conflicted
+++ resolved
@@ -9,12 +9,8 @@
     device::{self, Device, RawDevice},
     driver::DeviceRemoval,
     error::to_result,
-<<<<<<< HEAD
     i2c::{self, I2cAdapter, I2cAdapterQuirks, I2cAlgorithm, I2cMsg, I2C_M_NOSTART, I2C_M_RD},
     io_mem::IoMem,
-=======
-    i2c::{self, I2cAdapter, I2cAdapterQuirks, I2cMsg, I2C_M_NOSTART, I2C_M_RD},
->>>>>>> 282d76a6
     irq,
     of::DeviceId,
     platform,
@@ -118,21 +114,12 @@
     unsafe fn as_ptr(&self) -> *mut Self {
         self as *const _ as *mut _
     }
-<<<<<<< HEAD
 }
 
 fn to_clk_bcm2835_i2c(hw_ptr: &ClkHw) -> &mut ClkBcm2835I2c<'_> {
     unsafe { &mut *(container_of!(hw_ptr, ClkBcm2835I2c<'_>, hw) as *mut ClkBcm2835I2c<'_>) }
 }
 
-=======
-}
-
-fn to_clk_bcm2835_i2c(hw_ptr: &ClkHw) -> &mut ClkBcm2835I2c<'_> {
-    unsafe { &mut *(container_of!(hw_ptr, ClkBcm2835I2c<'_>, hw) as *mut ClkBcm2835I2c<'_>) }
-}
-
->>>>>>> 282d76a6
 struct ClkBcm2835I2c<'c> {
     hw: ClkHw,
     i2c_dev: &'c Bcm2835I2cDev,
@@ -268,13 +255,10 @@
             clk_i2c
         };
 
-<<<<<<< HEAD
         // Ensure these objects live long enough
         // TODO: Try to achieve this in a more elegant way
         // let _ = (name, parent_names, init_data);
 
-=======
->>>>>>> 282d76a6
         self.dev.clk_register(&mut clk_i2c.hw)
     }
 
@@ -583,7 +567,6 @@
         let i2c_dev = unsafe { Bcm2835I2cDev::from_ptr(i2c_dev_ptr) };
         i2c_dev.dev = dev.clone();
         i2c_dev.completion = Arc::pin_init(new_completion!())?;
-<<<<<<< HEAD
 
         let reg_base = pdev.ioremap_resource(0)?;
         i2c_dev.reg_base = reg_base;
@@ -591,15 +574,6 @@
 
         let mclk = dev.clk_get()?;
 
-=======
-
-        let reg_base = pdev.ioremap_resource(0)?;
-        i2c_dev.reg_base = reg_base;
-        dev_info!(pdev, "I2c bus device reg_base: {:?}\n", reg_base);
-
-        let mclk = dev.clk_get()?;
-
->>>>>>> 282d76a6
         let bus_clk = i2c_dev.bcm2835_i2c_register_div(mclk)?;
 
         let mut bus_clk_rate = 0;
@@ -651,10 +625,7 @@
             let adap_name =
                 CString::try_from_fmt(fmt!("bcm2835 ({})", CStr::from_char_ptr(full_name)))?;
             i2c_dev.adapter.set_name(&adap_name);
-<<<<<<< HEAD
             i2c_dev.adapter.set_algorithm::<Bcm2835I2cAlgo>();
-=======
->>>>>>> 282d76a6
         }
         // i2c_dev.adapter = adap;
 
