// SPDX-License-Identifier: GPL-2.0

//! BCM2835 master mode driver

<<<<<<< HEAD
use kernel::clk_provider::{ClkInitData, ClkOps};
=======
use kernel::c_str;
use kernel::clk_provider::ClkInitData;
>>>>>>> 56579c77
use kernel::prelude::*;

use kernel::bindings;
use kernel::clk::Clk;
use kernel::clk_provider::ClkHw;
use kernel::completion::Completion;
use kernel::container_of;
use kernel::device::Device;
use kernel::device::RawDevice;
use kernel::io_mem::IoMem;
use kernel::str::CString;

/// I2C 地址预留空间
const I2C_SIZE: usize = 0x100;

/// I2C 控制寄存器地址偏移
pub const BCM2835_I2C_C: usize = 0x0;
/// I2C 状态寄存器地址偏移
pub const BCM2835_I2C_S: usize = 0x4;
/// I2C 数据长度寄存器地址偏移
pub const BCM2835_I2C_DLEN: usize = 0x8;
/// I2C 从机地址寄存器地址偏移
pub const BCM2835_I2C_A: usize = 0xc;
/// I2C 数据 FIFO 寄存器地址偏移
pub const BCM2835_I2C_FIFO: usize = 0x10;
/// I2C 时钟分频寄存器地址偏移
pub const BCM2835_I2C_DIV: usize = 0x14;
/// I2C 数据延迟寄存器地址偏移
pub const BCM2835_I2C_DEL: usize = 0x18;
/// 16-bit field for the number of SCL cycles to wait after rising SCL
/// before deciding the slave is not responding. 0 disables the
/// timeout detection.
/// I2C 时钟超时寄存器地址偏移
pub const BCM2835_I2C_CLKT: usize = 0x1c;

// I2C control register bit fields
pub const BCM2835_I2C_C_READ: u32 = 1 << 0;
pub const BCM2835_I2C_C_CLEAR: u32 = 1 << 4; /* bits 4 and 5 both clear */
pub const BCM2835_I2C_C_ST: u32 = 1 << 7;
pub const BCM2835_I2C_C_INTD: u32 = 1 << 8;
pub const BCM2835_I2C_C_INTT: u32 = 1 << 9;
pub const BCM2835_I2C_C_INTR: u32 = 1 << 10;
pub const BCM2835_I2C_C_I2CEN: u32 = 1 << 15;

// I2C status register bit fields
pub const BCM2835_I2C_S_TA: u32 = 1 << 0;
pub const BCM2835_I2C_S_DONE: u32 = 1 << 1;
pub const BCM2835_I2C_S_TXW: u32 = 1 << 2;
pub const BCM2835_I2C_S_RXR: u32 = 1 << 3;
pub const BCM2835_I2C_S_TXD: u32 = 1 << 4;
pub const BCM2835_I2C_S_RXD: u32 = 1 << 5;
pub const BCM2835_I2C_S_TXE: u32 = 1 << 6;
pub const BCM2835_I2C_S_RXF: u32 = 1 << 7;
pub const BCM2835_I2C_S_ERR: u32 = 1 << 8;
pub const BCM2835_I2C_S_CLKT: u32 = 1 << 9;
pub const BCM2835_I2C_S_LEN: u32 = 1 << 10; /* Fake bit for SW error reporting */

pub const BCM2835_I2C_FEDL_SHIFT: u32 = 16;
pub const BCM2835_I2C_REDL_SHIFT: u32 = 0;

pub const BCM2835_I2C_CDIV_MIN: u32 = 0x0002;
pub const BCM2835_I2C_CDIV_MAX: u32 = 0xFFFE;

/// SMBUs-recommended 35ms
pub const CLK_TOUT_MS: u32 = 35;

/// Maximum number of debug messages
pub const BCM2835_DEBUG_MAX: usize = 512;

/// TODO: Wait for implemented Debug feature
struct Bcm2835Debug {
    // TODO: Implement i2c_msg
    // msg:
    msg_idx: i32,
    remain: usize,
    status: u32,
}

/// TODO: Wait for implemented device struct
struct Bcm2835I2cDev {
    dev: Device,
    regs: IoMem<I2C_SIZE>,
    irq: i32,
    // TODO: Implement adapter
    // adapter:
    completion: Completion,
    // TODO: Implement i2c_msg
    // curr_msg:
    bus_clk: Clk,
    num_msgs: i32,
    // omit debug fields for now.
    msg_err: u32,
    // msg_buf: [u8],
    msg_buf_remaining: usize,
    debug: [Bcm2835Debug; BCM2835_DEBUG_MAX],
    debug_num: u32,
    debug_num_msgs: u32,
}

struct Bcm2835I2cData {}

struct Bcm2835I2cDevice;

module! {
    type: Bcm2835I2cDevice,
    name:"i2c_bcm2835_rust",
    author:"<NAME> <<EMAIL>>",
    description:"BCM2835 I2C driver (written in rust)",
    license:"GPL",
    alias: ["platform:i2c_bcm2835"],
    params: {
        debug: u32 {
            default: 0,
            permissions: 0o644,
            description: "1=err, 2=isr, 3=xfer",
        },
        clk_out_ms: u32 {
            default: 35,
            permissions: 0o644,
            description: "clock-stretch timeout (mS)",
        },
    },
}

impl Bcm2835I2cDevice {
    fn register_div(
        &mut self,
        dev: &'static mut Device,
        mclk: &Clk,
        i2c_dev: &'static mut Bcm2835I2cDev,
    ) -> Result<&mut Clk> {
        let name = CString::try_from_fmt(fmt!("{}_div", dev.name()))?;
        let mclk_name = mclk.name();

        let p = unsafe {
            bindings::devm_kmalloc(
                dev.raw_device(),
                core::mem::size_of::<ClkBcm2835I2c>(),
                bindings::GFP_KERNEL | bindings::__GFP_ZERO,
            )
        };
        if p.is_null() {
            return Err(ENOMEM);
        }
        let clk_i2c = ClkBcm2835I2c::from_raw(p);
        let parent_names = [mclk_name.as_char_ptr()];
        // TODO: clk_ops implementation
        let init_data = ClkInitData::new()
            .name_config(&name, &parent_names)
            .flags(0);
        clk_i2c.hw.set_init_data(&init_data);
        clk_i2c.i2c_dev = i2c_dev;

        clk_i2c.hw.register_clkdev(c_str!("div"), dev.name())?;

        // Ensure these objects live long enough
        // TODO: Try to achieve this in a more elegant way
        let _ = (name, parent_names, init_data);

        dev.clk_register(&mut clk_i2c.hw)
    }
}

fn bcm2835_i2c_writel(i2c_dev: &mut Bcm2835I2cDev, reg: usize, val: u32) {
    let i2c_reg = i2c_dev.regs.get();
    let addr = i2c_reg.wrapping_add(reg);
    unsafe { bindings::writel(val as _, addr as _) }
}

fn bcm2835_i2c_readl(i2c_dev: &mut Bcm2835I2cDev, reg: usize) -> u32 {
    let i2c_reg = i2c_dev.regs.get();
    let addr = i2c_reg.wrapping_add(reg);
    unsafe { bindings::readl(addr as _) }
}

fn to_clk_bcm2835_i2c(hw_ptr: &ClkHw) -> &mut ClkBcm2835I2c {
    unsafe { &mut *(container_of!(hw_ptr, ClkBcm2835I2c, hw) as *mut ClkBcm2835I2c) }
}

struct ClkBcm2835I2c {
    hw: ClkHw,
    i2c_dev: &'static mut Bcm2835I2cDev,
}

impl ClkBcm2835I2c {
    fn from_raw<'a>(ptr: *mut core::ffi::c_void) -> &'a mut Self {
        let prt = ptr.cast::<Self>();
        unsafe { &mut *prt }
    }
}

impl Clk for ClkBcm2835I2c {
    fn new(hw: ClkHw, i2c_dev: Bcm2835I2cDev) -> Self {
        ClkBcm2835I2c { hw, i2c_dev }
    }
}

fn clk_bcm2835_i2c_calc_divider(rate: u64, parent_rate: u64) -> Result<u64> {
    let mut divider = parent_rate.div_ceil(rate);

    /*
     * Per the datasheet, the register is always interpreted as an even
     * number, by rounding down. In other words, the LSB is ignored. So,
     * if the LSB is set, increment the divider to avoid any issue.
     */
    if (divider & 0x1) != 0 {
        divider += 1;
    }
    if (divider < BCM2835_I2C_CDIV_MIN) || (divider > BCM2835_I2C_CDIV_MAX) {
        return Err(EINVAL);
    }

    return Ok(divider);
}

fn clk_bcm2835_i2c_set_rate(hw: &ClkHw, rate: u64, parent_rate: u64) -> Result<()> {
    let div = to_clk_bcm2835_i2c(hw);
    let divider = clk_bcm2835_i2c_calc_divider(rate, parent_rate)?;

    bcm2835_i2c_writel(&mut div.i2c_dev, BCM2835_I2C_DIV, divider);

    /*
     * Number of core clocks to wait after falling edge before
     * outputting the next data bit.  Note that both FEDL and REDL
     * can't be greater than CDIV/2.
     */
    let fedl = 1.max(divider / 16);

    /*
     * Number of core clocks to wait after rising edge before
     * sampling the next incoming data bit.
     */
    let redl = 1.max(divider / 4);

    bcm2835_i2c_writel(
        &mut div.i2c_dev,
        BCM2835_I2C_DEL,
        (fedl << BCM2835_I2C_FEDL_SHIFT) | (redl << BCM2835_I2C_REDL_SHIFT),
    );

    /*
     * Set the clock stretch timeout.
     */
    let clk_tout: u32;
    if rate > 0xffff * 1000 / CLK_TOUT_MS {
        clk_tout = 0xffff;
    } else {
        clk_tout = CLK_TOUT_MS * rate / 1000;
    }

    bcm2835_i2c_writel(&mut div.i2c_dev, BCM2835_I2C_CLKT, clk_tout);

    Ok(())
}

fn clk_bcm2835_i2c_round_rate(hw: &ClkHw, rate: u64, parent_rate: &mut u64) -> i64 {
    let divider = clk_bcm2835_i2c_calc_divider(rate, *parent_rate).unwrap();

    parent_rate.div_ceil(divider)
}

fn clk_bcm2835_i2c_recalc_rate(hw: &ClkHw, parent_rate: u64) -> u32 {
    let div = to_clk_bcm2835_i2c(hw);
    let divider = bcm2835_i2c_readl(&mut div.i2c_dev, BCM2835_I2C_DIV);

    parent_rate.div_ceil(divider)
}

struct ClkBcm2835I2cOps;

<<<<<<< HEAD
#[vtable]
impl ClkOps for ClkBcm2835I2cOps {
    fn set_rate(hw: &ClkHw, rate: u64, parent_rate: u64) -> Result<()> {
        clk_bcm2835_i2c_set_rate(hw, rate, parent_rate)
    }

    fn round_rate(hw: &ClkHw, rate: u64, parent_rate: &mut u64) -> i64 {
        clk_bcm2835_i2c_round_rate(hw, rate, parent_rate)
    }

    fn recalc_rate(hw: &ClkHw, parent_rate: u64) -> u32 {
        clk_bcm2835_i2c_recalc_rate(hw, parent_rate)
    }
}

fn bcm2835_i2c_register_div(dev: &mut Device, mclk: &Clk, i2c_dev: &mut Bcm2835I2cDev) -> Result<&Clk> {
    let name:&CStr = format!("i2c_div_{}", dev.name());
    let mclk_name = mclk.name();
    let parent_names = &[mclk_name];

    let init = ClkInitData::new().ops::<ClkBcm2835I2cOps>().name_config(name, parent_names).flags(0);

}
=======
// impl ClkOps for ClkBcm2835I2cOps {}
>>>>>>> 56579c77

impl kernel::Module for Bcm2835I2cDevice {
    fn init(_module: &'static ThisModule) -> Result<Self> {
        pr_info!("BCM2835 i2c bus device driver (init)\n");

        Ok(Bcm2835I2cDevice {})
    }
}

impl Drop for Bcm2835I2cDevice {
    fn drop(&mut self) {
        pr_info!("BCM2835 i2c bus device driver (exit)\n");
    }
}<|MERGE_RESOLUTION|>--- conflicted
+++ resolved
@@ -2,12 +2,8 @@
 
 //! BCM2835 master mode driver
 
-<<<<<<< HEAD
-use kernel::clk_provider::{ClkInitData, ClkOps};
-=======
 use kernel::c_str;
 use kernel::clk_provider::ClkInitData;
->>>>>>> 56579c77
 use kernel::prelude::*;
 
 use kernel::bindings;
@@ -278,7 +274,6 @@
 
 struct ClkBcm2835I2cOps;
 
-<<<<<<< HEAD
 #[vtable]
 impl ClkOps for ClkBcm2835I2cOps {
     fn set_rate(hw: &ClkHw, rate: u64, parent_rate: u64) -> Result<()> {
@@ -294,18 +289,6 @@
     }
 }
 
-fn bcm2835_i2c_register_div(dev: &mut Device, mclk: &Clk, i2c_dev: &mut Bcm2835I2cDev) -> Result<&Clk> {
-    let name:&CStr = format!("i2c_div_{}", dev.name());
-    let mclk_name = mclk.name();
-    let parent_names = &[mclk_name];
-
-    let init = ClkInitData::new().ops::<ClkBcm2835I2cOps>().name_config(name, parent_names).flags(0);
-
-}
-=======
-// impl ClkOps for ClkBcm2835I2cOps {}
->>>>>>> 56579c77
-
 impl kernel::Module for Bcm2835I2cDevice {
     fn init(_module: &'static ThisModule) -> Result<Self> {
         pr_info!("BCM2835 i2c bus device driver (init)\n");
