--- conflicted
+++ resolved
@@ -174,11 +174,7 @@
 
 		udc->ud.tcp_socket = socket;
 		udc->ud.tcp_rx = tcp_rx;
-<<<<<<< HEAD
-		udc->ud.tcp_rx = tcp_tx;
-=======
 		udc->ud.tcp_tx = tcp_tx;
->>>>>>> 7aef27f0
 		udc->ud.status = SDEV_ST_USED;
 
 		spin_unlock_irq(&udc->ud.lock);
