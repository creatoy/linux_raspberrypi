--- conflicted
+++ resolved
@@ -453,13 +453,10 @@
 int mt7921s_mcu_fw_pmctrl(struct mt7921_dev *dev);
 void mt7921_mac_add_txs(struct mt7921_dev *dev, void *data);
 void mt7921_set_runtime_pm(struct mt7921_dev *dev);
-<<<<<<< HEAD
-=======
 void mt7921_mcu_set_suspend_iter(void *priv, u8 *mac,
 				 struct ieee80211_vif *vif);
 void mt7921_set_ipv6_ns_work(struct work_struct *work);
 
->>>>>>> 88084a3d
 int mt7921_mcu_set_sniffer(struct mt7921_dev *dev, struct ieee80211_vif *vif,
 			   bool enable);
 
@@ -477,11 +474,6 @@
 
 int mt7921u_mcu_power_on(struct mt7921_dev *dev);
 int mt7921u_wfsys_reset(struct mt7921_dev *dev);
-<<<<<<< HEAD
-int mt7921u_dma_init(struct mt7921_dev *dev);
-int mt7921u_init_reset(struct mt7921_dev *dev);
-int mt7921u_mac_reset(struct mt7921_dev *dev);
-=======
 int mt7921u_dma_init(struct mt7921_dev *dev, bool resume);
 int mt7921u_init_reset(struct mt7921_dev *dev);
 int mt7921u_mac_reset(struct mt7921_dev *dev);
@@ -489,5 +481,4 @@
 				      struct ieee80211_hw *hw,
 				      struct ieee80211_vif *vif,
 				      bool enable);
->>>>>>> 88084a3d
 #endif