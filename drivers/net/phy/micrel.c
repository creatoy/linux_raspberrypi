--- conflicted
+++ resolved
@@ -1578,8 +1578,6 @@
 #define LAN_EXT_PAGE_ACCESS_ADDRESS_DATA		0x17
 #define LAN_EXT_PAGE_ACCESS_CTRL_EP_FUNC		0x4000
 
-<<<<<<< HEAD
-=======
 #define LAN8814_QSGMII_SOFT_RESET			0x43
 #define LAN8814_QSGMII_SOFT_RESET_BIT			BIT(0)
 #define LAN8814_QSGMII_PCS1G_ANEG_CONFIG		0x13
@@ -1588,7 +1586,6 @@
 #define LAN8814_ALIGN_TX_A_B_SWAP			0x1
 #define LAN8814_ALIGN_TX_A_B_SWAP_MASK			GENMASK(2, 0)
 
->>>>>>> 754e0b0e
 #define LAN8804_ALIGN_SWAP				0x4a
 #define LAN8804_ALIGN_TX_A_B_SWAP			0x1
 #define LAN8804_ALIGN_TX_A_B_SWAP_MASK			GENMASK(2, 0)
@@ -1625,8 +1622,6 @@
 	return 0;
 }
 
-<<<<<<< HEAD
-=======
 static int lan8814_config_init(struct phy_device *phydev)
 {
 	int val;
@@ -1650,7 +1645,6 @@
 	return 0;
 }
 
->>>>>>> 754e0b0e
 static int lan8804_config_init(struct phy_device *phydev)
 {
 	int val;
@@ -1670,8 +1664,6 @@
 	return 0;
 }
 
-<<<<<<< HEAD
-=======
 static irqreturn_t lan8814_handle_interrupt(struct phy_device *phydev)
 {
 	int irq_status;
@@ -1724,7 +1716,6 @@
 	return err;
 }
 
->>>>>>> 754e0b0e
 static struct phy_driver ksphy_driver[] = {
 {
 	.phy_id		= PHY_ID_KS8737,
@@ -1925,20 +1916,6 @@
 	.suspend	= genphy_suspend,
 	.resume		= kszphy_resume,
 }, {
-	.phy_id		= PHY_ID_LAN8804,
-	.phy_id_mask	= MICREL_PHY_ID_MASK,
-	.name		= "Microchip LAN966X Gigabit PHY",
-	.config_init	= lan8804_config_init,
-	.driver_data	= &ksz9021_type,
-	.probe		= kszphy_probe,
-	.soft_reset	= genphy_soft_reset,
-	.read_status	= ksz9031_read_status,
-	.get_sset_count	= kszphy_get_sset_count,
-	.get_strings	= kszphy_get_strings,
-	.get_stats	= kszphy_get_stats,
-	.suspend	= genphy_suspend,
-	.resume		= kszphy_resume,
-}, {
 	.phy_id		= PHY_ID_KSZ9131,
 	.phy_id_mask	= MICREL_PHY_ID_MASK,
 	.name		= "Microchip KSZ9131 Gigabit PHY",
