/*
 * Copyright (C) 2003 - 2009 NetXen, Inc.
 * Copyright (C) 2009 - QLogic Corporation.
 * All rights reserved.
 *
 * This program is free software; you can redistribute it and/or
 * modify it under the terms of the GNU General Public License
 * as published by the Free Software Foundation; either version 2
 * of the License, or (at your option) any later version.
 *
 * This program is distributed in the hope that it will be useful, but
 * WITHOUT ANY WARRANTY; without even the implied warranty of
 * MERCHANTABILITY or FITNESS FOR A PARTICULAR PURPOSE.  See the
 * GNU General Public License for more details.
 *
 * You should have received a copy of the GNU General Public License
 * along with this program; if not, write to the Free Software
 * Foundation, Inc., 59 Temple Place - Suite 330, Boston,
 * MA  02111-1307, USA.
 *
 * The full GNU General Public License is included in this distribution
 * in the file called "COPYING".
 *
 */

#include <linux/types.h>
#include <linux/delay.h>
#include <linux/pci.h>
#include <asm/io.h>
#include <linux/netdevice.h>
#include <linux/ethtool.h>

#include "netxen_nic.h"
#include "netxen_nic_hw.h"

struct netxen_nic_stats {
	char stat_string[ETH_GSTRING_LEN];
	int sizeof_stat;
	int stat_offset;
};

#define NETXEN_NIC_STAT(m) sizeof(((struct netxen_adapter *)0)->m), \
			offsetof(struct netxen_adapter, m)

#define NETXEN_NIC_PORT_WINDOW 0x10000
#define NETXEN_NIC_INVALID_DATA 0xDEADBEEF

static const struct netxen_nic_stats netxen_nic_gstrings_stats[] = {
	{"xmit_called", NETXEN_NIC_STAT(stats.xmitcalled)},
	{"xmit_finished", NETXEN_NIC_STAT(stats.xmitfinished)},
	{"rx_dropped", NETXEN_NIC_STAT(stats.rxdropped)},
	{"tx_dropped", NETXEN_NIC_STAT(stats.txdropped)},
	{"csummed", NETXEN_NIC_STAT(stats.csummed)},
	{"rx_pkts", NETXEN_NIC_STAT(stats.rx_pkts)},
	{"lro_pkts", NETXEN_NIC_STAT(stats.lro_pkts)},
	{"rx_bytes", NETXEN_NIC_STAT(stats.rxbytes)},
	{"tx_bytes", NETXEN_NIC_STAT(stats.txbytes)},
};

#define NETXEN_NIC_STATS_LEN	ARRAY_SIZE(netxen_nic_gstrings_stats)

static const char netxen_nic_gstrings_test[][ETH_GSTRING_LEN] = {
	"Register_Test_on_offline",
	"Link_Test_on_offline"
};

#define NETXEN_NIC_TEST_LEN	ARRAY_SIZE(netxen_nic_gstrings_test)

#define NETXEN_NIC_REGS_COUNT 30
#define NETXEN_NIC_REGS_LEN (NETXEN_NIC_REGS_COUNT * sizeof(__le32))
#define NETXEN_MAX_EEPROM_LEN   1024

static int netxen_nic_get_eeprom_len(struct net_device *dev)
{
	return NETXEN_FLASH_TOTAL_SIZE;
}

static void
netxen_nic_get_drvinfo(struct net_device *dev, struct ethtool_drvinfo *drvinfo)
{
	struct netxen_adapter *adapter = netdev_priv(dev);
	u32 fw_major = 0;
	u32 fw_minor = 0;
	u32 fw_build = 0;

	strncpy(drvinfo->driver, netxen_nic_driver_name, 32);
	strncpy(drvinfo->version, NETXEN_NIC_LINUX_VERSIONID, 32);
	fw_major = NXRD32(adapter, NETXEN_FW_VERSION_MAJOR);
	fw_minor = NXRD32(adapter, NETXEN_FW_VERSION_MINOR);
	fw_build = NXRD32(adapter, NETXEN_FW_VERSION_SUB);
	sprintf(drvinfo->fw_version, "%d.%d.%d", fw_major, fw_minor, fw_build);

	strncpy(drvinfo->bus_info, pci_name(adapter->pdev), 32);
	drvinfo->regdump_len = NETXEN_NIC_REGS_LEN;
	drvinfo->eedump_len = netxen_nic_get_eeprom_len(dev);
}

static int
netxen_nic_get_settings(struct net_device *dev, struct ethtool_cmd *ecmd)
{
	struct netxen_adapter *adapter = netdev_priv(dev);
	int check_sfp_module = 0;

	/* read which mode */
	if (adapter->ahw.port_type == NETXEN_NIC_GBE) {
		ecmd->supported = (SUPPORTED_10baseT_Half |
				   SUPPORTED_10baseT_Full |
				   SUPPORTED_100baseT_Half |
				   SUPPORTED_100baseT_Full |
				   SUPPORTED_1000baseT_Half |
				   SUPPORTED_1000baseT_Full);

		ecmd->advertising = (ADVERTISED_100baseT_Half |
				     ADVERTISED_100baseT_Full |
				     ADVERTISED_1000baseT_Half |
				     ADVERTISED_1000baseT_Full);

		ecmd->port = PORT_TP;

		ethtool_cmd_speed_set(ecmd, adapter->link_speed);
		ecmd->duplex = adapter->link_duplex;
		ecmd->autoneg = adapter->link_autoneg;

	} else if (adapter->ahw.port_type == NETXEN_NIC_XGBE) {
		u32 val;

		val = NXRD32(adapter, NETXEN_PORT_MODE_ADDR);
		if (val == NETXEN_PORT_MODE_802_3_AP) {
			ecmd->supported = SUPPORTED_1000baseT_Full;
			ecmd->advertising = ADVERTISED_1000baseT_Full;
		} else {
			ecmd->supported = SUPPORTED_10000baseT_Full;
			ecmd->advertising = ADVERTISED_10000baseT_Full;
		}

		if (netif_running(dev) && adapter->has_link_events) {
			ethtool_cmd_speed_set(ecmd, adapter->link_speed);
			ecmd->autoneg = adapter->link_autoneg;
			ecmd->duplex = adapter->link_duplex;
			goto skip;
		}

		ecmd->port = PORT_TP;

		if (NX_IS_REVISION_P3(adapter->ahw.revision_id)) {
			u16 pcifn = adapter->ahw.pci_func;

			val = NXRD32(adapter, P3_LINK_SPEED_REG(pcifn));
			ethtool_cmd_speed_set(ecmd, P3_LINK_SPEED_MHZ *
					      P3_LINK_SPEED_VAL(pcifn, val));
		} else
			ethtool_cmd_speed_set(ecmd, SPEED_10000);

		ecmd->duplex = DUPLEX_FULL;
		ecmd->autoneg = AUTONEG_DISABLE;
	} else
		return -EIO;

skip:
	ecmd->phy_address = adapter->physical_port;
	ecmd->transceiver = XCVR_EXTERNAL;

	switch (adapter->ahw.board_type) {
	case NETXEN_BRDTYPE_P2_SB35_4G:
	case NETXEN_BRDTYPE_P2_SB31_2G:
	case NETXEN_BRDTYPE_P3_REF_QG:
	case NETXEN_BRDTYPE_P3_4_GB:
	case NETXEN_BRDTYPE_P3_4_GB_MM:

		ecmd->supported |= SUPPORTED_Autoneg;
		ecmd->advertising |= ADVERTISED_Autoneg;
	case NETXEN_BRDTYPE_P2_SB31_10G_CX4:
	case NETXEN_BRDTYPE_P3_10G_CX4:
	case NETXEN_BRDTYPE_P3_10G_CX4_LP:
	case NETXEN_BRDTYPE_P3_10000_BASE_T:
		ecmd->supported |= SUPPORTED_TP;
		ecmd->advertising |= ADVERTISED_TP;
		ecmd->port = PORT_TP;
		ecmd->autoneg = (adapter->ahw.board_type ==
				 NETXEN_BRDTYPE_P2_SB31_10G_CX4) ?
		    (AUTONEG_DISABLE) : (adapter->link_autoneg);
		break;
	case NETXEN_BRDTYPE_P2_SB31_10G_HMEZ:
	case NETXEN_BRDTYPE_P2_SB31_10G_IMEZ:
	case NETXEN_BRDTYPE_P3_IMEZ:
	case NETXEN_BRDTYPE_P3_XG_LOM:
	case NETXEN_BRDTYPE_P3_HMEZ:
		ecmd->supported |= SUPPORTED_MII;
		ecmd->advertising |= ADVERTISED_MII;
		ecmd->port = PORT_MII;
		ecmd->autoneg = AUTONEG_DISABLE;
		break;
	case NETXEN_BRDTYPE_P3_10G_SFP_PLUS:
	case NETXEN_BRDTYPE_P3_10G_SFP_CT:
	case NETXEN_BRDTYPE_P3_10G_SFP_QT:
		ecmd->advertising |= ADVERTISED_TP;
		ecmd->supported |= SUPPORTED_TP;
		check_sfp_module = netif_running(dev) &&
			adapter->has_link_events;
	case NETXEN_BRDTYPE_P2_SB31_10G:
	case NETXEN_BRDTYPE_P3_10G_XFP:
		ecmd->supported |= SUPPORTED_FIBRE;
		ecmd->advertising |= ADVERTISED_FIBRE;
		ecmd->port = PORT_FIBRE;
		ecmd->autoneg = AUTONEG_DISABLE;
		break;
	case NETXEN_BRDTYPE_P3_10G_TP:
		if (adapter->ahw.port_type == NETXEN_NIC_XGBE) {
			ecmd->autoneg = AUTONEG_DISABLE;
			ecmd->supported |= (SUPPORTED_FIBRE | SUPPORTED_TP);
			ecmd->advertising |=
				(ADVERTISED_FIBRE | ADVERTISED_TP);
			ecmd->port = PORT_FIBRE;
			check_sfp_module = netif_running(dev) &&
				adapter->has_link_events;
		} else {
			ecmd->supported |= (SUPPORTED_TP |SUPPORTED_Autoneg);
			ecmd->advertising |=
				(ADVERTISED_TP | ADVERTISED_Autoneg);
			ecmd->port = PORT_TP;
		}
		break;
	default:
		printk(KERN_ERR "netxen-nic: Unsupported board model %d\n",
				adapter->ahw.board_type);
		return -EIO;
	}

	if (check_sfp_module) {
		switch (adapter->module_type) {
		case LINKEVENT_MODULE_OPTICAL_UNKNOWN:
		case LINKEVENT_MODULE_OPTICAL_SRLR:
		case LINKEVENT_MODULE_OPTICAL_LRM:
		case LINKEVENT_MODULE_OPTICAL_SFP_1G:
			ecmd->port = PORT_FIBRE;
			break;
		case LINKEVENT_MODULE_TWINAX_UNSUPPORTED_CABLE:
		case LINKEVENT_MODULE_TWINAX_UNSUPPORTED_CABLELEN:
		case LINKEVENT_MODULE_TWINAX:
			ecmd->port = PORT_TP;
			break;
		default:
			ecmd->port = -1;
		}
	}

	return 0;
}

static int
netxen_nic_set_settings(struct net_device *dev, struct ethtool_cmd *ecmd)
{
	struct netxen_adapter *adapter = netdev_priv(dev);
<<<<<<< HEAD
=======
	u32 speed = ethtool_cmd_speed(ecmd);
>>>>>>> d762f438
	int ret;

	if (adapter->ahw.port_type != NETXEN_NIC_GBE)
		return -EOPNOTSUPP;

	if (!(adapter->capabilities & NX_FW_CAPABILITY_GBE_LINK_CFG))
		return -EOPNOTSUPP;

<<<<<<< HEAD
	ret = nx_fw_cmd_set_gbe_port(adapter, ecmd->speed, ecmd->duplex,
=======
	ret = nx_fw_cmd_set_gbe_port(adapter, speed, ecmd->duplex,
>>>>>>> d762f438
				     ecmd->autoneg);
	if (ret == NX_RCODE_NOT_SUPPORTED)
		return -EOPNOTSUPP;
	else if (ret)
		return -EIO;

<<<<<<< HEAD
	adapter->link_speed = ecmd->speed;
=======
	adapter->link_speed = speed;
>>>>>>> d762f438
	adapter->link_duplex = ecmd->duplex;
	adapter->link_autoneg = ecmd->autoneg;

	if (!netif_running(dev))
		return 0;

	dev->netdev_ops->ndo_stop(dev);
	return dev->netdev_ops->ndo_open(dev);
}

static int netxen_nic_get_regs_len(struct net_device *dev)
{
	return NETXEN_NIC_REGS_LEN;
}

static void
netxen_nic_get_regs(struct net_device *dev, struct ethtool_regs *regs, void *p)
{
	struct netxen_adapter *adapter = netdev_priv(dev);
	struct netxen_recv_context *recv_ctx = &adapter->recv_ctx;
	struct nx_host_sds_ring *sds_ring;
	u32 *regs_buff = p;
	int ring, i = 0;
	int port = adapter->physical_port;

	memset(p, 0, NETXEN_NIC_REGS_LEN);

	regs->version = (1 << 24) | (adapter->ahw.revision_id << 16) |
	    (adapter->pdev)->device;

	if (adapter->is_up != NETXEN_ADAPTER_UP_MAGIC)
		return;

	regs_buff[i++] = NXRD32(adapter, CRB_CMDPEG_STATE);
	regs_buff[i++] = NXRD32(adapter, CRB_RCVPEG_STATE);
	regs_buff[i++] = NXRD32(adapter, CRB_FW_CAPABILITIES_1);
	regs_buff[i++] = NXRDIO(adapter, adapter->crb_int_state_reg);
	regs_buff[i++] = NXRD32(adapter, NX_CRB_DEV_REF_COUNT);
	regs_buff[i++] = NXRD32(adapter, NX_CRB_DEV_STATE);
	regs_buff[i++] = NXRD32(adapter, NETXEN_PEG_ALIVE_COUNTER);
	regs_buff[i++] = NXRD32(adapter, NETXEN_PEG_HALT_STATUS1);
	regs_buff[i++] = NXRD32(adapter, NETXEN_PEG_HALT_STATUS2);

	regs_buff[i++] = NXRD32(adapter, NETXEN_CRB_PEG_NET_0+0x3c);
	regs_buff[i++] = NXRD32(adapter, NETXEN_CRB_PEG_NET_1+0x3c);
	regs_buff[i++] = NXRD32(adapter, NETXEN_CRB_PEG_NET_2+0x3c);
	regs_buff[i++] = NXRD32(adapter, NETXEN_CRB_PEG_NET_3+0x3c);

	if (NX_IS_REVISION_P3(adapter->ahw.revision_id)) {

		regs_buff[i++] = NXRD32(adapter, NETXEN_CRB_PEG_NET_4+0x3c);
		i += 2;

		regs_buff[i++] = NXRD32(adapter, CRB_XG_STATE_P3);
		regs_buff[i++] = le32_to_cpu(*(adapter->tx_ring->hw_consumer));

	} else {
		i++;

		regs_buff[i++] = NXRD32(adapter,
					NETXEN_NIU_XGE_CONFIG_0+(0x10000*port));
		regs_buff[i++] = NXRD32(adapter,
					NETXEN_NIU_XGE_CONFIG_1+(0x10000*port));

		regs_buff[i++] = NXRD32(adapter, CRB_XG_STATE);
		regs_buff[i++] = NXRDIO(adapter,
				 adapter->tx_ring->crb_cmd_consumer);
	}

	regs_buff[i++] = NXRDIO(adapter, adapter->tx_ring->crb_cmd_producer);

	regs_buff[i++] = NXRDIO(adapter,
			 recv_ctx->rds_rings[0].crb_rcv_producer);
	regs_buff[i++] = NXRDIO(adapter,
			 recv_ctx->rds_rings[1].crb_rcv_producer);

	regs_buff[i++] = adapter->max_sds_rings;

	for (ring = 0; ring < adapter->max_sds_rings; ring++) {
		sds_ring = &(recv_ctx->sds_rings[ring]);
		regs_buff[i++] = NXRDIO(adapter,
					sds_ring->crb_sts_consumer);
	}
}

static u32 netxen_nic_test_link(struct net_device *dev)
{
	struct netxen_adapter *adapter = netdev_priv(dev);
	u32 val, port;

	port = adapter->physical_port;
	if (NX_IS_REVISION_P3(adapter->ahw.revision_id)) {
		val = NXRD32(adapter, CRB_XG_STATE_P3);
		val = XG_LINK_STATE_P3(adapter->ahw.pci_func, val);
		return (val == XG_LINK_UP_P3) ? 0 : 1;
	} else {
		val = NXRD32(adapter, CRB_XG_STATE);
		val = (val >> port*8) & 0xff;
		return (val == XG_LINK_UP) ? 0 : 1;
	}
}

static int
netxen_nic_get_eeprom(struct net_device *dev, struct ethtool_eeprom *eeprom,
		      u8 * bytes)
{
	struct netxen_adapter *adapter = netdev_priv(dev);
	int offset;
	int ret;

	if (eeprom->len == 0)
		return -EINVAL;

	eeprom->magic = (adapter->pdev)->vendor |
			((adapter->pdev)->device << 16);
	offset = eeprom->offset;

	ret = netxen_rom_fast_read_words(adapter, offset, bytes,
						eeprom->len);
	if (ret < 0)
		return ret;

	return 0;
}

static void
netxen_nic_get_ringparam(struct net_device *dev,
		struct ethtool_ringparam *ring)
{
	struct netxen_adapter *adapter = netdev_priv(dev);

	ring->rx_pending = adapter->num_rxd;
	ring->rx_jumbo_pending = adapter->num_jumbo_rxd;
	ring->rx_jumbo_pending += adapter->num_lro_rxd;
	ring->tx_pending = adapter->num_txd;

	if (adapter->ahw.port_type == NETXEN_NIC_GBE) {
		ring->rx_max_pending = MAX_RCV_DESCRIPTORS_1G;
		ring->rx_jumbo_max_pending = MAX_JUMBO_RCV_DESCRIPTORS_1G;
	} else {
		ring->rx_max_pending = MAX_RCV_DESCRIPTORS_10G;
		ring->rx_jumbo_max_pending = MAX_JUMBO_RCV_DESCRIPTORS_10G;
	}

	ring->tx_max_pending = MAX_CMD_DESCRIPTORS;

	ring->rx_mini_max_pending = 0;
	ring->rx_mini_pending = 0;
}

static u32
netxen_validate_ringparam(u32 val, u32 min, u32 max, char *r_name)
{
	u32 num_desc;
	num_desc = max(val, min);
	num_desc = min(num_desc, max);
	num_desc = roundup_pow_of_two(num_desc);

	if (val != num_desc) {
		printk(KERN_INFO "%s: setting %s ring size %d instead of %d\n",
		       netxen_nic_driver_name, r_name, num_desc, val);
	}

	return num_desc;
}

static int
netxen_nic_set_ringparam(struct net_device *dev,
		struct ethtool_ringparam *ring)
{
	struct netxen_adapter *adapter = netdev_priv(dev);
	u16 max_rcv_desc = MAX_RCV_DESCRIPTORS_10G;
	u16 max_jumbo_desc = MAX_JUMBO_RCV_DESCRIPTORS_10G;
	u16 num_rxd, num_jumbo_rxd, num_txd;

	if (NX_IS_REVISION_P2(adapter->ahw.revision_id))
		return -EOPNOTSUPP;

	if (ring->rx_mini_pending)
		return -EOPNOTSUPP;

	if (adapter->ahw.port_type == NETXEN_NIC_GBE) {
		max_rcv_desc = MAX_RCV_DESCRIPTORS_1G;
		max_jumbo_desc = MAX_JUMBO_RCV_DESCRIPTORS_10G;
	}

	num_rxd = netxen_validate_ringparam(ring->rx_pending,
			MIN_RCV_DESCRIPTORS, max_rcv_desc, "rx");

	num_jumbo_rxd = netxen_validate_ringparam(ring->rx_jumbo_pending,
			MIN_JUMBO_DESCRIPTORS, max_jumbo_desc, "rx jumbo");

	num_txd = netxen_validate_ringparam(ring->tx_pending,
			MIN_CMD_DESCRIPTORS, MAX_CMD_DESCRIPTORS, "tx");

	if (num_rxd == adapter->num_rxd && num_txd == adapter->num_txd &&
			num_jumbo_rxd == adapter->num_jumbo_rxd)
		return 0;

	adapter->num_rxd = num_rxd;
	adapter->num_jumbo_rxd = num_jumbo_rxd;
	adapter->num_txd = num_txd;

	return netxen_nic_reset_context(adapter);
}

static void
netxen_nic_get_pauseparam(struct net_device *dev,
			  struct ethtool_pauseparam *pause)
{
	struct netxen_adapter *adapter = netdev_priv(dev);
	__u32 val;
	int port = adapter->physical_port;

	if (adapter->ahw.port_type == NETXEN_NIC_GBE) {
		if ((port < 0) || (port > NETXEN_NIU_MAX_GBE_PORTS))
			return;
		/* get flow control settings */
		val = NXRD32(adapter, NETXEN_NIU_GB_MAC_CONFIG_0(port));
		pause->rx_pause = netxen_gb_get_rx_flowctl(val);
		val = NXRD32(adapter, NETXEN_NIU_GB_PAUSE_CTL);
		switch (port) {
			case 0:
				pause->tx_pause = !(netxen_gb_get_gb0_mask(val));
				break;
			case 1:
				pause->tx_pause = !(netxen_gb_get_gb1_mask(val));
				break;
			case 2:
				pause->tx_pause = !(netxen_gb_get_gb2_mask(val));
				break;
			case 3:
			default:
				pause->tx_pause = !(netxen_gb_get_gb3_mask(val));
				break;
		}
	} else if (adapter->ahw.port_type == NETXEN_NIC_XGBE) {
		if ((port < 0) || (port > NETXEN_NIU_MAX_XG_PORTS))
			return;
		pause->rx_pause = 1;
		val = NXRD32(adapter, NETXEN_NIU_XG_PAUSE_CTL);
		if (port == 0)
			pause->tx_pause = !(netxen_xg_get_xg0_mask(val));
		else
			pause->tx_pause = !(netxen_xg_get_xg1_mask(val));
	} else {
		printk(KERN_ERR"%s: Unknown board type: %x\n",
				netxen_nic_driver_name, adapter->ahw.port_type);
	}
}

static int
netxen_nic_set_pauseparam(struct net_device *dev,
			  struct ethtool_pauseparam *pause)
{
	struct netxen_adapter *adapter = netdev_priv(dev);
	__u32 val;
	int port = adapter->physical_port;
	/* read mode */
	if (adapter->ahw.port_type == NETXEN_NIC_GBE) {
		if ((port < 0) || (port > NETXEN_NIU_MAX_GBE_PORTS))
			return -EIO;
		/* set flow control */
		val = NXRD32(adapter, NETXEN_NIU_GB_MAC_CONFIG_0(port));

		if (pause->rx_pause)
			netxen_gb_rx_flowctl(val);
		else
			netxen_gb_unset_rx_flowctl(val);

		NXWR32(adapter, NETXEN_NIU_GB_MAC_CONFIG_0(port),
				val);
		/* set autoneg */
		val = NXRD32(adapter, NETXEN_NIU_GB_PAUSE_CTL);
		switch (port) {
			case 0:
				if (pause->tx_pause)
					netxen_gb_unset_gb0_mask(val);
				else
					netxen_gb_set_gb0_mask(val);
				break;
			case 1:
				if (pause->tx_pause)
					netxen_gb_unset_gb1_mask(val);
				else
					netxen_gb_set_gb1_mask(val);
				break;
			case 2:
				if (pause->tx_pause)
					netxen_gb_unset_gb2_mask(val);
				else
					netxen_gb_set_gb2_mask(val);
				break;
			case 3:
			default:
				if (pause->tx_pause)
					netxen_gb_unset_gb3_mask(val);
				else
					netxen_gb_set_gb3_mask(val);
				break;
		}
		NXWR32(adapter, NETXEN_NIU_GB_PAUSE_CTL, val);
	} else if (adapter->ahw.port_type == NETXEN_NIC_XGBE) {
		if ((port < 0) || (port > NETXEN_NIU_MAX_XG_PORTS))
			return -EIO;
		val = NXRD32(adapter, NETXEN_NIU_XG_PAUSE_CTL);
		if (port == 0) {
			if (pause->tx_pause)
				netxen_xg_unset_xg0_mask(val);
			else
				netxen_xg_set_xg0_mask(val);
		} else {
			if (pause->tx_pause)
				netxen_xg_unset_xg1_mask(val);
			else
				netxen_xg_set_xg1_mask(val);
		}
		NXWR32(adapter, NETXEN_NIU_XG_PAUSE_CTL, val);
	} else {
		printk(KERN_ERR "%s: Unknown board type: %x\n",
				netxen_nic_driver_name,
				adapter->ahw.port_type);
	}
	return 0;
}

static int netxen_nic_reg_test(struct net_device *dev)
{
	struct netxen_adapter *adapter = netdev_priv(dev);
	u32 data_read, data_written;

	data_read = NXRD32(adapter, NETXEN_PCIX_PH_REG(0));
	if ((data_read & 0xffff) != adapter->pdev->vendor)
		return 1;

	if (NX_IS_REVISION_P3(adapter->ahw.revision_id))
		return 0;

	data_written = (u32)0xa5a5a5a5;

	NXWR32(adapter, CRB_SCRATCHPAD_TEST, data_written);
	data_read = NXRD32(adapter, CRB_SCRATCHPAD_TEST);
	if (data_written != data_read)
		return 1;

	return 0;
}

static int netxen_get_sset_count(struct net_device *dev, int sset)
{
	switch (sset) {
	case ETH_SS_TEST:
		return NETXEN_NIC_TEST_LEN;
	case ETH_SS_STATS:
		return NETXEN_NIC_STATS_LEN;
	default:
		return -EOPNOTSUPP;
	}
}

static void
netxen_nic_diag_test(struct net_device *dev, struct ethtool_test *eth_test,
		     u64 * data)
{
	memset(data, 0, sizeof(uint64_t) * NETXEN_NIC_TEST_LEN);
	if ((data[0] = netxen_nic_reg_test(dev)))
		eth_test->flags |= ETH_TEST_FL_FAILED;
	/* link test */
	if ((data[1] = (u64) netxen_nic_test_link(dev)))
		eth_test->flags |= ETH_TEST_FL_FAILED;
}

static void
netxen_nic_get_strings(struct net_device *dev, u32 stringset, u8 * data)
{
	int index;

	switch (stringset) {
	case ETH_SS_TEST:
		memcpy(data, *netxen_nic_gstrings_test,
		       NETXEN_NIC_TEST_LEN * ETH_GSTRING_LEN);
		break;
	case ETH_SS_STATS:
		for (index = 0; index < NETXEN_NIC_STATS_LEN; index++) {
			memcpy(data + index * ETH_GSTRING_LEN,
			       netxen_nic_gstrings_stats[index].stat_string,
			       ETH_GSTRING_LEN);
		}
		break;
	}
}

static void
netxen_nic_get_ethtool_stats(struct net_device *dev,
			     struct ethtool_stats *stats, u64 * data)
{
	struct netxen_adapter *adapter = netdev_priv(dev);
	int index;

	for (index = 0; index < NETXEN_NIC_STATS_LEN; index++) {
		char *p =
		    (char *)adapter +
		    netxen_nic_gstrings_stats[index].stat_offset;
		data[index] =
		    (netxen_nic_gstrings_stats[index].sizeof_stat ==
		     sizeof(u64)) ? *(u64 *) p : *(u32 *) p;
	}
}

static void
netxen_nic_get_wol(struct net_device *dev, struct ethtool_wolinfo *wol)
{
	struct netxen_adapter *adapter = netdev_priv(dev);
	u32 wol_cfg = 0;

	wol->supported = 0;
	wol->wolopts = 0;

	if (NX_IS_REVISION_P2(adapter->ahw.revision_id))
		return;

	wol_cfg = NXRD32(adapter, NETXEN_WOL_CONFIG_NV);
	if (wol_cfg & (1UL << adapter->portnum))
		wol->supported |= WAKE_MAGIC;

	wol_cfg = NXRD32(adapter, NETXEN_WOL_CONFIG);
	if (wol_cfg & (1UL << adapter->portnum))
		wol->wolopts |= WAKE_MAGIC;
}

static int
netxen_nic_set_wol(struct net_device *dev, struct ethtool_wolinfo *wol)
{
	struct netxen_adapter *adapter = netdev_priv(dev);
	u32 wol_cfg = 0;

	if (NX_IS_REVISION_P2(adapter->ahw.revision_id))
		return -EOPNOTSUPP;

	if (wol->wolopts & ~WAKE_MAGIC)
		return -EOPNOTSUPP;

	wol_cfg = NXRD32(adapter, NETXEN_WOL_CONFIG_NV);
	if (!(wol_cfg & (1 << adapter->portnum)))
		return -EOPNOTSUPP;

	wol_cfg = NXRD32(adapter, NETXEN_WOL_CONFIG);
	if (wol->wolopts & WAKE_MAGIC)
		wol_cfg |= 1UL << adapter->portnum;
	else
		wol_cfg &= ~(1UL << adapter->portnum);
	NXWR32(adapter, NETXEN_WOL_CONFIG, wol_cfg);

	return 0;
}

/*
 * Set the coalescing parameters. Currently only normal is supported.
 * If rx_coalesce_usecs == 0 or rx_max_coalesced_frames == 0 then set the
 * firmware coalescing to default.
 */
static int netxen_set_intr_coalesce(struct net_device *netdev,
			struct ethtool_coalesce *ethcoal)
{
	struct netxen_adapter *adapter = netdev_priv(netdev);

	if (!NX_IS_REVISION_P3(adapter->ahw.revision_id))
		return -EINVAL;

	if (adapter->is_up != NETXEN_ADAPTER_UP_MAGIC)
		return -EINVAL;

	/*
	* Return Error if unsupported values or
	* unsupported parameters are set.
	*/
	if (ethcoal->rx_coalesce_usecs > 0xffff ||
		ethcoal->rx_max_coalesced_frames > 0xffff ||
		ethcoal->tx_coalesce_usecs > 0xffff ||
		ethcoal->tx_max_coalesced_frames > 0xffff ||
		ethcoal->rx_coalesce_usecs_irq ||
		ethcoal->rx_max_coalesced_frames_irq ||
		ethcoal->tx_coalesce_usecs_irq ||
		ethcoal->tx_max_coalesced_frames_irq ||
		ethcoal->stats_block_coalesce_usecs ||
		ethcoal->use_adaptive_rx_coalesce ||
		ethcoal->use_adaptive_tx_coalesce ||
		ethcoal->pkt_rate_low ||
		ethcoal->rx_coalesce_usecs_low ||
		ethcoal->rx_max_coalesced_frames_low ||
		ethcoal->tx_coalesce_usecs_low ||
		ethcoal->tx_max_coalesced_frames_low ||
		ethcoal->pkt_rate_high ||
		ethcoal->rx_coalesce_usecs_high ||
		ethcoal->rx_max_coalesced_frames_high ||
		ethcoal->tx_coalesce_usecs_high ||
		ethcoal->tx_max_coalesced_frames_high)
		return -EINVAL;

	if (!ethcoal->rx_coalesce_usecs ||
		!ethcoal->rx_max_coalesced_frames) {
		adapter->coal.flags = NETXEN_NIC_INTR_DEFAULT;
		adapter->coal.normal.data.rx_time_us =
			NETXEN_DEFAULT_INTR_COALESCE_RX_TIME_US;
		adapter->coal.normal.data.rx_packets =
			NETXEN_DEFAULT_INTR_COALESCE_RX_PACKETS;
	} else {
		adapter->coal.flags = 0;
		adapter->coal.normal.data.rx_time_us =
		ethcoal->rx_coalesce_usecs;
		adapter->coal.normal.data.rx_packets =
		ethcoal->rx_max_coalesced_frames;
	}
	adapter->coal.normal.data.tx_time_us = ethcoal->tx_coalesce_usecs;
	adapter->coal.normal.data.tx_packets =
	ethcoal->tx_max_coalesced_frames;

	netxen_config_intr_coalesce(adapter);

	return 0;
}

static int netxen_get_intr_coalesce(struct net_device *netdev,
			struct ethtool_coalesce *ethcoal)
{
	struct netxen_adapter *adapter = netdev_priv(netdev);

	if (!NX_IS_REVISION_P3(adapter->ahw.revision_id))
		return -EINVAL;

	if (adapter->is_up != NETXEN_ADAPTER_UP_MAGIC)
		return -EINVAL;

	ethcoal->rx_coalesce_usecs = adapter->coal.normal.data.rx_time_us;
	ethcoal->tx_coalesce_usecs = adapter->coal.normal.data.tx_time_us;
	ethcoal->rx_max_coalesced_frames =
		adapter->coal.normal.data.rx_packets;
	ethcoal->tx_max_coalesced_frames =
		adapter->coal.normal.data.tx_packets;

	return 0;
}

<<<<<<< HEAD
static int netxen_nic_set_flags(struct net_device *netdev, u32 data)
{
	struct netxen_adapter *adapter = netdev_priv(netdev);
	int hw_lro;

	if (ethtool_invalid_flags(netdev, data, ETH_FLAG_LRO))
		return -EINVAL;

	if (!(adapter->capabilities & NX_FW_CAPABILITY_HW_LRO))
		return -EINVAL;

	if (!adapter->rx_csum) {
		netdev_info(netdev, "rx csum is off, cannot toggle LRO\n");
		return -EINVAL;
	}

	if (!!(data & ETH_FLAG_LRO) == !!(netdev->features & NETIF_F_LRO))
		return 0;

	if (data & ETH_FLAG_LRO) {
		hw_lro = NETXEN_NIC_LRO_ENABLED;
		netdev->features |= NETIF_F_LRO;
	} else {
		hw_lro = NETXEN_NIC_LRO_DISABLED;
		netdev->features &= ~NETIF_F_LRO;
	}

	if (netxen_config_hw_lro(adapter, hw_lro))
		return -EIO;

	if ((hw_lro == 0) && netxen_send_lro_cleanup(adapter))
		return -EIO;


	return 0;
}

=======
>>>>>>> d762f438
const struct ethtool_ops netxen_nic_ethtool_ops = {
	.get_settings = netxen_nic_get_settings,
	.set_settings = netxen_nic_set_settings,
	.get_drvinfo = netxen_nic_get_drvinfo,
	.get_regs_len = netxen_nic_get_regs_len,
	.get_regs = netxen_nic_get_regs,
	.get_link = ethtool_op_get_link,
	.get_eeprom_len = netxen_nic_get_eeprom_len,
	.get_eeprom = netxen_nic_get_eeprom,
	.get_ringparam = netxen_nic_get_ringparam,
	.set_ringparam = netxen_nic_set_ringparam,
	.get_pauseparam = netxen_nic_get_pauseparam,
	.set_pauseparam = netxen_nic_set_pauseparam,
	.get_wol = netxen_nic_get_wol,
	.set_wol = netxen_nic_set_wol,
	.self_test = netxen_nic_diag_test,
	.get_strings = netxen_nic_get_strings,
	.get_ethtool_stats = netxen_nic_get_ethtool_stats,
	.get_sset_count = netxen_get_sset_count,
	.get_coalesce = netxen_get_intr_coalesce,
	.set_coalesce = netxen_set_intr_coalesce,
};<|MERGE_RESOLUTION|>--- conflicted
+++ resolved
@@ -251,10 +251,7 @@
 netxen_nic_set_settings(struct net_device *dev, struct ethtool_cmd *ecmd)
 {
 	struct netxen_adapter *adapter = netdev_priv(dev);
-<<<<<<< HEAD
-=======
 	u32 speed = ethtool_cmd_speed(ecmd);
->>>>>>> d762f438
 	int ret;
 
 	if (adapter->ahw.port_type != NETXEN_NIC_GBE)
@@ -263,22 +260,14 @@
 	if (!(adapter->capabilities & NX_FW_CAPABILITY_GBE_LINK_CFG))
 		return -EOPNOTSUPP;
 
-<<<<<<< HEAD
-	ret = nx_fw_cmd_set_gbe_port(adapter, ecmd->speed, ecmd->duplex,
-=======
 	ret = nx_fw_cmd_set_gbe_port(adapter, speed, ecmd->duplex,
->>>>>>> d762f438
 				     ecmd->autoneg);
 	if (ret == NX_RCODE_NOT_SUPPORTED)
 		return -EOPNOTSUPP;
 	else if (ret)
 		return -EIO;
 
-<<<<<<< HEAD
-	adapter->link_speed = ecmd->speed;
-=======
 	adapter->link_speed = speed;
->>>>>>> d762f438
 	adapter->link_duplex = ecmd->duplex;
 	adapter->link_autoneg = ecmd->autoneg;
 
@@ -822,46 +811,6 @@
 	return 0;
 }
 
-<<<<<<< HEAD
-static int netxen_nic_set_flags(struct net_device *netdev, u32 data)
-{
-	struct netxen_adapter *adapter = netdev_priv(netdev);
-	int hw_lro;
-
-	if (ethtool_invalid_flags(netdev, data, ETH_FLAG_LRO))
-		return -EINVAL;
-
-	if (!(adapter->capabilities & NX_FW_CAPABILITY_HW_LRO))
-		return -EINVAL;
-
-	if (!adapter->rx_csum) {
-		netdev_info(netdev, "rx csum is off, cannot toggle LRO\n");
-		return -EINVAL;
-	}
-
-	if (!!(data & ETH_FLAG_LRO) == !!(netdev->features & NETIF_F_LRO))
-		return 0;
-
-	if (data & ETH_FLAG_LRO) {
-		hw_lro = NETXEN_NIC_LRO_ENABLED;
-		netdev->features |= NETIF_F_LRO;
-	} else {
-		hw_lro = NETXEN_NIC_LRO_DISABLED;
-		netdev->features &= ~NETIF_F_LRO;
-	}
-
-	if (netxen_config_hw_lro(adapter, hw_lro))
-		return -EIO;
-
-	if ((hw_lro == 0) && netxen_send_lro_cleanup(adapter))
-		return -EIO;
-
-
-	return 0;
-}
-
-=======
->>>>>>> d762f438
 const struct ethtool_ops netxen_nic_ethtool_ops = {
 	.get_settings = netxen_nic_get_settings,
 	.set_settings = netxen_nic_set_settings,
